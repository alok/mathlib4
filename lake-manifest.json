{"version": 4,
 "packagesDir": "lake-packages",
 "packages":
 [{"git":
   {"url": "https://github.com/EdAyers/ProofWidgets4",
    "subDir?": null,
    "rev": "a0c2cd0ac3245a0dade4f925bcfa97e06dd84229",
    "name": "proofwidgets",
    "inputRev?": "v0.0.13"}},
  {"git":
   {"url": "https://github.com/mhuisi/lean4-cli.git",
    "subDir?": null,
    "rev": "5a858c32963b6b19be0d477a30a1f4b6c120be7e",
    "name": "Cli",
    "inputRev?": "nightly"}},
  {"git":
   {"url": "https://github.com/semorrison/quote4",
    "subDir?": null,
    "rev": "b3247bea1ac270586c773f89fde821a044eac724",
    "name": "Qq",
    "inputRev?": "instance_names"}},
  {"git":
   {"url": "https://github.com/JLimperg/aesop",
    "subDir?": null,
    "rev": "354432d437fb37738ed93ac6988669d78a870ed0",
    "name": "aesop",
    "inputRev?": "master"}},
  {"git":
   {"url": "https://github.com/semorrison/std4",
    "subDir?": null,
<<<<<<< HEAD
    "rev": "0e52f17b2515698e83d899a218d3bd350af8cb20",
=======
    "rev": "dbffa8cb31b0c51b151453c4ff8f00ede2a84ed8",
>>>>>>> 355541ae
    "name": "std",
    "inputRev?": "simp_failIfUnchanged"}}]}<|MERGE_RESOLUTION|>--- conflicted
+++ resolved
@@ -28,10 +28,6 @@
   {"git":
    {"url": "https://github.com/semorrison/std4",
     "subDir?": null,
-<<<<<<< HEAD
     "rev": "0e52f17b2515698e83d899a218d3bd350af8cb20",
-=======
-    "rev": "dbffa8cb31b0c51b151453c4ff8f00ede2a84ed8",
->>>>>>> 355541ae
     "name": "std",
     "inputRev?": "simp_failIfUnchanged"}}]}