/-
Copyright (c) 2022 Sébastien Gouëzel. All rights reserved.
Released under Apache 2.0 license as described in the file LICENSE.
Authors: Sébastien Gouëzel
-/
import Mathlib.MeasureTheory.Measure.Haar.Basic
import Mathlib.Analysis.InnerProductSpace.PiL2

#align_import measure_theory.measure.haar.of_basis from "leanprover-community/mathlib"@"92bd7b1ffeb306a89f450bee126ddd8a284c259d"

/-!
# Additive Haar measure constructed from a basis

Given a basis of a finite-dimensional real vector space, we define the corresponding Lebesgue
measure, which gives measure `1` to the parallelepiped spanned by the basis.

## Main definitions

* `parallelepiped v` is the parallelepiped spanned by a finite family of vectors.
* `Basis.parallelepiped` is the parallelepiped associated to a basis, seen as a compact set with
nonempty interior.
* `Basis.addHaar` is the Lebesgue measure associated to a basis, giving measure `1` to the
corresponding parallelepiped.

In particular, we declare a `measure_space` instance on any finite-dimensional inner product space,
by using the Lebesgue measure associated to some orthonormal basis (which is in fact independent
of the basis).
-/


open Set TopologicalSpace MeasureTheory MeasureTheory.Measure FiniteDimensional

open scoped BigOperators Pointwise

noncomputable section

variable {ι ι' E F : Type*} [Fintype ι] [Fintype ι']

section AddCommGroup

variable [AddCommGroup E] [Module ℝ E] [AddCommGroup F] [Module ℝ F]

/-- The closed parallelepiped spanned by a finite family of vectors. -/
def parallelepiped (v : ι → E) : Set E :=
  (fun t : ι → ℝ => ∑ i, t i • v i) '' Icc 0 1
#align parallelepiped parallelepiped

theorem mem_parallelepiped_iff (v : ι → E) (x : E) :
    x ∈ parallelepiped v ↔ ∃ (t : ι → ℝ) (_ht : t ∈ Icc (0 : ι → ℝ) 1), x = ∑ i, t i • v i := by
  simp [parallelepiped, eq_comm]
#align mem_parallelepiped_iff mem_parallelepiped_iff

theorem image_parallelepiped (f : E →ₗ[ℝ] F) (v : ι → E) :
    f '' parallelepiped v = parallelepiped (f ∘ v) := by
  simp only [parallelepiped, ← image_comp]
  congr 1 with t
  simp only [Function.comp_apply, LinearMap.map_sum, LinearMap.map_smulₛₗ, RingHom.id_apply]
#align image_parallelepiped image_parallelepiped

/-- Reindexing a family of vectors does not change their parallelepiped. -/
@[simp]
theorem parallelepiped_comp_equiv (v : ι → E) (e : ι' ≃ ι) :
    parallelepiped (v ∘ e) = parallelepiped v := by
  simp only [parallelepiped]
  let K : (ι' → ℝ) ≃ (ι → ℝ) := Equiv.piCongrLeft' (fun _a : ι' => ℝ) e
  have : Icc (0 : ι → ℝ) 1 = K '' Icc (0 : ι' → ℝ) 1 := by
    rw [← Equiv.preimage_eq_iff_eq_image]
    ext x
    simp only [mem_preimage, mem_Icc, Pi.le_def, Pi.zero_apply, Equiv.piCongrLeft'_apply,
      Pi.one_apply]
    refine'
      ⟨fun h => ⟨fun i => _, fun i => _⟩, fun h =>
        ⟨fun i => h.1 (e.symm i), fun i => h.2 (e.symm i)⟩⟩
    · simpa only [Equiv.symm_apply_apply] using h.1 (e i)
    · simpa only [Equiv.symm_apply_apply] using h.2 (e i)
  rw [this, ← image_comp]
  congr 1 with x
  have := fun z : ι' → ℝ => e.symm.sum_comp fun i => z i • v (e i)
  simp_rw [Equiv.apply_symm_apply] at this
  simp_rw [Function.comp_apply, mem_image, mem_Icc, Equiv.piCongrLeft'_apply, this]
#align parallelepiped_comp_equiv parallelepiped_comp_equiv

-- The parallelepiped associated to an orthonormal basis of `ℝ` is either `[0, 1]` or `[-1, 0]`.
theorem parallelepiped_orthonormalBasis_one_dim (b : OrthonormalBasis ι ℝ ℝ) :
    parallelepiped b = Icc 0 1 ∨ parallelepiped b = Icc (-1) 0 := by
  have e : ι ≃ Fin 1 := by
    apply Fintype.equivFinOfCardEq
    simp only [← finrank_eq_card_basis b.toBasis, finrank_self]
  have B : parallelepiped (b.reindex e) = parallelepiped b := by
    convert parallelepiped_comp_equiv b e.symm
    ext i
    simp only [OrthonormalBasis.coe_reindex]
  rw [← B]
  let F : ℝ → Fin 1 → ℝ := fun t => fun _i => t
  have A : Icc (0 : Fin 1 → ℝ) 1 = F '' Icc (0 : ℝ) 1 := by
    apply Subset.antisymm
    · intro x hx
      refine' ⟨x 0, ⟨hx.1 0, hx.2 0⟩, _⟩
      ext j
      simp only [Subsingleton.elim j 0]
    · rintro x ⟨y, hy, rfl⟩
      exact ⟨fun _j => hy.1, fun _j => hy.2⟩
  rcases orthonormalBasis_one_dim (b.reindex e) with (H | H)
  · left
    simp_rw [parallelepiped, H, A, Algebra.id.smul_eq_mul, mul_one]
    simp only [Finset.univ_unique, Fin.default_eq_zero, smul_eq_mul, mul_one, Finset.sum_singleton,
      ← image_comp, Function.comp_apply, image_id', ge_iff_le, zero_le_one, not_true, gt_iff_lt]
  · right
    simp_rw [H, parallelepiped, Algebra.id.smul_eq_mul, A]
    simp only [Finset.univ_unique, Fin.default_eq_zero, mul_neg, mul_one, Finset.sum_neg_distrib,
      Finset.sum_singleton, ← image_comp, Function.comp, image_neg, preimage_neg_Icc, neg_zero]
#align parallelepiped_orthonormal_basis_one_dim parallelepiped_orthonormalBasis_one_dim

theorem parallelepiped_eq_sum_segment (v : ι → E) : parallelepiped v = ∑ i, segment ℝ 0 (v i) := by
  ext
  simp only [mem_parallelepiped_iff, Set.mem_finset_sum, Finset.mem_univ, forall_true_left,
    segment_eq_image, smul_zero, zero_add, ← Set.pi_univ_Icc, Set.mem_univ_pi]
  constructor
  · rintro ⟨t, ht, rfl⟩
    exact ⟨t • v, fun {i} => ⟨t i, ht _, by simp⟩, rfl⟩
  rintro ⟨g, hg, rfl⟩
  choose t ht hg using @hg
  refine ⟨@t, @ht, ?_⟩
  simp_rw [hg]
#align parallelepiped_eq_sum_segment parallelepiped_eq_sum_segment

theorem convex_parallelepiped (v : ι → E) : Convex ℝ (parallelepiped v) := by
  rw [parallelepiped_eq_sum_segment]
  exact convex_sum _ fun _i _hi => convex_segment _ _
#align convex_parallelepiped convex_parallelepiped

/-- A `parallelepiped` is the convex hull of its vertices -/
theorem parallelepiped_eq_convexHull (v : ι → E) :
    parallelepiped v = convexHull ℝ (∑ i, {(0 : E), v i}) := by
  simp_rw [convexHull_sum, convexHull_pair, parallelepiped_eq_sum_segment]
#align parallelepiped_eq_convex_hull parallelepiped_eq_convexHull

/-- The axis aligned parallelepiped over `ι → ℝ` is a cuboid. -/
theorem parallelepiped_single [DecidableEq ι] (a : ι → ℝ) :
    (parallelepiped fun i => Pi.single i (a i)) = Set.uIcc 0 a := by
  ext x
  simp_rw [Set.uIcc, mem_parallelepiped_iff, Set.mem_Icc, Pi.le_def, ← forall_and, Pi.inf_apply,
    Pi.sup_apply, ← Pi.single_smul', Pi.one_apply, Pi.zero_apply, ← Pi.smul_apply',
    Finset.univ_sum_single (_ : ι → ℝ)]
  constructor
  · rintro ⟨t, ht, rfl⟩ i
    specialize ht i
    simp_rw [smul_eq_mul, Pi.mul_apply]
    cases' le_total (a i) 0 with hai hai
    · rw [sup_eq_left.mpr hai, inf_eq_right.mpr hai]
      exact ⟨le_mul_of_le_one_left hai ht.2, mul_nonpos_of_nonneg_of_nonpos ht.1 hai⟩
    · rw [sup_eq_right.mpr hai, inf_eq_left.mpr hai]
      exact ⟨mul_nonneg ht.1 hai, mul_le_of_le_one_left hai ht.2⟩
  · intro h
    refine' ⟨fun i => x i / a i, fun i => _, funext fun i => _⟩
    · specialize h i
      cases' le_total (a i) 0 with hai hai
      · rw [sup_eq_left.mpr hai, inf_eq_right.mpr hai] at h
        exact ⟨div_nonneg_of_nonpos h.2 hai, div_le_one_of_ge h.1 hai⟩
      · rw [sup_eq_right.mpr hai, inf_eq_left.mpr hai] at h
        exact ⟨div_nonneg h.1 hai, div_le_one_of_le h.2 hai⟩
    · specialize h i
      simp only [smul_eq_mul, Pi.mul_apply]
      cases' eq_or_ne (a i) 0 with hai hai
      · rw [hai, inf_idem, sup_idem, ← le_antisymm_iff] at h
        rw [hai, ← h, zero_div, zero_mul]
      · rw [div_mul_cancel _ hai]
#align parallelepiped_single parallelepiped_single

end AddCommGroup

section NormedSpace

variable [NormedAddCommGroup E] [NormedAddCommGroup F] [NormedSpace ℝ E] [NormedSpace ℝ F]

/-- The parallelepiped spanned by a basis, as a compact set with nonempty interior. -/
def Basis.parallelepiped (b : Basis ι ℝ E) : PositiveCompacts E where
  carrier := _root_.parallelepiped b
  isCompact' := IsCompact.image isCompact_Icc
      (continuous_finset_sum Finset.univ fun (i : ι) (_H : i ∈ Finset.univ) =>
        (continuous_apply i).smul continuous_const)
  interior_nonempty' := by
    suffices H : Set.Nonempty (interior (b.equivFunL.symm.toHomeomorph '' Icc 0 1))
    · dsimp only [_root_.parallelepiped]
      convert H
      exact (b.equivFun_symm_apply _).symm
    have A : Set.Nonempty (interior (Icc (0 : ι → ℝ) 1)) := by
      rw [← pi_univ_Icc, interior_pi_set (@finite_univ ι _)]
      simp only [univ_pi_nonempty_iff, Pi.zero_apply, Pi.one_apply, interior_Icc, nonempty_Ioo,
        zero_lt_one, imp_true_iff]
    rwa [← Homeomorph.image_interior, nonempty_image_iff]
#align basis.parallelepiped Basis.parallelepiped

@[simp]
theorem Basis.coe_parallelepiped (b : Basis ι ℝ E) :
   (b.parallelepiped : Set E) = _root_.parallelepiped b := rfl
#align basis.coe_parallelepiped Basis.coe_parallelepiped

@[simp]
theorem Basis.parallelepiped_reindex (b : Basis ι ℝ E) (e : ι ≃ ι') :
    (b.reindex e).parallelepiped = b.parallelepiped :=
  PositiveCompacts.ext <|
    (congr_arg _root_.parallelepiped (b.coe_reindex e)).trans (parallelepiped_comp_equiv b e.symm)
#align basis.parallelepiped_reindex Basis.parallelepiped_reindex

theorem Basis.parallelepiped_map (b : Basis ι ℝ E) (e : E ≃ₗ[ℝ] F) :
    (b.map e).parallelepiped = b.parallelepiped.map e
    (have := FiniteDimensional.of_fintype_basis b
    -- Porting note: Lean cannot infer the instance above
    @LinearMap.continuous_of_finiteDimensional _ _ _ _ _ _ _ _ _ _ _ _ _ _ _ _ this (e.toLinearMap))
    (have := FiniteDimensional.of_fintype_basis (b.map e)
    -- Porting note: Lean cannot infer the instance above
    @LinearMap.isOpenMap_of_finiteDimensional _ _ _ _ _ _ _ _ _ _ _ _ _ _ _ _ this _ e.surjective)
    := PositiveCompacts.ext (image_parallelepiped e.toLinearMap _).symm
#align basis.parallelepiped_map Basis.parallelepiped_map

variable [MeasurableSpace E] [BorelSpace E]

/-- The Lebesgue measure associated to a basis, giving measure `1` to the parallelepiped spanned
by the basis. -/
irreducible_def Basis.addHaar (b : Basis ι ℝ E) : Measure E :=
  Measure.addHaarMeasure b.parallelepiped
#align basis.add_haar Basis.addHaar

instance IsAddHaarMeasure_basis_addHaar (b : Basis ι ℝ E) : IsAddHaarMeasure b.addHaar := by
  rw [Basis.addHaar]; exact Measure.isAddHaarMeasure_addHaarMeasure _
#align is_add_haar_measure_basis_add_haar IsAddHaarMeasure_basis_addHaar

<<<<<<< HEAD
instance [TopologicalSpace.SecondCountableTopology E] (b : Basis ι ℝ E) :
    SigmaFinite b.addHaar := by
  rw [Basis.addHaar_def]; exact MeasureTheory.Measure.sigmaFinite_addHaarMeasure

theorem Basis.addHaar_eq  {ι' : Type*} [Fintype ι'] [TopologicalSpace.SecondCountableTopology E]
    {b : Basis ι ℝ E} {b' : Basis ι' ℝ E} :
    b.addHaar = b'.addHaar ↔ b.addHaar b'.parallelepiped = 1 := by
  rw [Basis.addHaar_def, Basis.addHaar_def]
  exact Measure.addHaarMeasure_eq b.parallelepiped b'.parallelepiped

@[simp]
theorem Basis.addHaar_reindex {ι ι' E : Type*} [Fintype ι] [Fintype ι'] [NormedAddCommGroup E]
    [NormedSpace ℝ E] [MeasurableSpace E] [BorelSpace E] (b : Basis ι ℝ E) (e : ι ≃ ι') :
=======
instance [SecondCountableTopology E] (b : Basis ι ℝ E) :
    SigmaFinite b.addHaar := by
  rw [Basis.addHaar_def]; exact sigmaFinite_addHaarMeasure

/-- Let `μ` be a σ-finite left invariant measure on `E`. Then `μ` is equal to the Haar measure
defined by `b` iff the parallelepiped defined by `b` has measure `1` for `μ`. -/
theorem Basis.addHaar_eq_iff [SecondCountableTopology E] (b : Basis ι ℝ E) (μ : Measure E)
    [SigmaFinite μ] [IsAddLeftInvariant μ] :
    b.addHaar = μ ↔ μ b.parallelepiped = 1 := by
  rw [Basis.addHaar_def]
  exact addHaarMeasure_eq_iff b.parallelepiped μ

@[simp]
theorem Basis.addHaar_reindex (b : Basis ι ℝ E) (e : ι ≃ ι') :
>>>>>>> 02719d54
    (b.reindex e).addHaar = b.addHaar := by
  rw [Basis.addHaar, b.parallelepiped_reindex e, ← Basis.addHaar]

theorem Basis.addHaar_self (b : Basis ι ℝ E) : b.addHaar (_root_.parallelepiped b) = 1 := by
  rw [Basis.addHaar]; exact addHaarMeasure_self
#align basis.add_haar_self Basis.addHaar_self

end NormedSpace

/-- A finite dimensional inner product space has a canonical measure, the Lebesgue measure giving
volume `1` to the parallelepiped spanned by any orthonormal basis. We define the measure using
some arbitrary choice of orthonormal basis. The fact that it works with any orthonormal basis
is proved in `orthonormalBasis.volume_parallelepiped`. -/
instance (priority := 100) measureSpaceOfInnerProductSpace [NormedAddCommGroup E]
    [InnerProductSpace ℝ E] [FiniteDimensional ℝ E] [MeasurableSpace E] [BorelSpace E] :
    MeasureSpace E where volume := (stdOrthonormalBasis ℝ E).toBasis.addHaar
#align measure_space_of_inner_product_space measureSpaceOfInnerProductSpace

instance [NormedAddCommGroup E] [InnerProductSpace ℝ E] [FiniteDimensional ℝ E]
    [MeasurableSpace E] [BorelSpace E] : IsAddHaarMeasure (volume : Measure E) :=
  IsAddHaarMeasure_basis_addHaar _

/- This instance should not be necessary, but Lean has difficulties to find it in product
situations if we do not declare it explicitly. -/
instance Real.measureSpace : MeasureSpace ℝ := by infer_instance
#align real.measure_space Real.measureSpace

/-! # Miscellaneous instances for `EuclideanSpace`

In combination with `measureSpaceOfInnerProductSpace`, these put a `measure_space` structure
on `EuclideanSpace`. -/


namespace EuclideanSpace

variable (ι)

-- TODO: do we want these instances for `PiLp` too?
instance : MeasurableSpace (EuclideanSpace ℝ ι) := MeasurableSpace.pi

instance : BorelSpace (EuclideanSpace ℝ ι) := Pi.borelSpace

/-- `WithLp.equiv` as a `MeasurableEquiv`. -/
@[simps toEquiv]
protected def measurableEquiv : EuclideanSpace ℝ ι ≃ᵐ (ι → ℝ) where
  toEquiv := WithLp.equiv _ _
  measurable_toFun := measurable_id
  measurable_invFun := measurable_id
#align euclidean_space.measurable_equiv EuclideanSpace.measurableEquiv

theorem coe_measurableEquiv : ⇑(EuclideanSpace.measurableEquiv ι) = WithLp.equiv 2 _ := rfl
#align euclidean_space.coe_measurable_equiv EuclideanSpace.coe_measurableEquiv

theorem coe_continuousLinearEquiv :
  ⇑(EuclideanSpace.measurableEquiv ι) = (EuclideanSpace.equiv ι ℝ) := rfl
  
end EuclideanSpace<|MERGE_RESOLUTION|>--- conflicted
+++ resolved
@@ -226,21 +226,6 @@
   rw [Basis.addHaar]; exact Measure.isAddHaarMeasure_addHaarMeasure _
 #align is_add_haar_measure_basis_add_haar IsAddHaarMeasure_basis_addHaar
 
-<<<<<<< HEAD
-instance [TopologicalSpace.SecondCountableTopology E] (b : Basis ι ℝ E) :
-    SigmaFinite b.addHaar := by
-  rw [Basis.addHaar_def]; exact MeasureTheory.Measure.sigmaFinite_addHaarMeasure
-
-theorem Basis.addHaar_eq  {ι' : Type*} [Fintype ι'] [TopologicalSpace.SecondCountableTopology E]
-    {b : Basis ι ℝ E} {b' : Basis ι' ℝ E} :
-    b.addHaar = b'.addHaar ↔ b.addHaar b'.parallelepiped = 1 := by
-  rw [Basis.addHaar_def, Basis.addHaar_def]
-  exact Measure.addHaarMeasure_eq b.parallelepiped b'.parallelepiped
-
-@[simp]
-theorem Basis.addHaar_reindex {ι ι' E : Type*} [Fintype ι] [Fintype ι'] [NormedAddCommGroup E]
-    [NormedSpace ℝ E] [MeasurableSpace E] [BorelSpace E] (b : Basis ι ℝ E) (e : ι ≃ ι') :
-=======
 instance [SecondCountableTopology E] (b : Basis ι ℝ E) :
     SigmaFinite b.addHaar := by
   rw [Basis.addHaar_def]; exact sigmaFinite_addHaarMeasure
@@ -255,7 +240,6 @@
 
 @[simp]
 theorem Basis.addHaar_reindex (b : Basis ι ℝ E) (e : ι ≃ ι') :
->>>>>>> 02719d54
     (b.reindex e).addHaar = b.addHaar := by
   rw [Basis.addHaar, b.parallelepiped_reindex e, ← Basis.addHaar]
 
@@ -309,7 +293,4 @@
 theorem coe_measurableEquiv : ⇑(EuclideanSpace.measurableEquiv ι) = WithLp.equiv 2 _ := rfl
 #align euclidean_space.coe_measurable_equiv EuclideanSpace.coe_measurableEquiv
 
-theorem coe_continuousLinearEquiv :
-  ⇑(EuclideanSpace.measurableEquiv ι) = (EuclideanSpace.equiv ι ℝ) := rfl
-  
 end EuclideanSpace