--- conflicted
+++ resolved
@@ -425,31 +425,11 @@
   rw [ENNReal.mul_inv_cancel hx_zero hx_top]
 
 lemma withDensity_inv_same₀ {μ : Measure α} {f : α → ℝ≥0∞}
-<<<<<<< HEAD
-    (hf : AEMeasurable f μ) (hf_pos : ∀ᵐ x ∂μ, 0 < f x) (hf_ne_top : ∀ᵐ x ∂μ, f x ≠ ∞) :
-=======
     (hf : AEMeasurable f μ) (hf_ne_zero : ∀ᵐ x ∂μ, f x ≠ 0) (hf_ne_top : ∀ᵐ x ∂μ, f x ≠ ∞) :
->>>>>>> 39796d11
     (μ.withDensity f).withDensity (fun x ↦ (f x)⁻¹) = μ := by
   rw [← withDensity_mul₀ hf hf.inv]
   suffices (f * fun x ↦ (f x)⁻¹) =ᵐ[μ] 1 by
     rw [withDensity_congr_ae this, withDensity_one]
-<<<<<<< HEAD
-  filter_upwards [hf_pos, hf_ne_top] with x hf_pos hf_ne_top
-  simp only [Pi.mul_apply]
-  rw [ENNReal.mul_inv_cancel hf_pos.ne' hf_ne_top, Pi.one_apply]
-
-lemma withDensity_inv_same {μ : Measure α} {f : α → ℝ≥0∞}
-    (hf : Measurable f) (hf_pos : ∀ᵐ x ∂μ, 0 < f x) (hf_ne_top : ∀ᵐ x ∂μ, f x ≠ ∞) :
-    (μ.withDensity f).withDensity (fun x ↦ (f x)⁻¹) = μ :=
-  withDensity_inv_same₀ hf.aemeasurable hf_pos hf_ne_top
-
-lemma withDensity_absolutelyContinuous' {μ : Measure α} {f : α → ℝ≥0∞}
-    (hf : AEMeasurable f μ) (hf_pos : ∀ᵐ x ∂μ, 0 < f x) (hf_ne_top : ∀ᵐ x ∂μ, f x ≠ ∞) :
-    μ ≪ μ.withDensity f := by
-  suffices (μ.withDensity f).withDensity (fun x ↦ (f x)⁻¹) ≪ μ.withDensity f by
-    rwa [withDensity_inv_same₀ hf hf_pos hf_ne_top] at this
-=======
   filter_upwards [hf_ne_zero, hf_ne_top] with x hf_ne_zero hf_ne_top
   simp only [Pi.mul_apply]
   rw [ENNReal.mul_inv_cancel hf_ne_zero hf_ne_top, Pi.one_apply]
@@ -466,7 +446,6 @@
     μ ≪ μ.withDensity f := by
   suffices (μ.withDensity f).withDensity (fun x ↦ (f x)⁻¹) ≪ μ.withDensity f by
     rwa [withDensity_inv_same₀ hf hf_ne_zero hf_ne_top] at this
->>>>>>> 39796d11
   exact withDensity_absolutelyContinuous _ _
 
 /-- A sigma-finite measure is absolutely continuous with respect to some finite measure. -/
