/-
Copyright (c) 2021 Sébastien Gouëzel. All rights reserved.
Released under Apache 2.0 license as described in the file LICENSE.
Authors: Sébastien Gouëzel, Floris Van Doorn, Yury Kudryashov
-/
import Mathlib.MeasureTheory.Constructions.BorelSpace.Basic

#align_import measure_theory.measure.regular from "leanprover-community/mathlib"@"bf6a01357ff5684b1ebcd0f1a13be314fc82c0bf"

/-!
# Regular measures

A measure is `OuterRegular` if the measure of any measurable set `A` is the infimum of `μ U` over
all open sets `U` containing `A`.

A measure is `WeaklyRegular` if it satisfies the following properties:
* it is outer regular;
* it is inner regular for open sets with respect to closed sets: the measure of any open set `U`
  is the supremum of `μ F` over all closed sets `F` contained in `U`.

A measure is `Regular` if it satisfies the following properties:
* it is finite on compact sets;
* it is outer regular;
* it is inner regular for open sets with respect to compacts closed sets: the measure of any open
  set `U` is the supremum of `μ K` over all compact sets `K` contained in `U`.

A measure is `InnerRegular` if it is inner regular for measurable sets with respect to compact
closed sets: the measure of any measurable set `s` is the supremum of `μ K` over all compact
sets contained in `s`.

A measure is `InnerRegularCompactLTTop` if it is inner regular for measurable sets of finite
measure with respect to compact sets: the measure of any measurable set `s` is the supremum
of `μ K` over all compact sets contained in `s`.

There is a reason for this zoo of regularity classes:
* A finite measure on a metric space is always weakly regular. Therefore, in probability theory,
  weakly regular measures play a prominent role.
* In locally compact topological spaces, there are two competing notions of Radon measures: the
  ones that are regular, and the ones that are inner regular. For any of these two notions, there is
  a Riesz representation theorem, and an existence and uniqueness statement for the Haar measure in
  locally compact topological groups. The two notions coincide in sigma-compact spaces, but they
  differ in general, so it is worth having the two of them.
* Both notions of Haar measure satisfy the weaker notion `InnerRegularCompactLTTop`, so it is worth
  trying to express theorems using this weaker notion whenever possible, to make sure that it
  applies to both Haar measures simultaneously.

While traditional textbooks on measure theory on locally compact spaces emphasize regular measures,
more recent textbooks emphasize that inner regular Haar measures are better behaved than regular
Haar measures, so our notion of Haar measure will be in terms of inner regular measures. Whenever
possible, however, we will prove some statements for regular measures also.

The five conditions above are registered as typeclasses for a measure `μ`, and implications between
them are recorded as instances. For example, in a Hausdorff topological space, regularity implies
weak regularity. Also, regularity or inner regularity both imply `InnerRegularCompactLTTop`.
In a regular locally compact finite measure space, then regularity, inner regularity
and `InnerRegularCompactLTTop` are all equivalent.

In order to avoid code duplication, we also define a measure `μ` to be `InnerRegularWRT` for sets
satisfying a predicate `q` with respect to sets satisfying a predicate `p` if for any set
`U ∈ {U | q U}` and a number `r < μ U` there exists `F ⊆ U` such that `p F` and `r < μ F`.

There are two main nontrivial results in the development below:
* `InnerRegularWRT.measurableSet_of_open` shows that, for an outer regular measure, inner
regularity for open sets with respect to compact sets or closed sets implies inner regularity for
all measurable sets of finite measure (with respect to compact sets or closed sets respectively).
* `InnerRegularWRT.weaklyRegular_of_finite` shows that a finite measure which is inner regular for
open sets with respect to closed sets (for instance a finite measure on a metric space) is weakly
regular.

All other results are deduced from these ones.

Here is an example showing how regularity and inner regularity may differ even on locally compact
spaces. Consider the group `ℝ × ℝ` where the first factor has the discrete topology and the second
one the usual topology. It is a locally compact Hausdorff topological group, with Haar measure equal
to Lebesgue measure on each vertical fiber. Let us consider the regular version of Haar measure.
Then the set `ℝ × {0}` has infinite measure (by outer regularity), but any compact set it contains
has zero measure (as it is finite). In fact, this set only contains subset with measure zero or
infinity. The inner regular version of Haar measure, on the other hand, gives zero mass to the
set `ℝ × {0}`.

Several authors require both regularity and inner regularity for their measures. We have opted
for the more fine grained definitions above as they apply more generally.

## Main definitions

* `MeasureTheory.Measure.OuterRegular μ`: a typeclass registering that a measure `μ` on a
  topological space is outer regular.
* `MeasureTheory.Measure.Regular μ`: a typeclass registering that a measure `μ` on a topological
  space is regular.
* `MeasureTheory.Measure.WeaklyRegular μ`: a typeclass registering that a measure `μ` on a
  topological space is weakly regular.
* `MeasureTheory.Measure.InnerRegularWRT μ p q`: a non-typeclass predicate saying that a measure `μ`
  is inner regular for sets satisfying `q` with respect to sets satisfying `p`.
* `MeasureTheory.Measure.InnerRegular μ`: a typeclass registering that a measure `μ` on a
  topological space is inner regular for measurable sets with respect to compact sets.
* `MeasureTheory.Measure.InnerRegularCompactLTTop μ`: a typeclass registering that a measure `μ`
  on a topological space is inner regular for measurable sets of finite measure with respect to
  compact sets.

## Main results

### Outer regular measures

* `Set.measure_eq_iInf_isOpen` asserts that, when `μ` is outer regular, the measure of a
  set is the infimum of the measure of open sets containing it.
* `Set.exists_isOpen_lt_of_lt` asserts that, when `μ` is outer regular, for every set `s`
  and `r > μ s` there exists an open superset `U ⊇ s` of measure less than `r`.
* push forward of an outer regular measure is outer regular, and scalar multiplication of a regular
  measure by a finite number is outer regular.

### Weakly regular measures

* `IsOpen.measure_eq_iSup_isClosed` asserts that the measure of an open set is the supremum of
  the measure of closed sets it contains.
* `IsOpen.exists_lt_isClosed`: for an open set `U` and `r < μ U`, there exists a closed `F ⊆ U`
  of measure greater than `r`;
* `MeasurableSet.measure_eq_iSup_isClosed_of_ne_top` asserts that the measure of a measurable set
  of finite measure is the supremum of the measure of closed sets it contains.
*  `MeasurableSet.exists_lt_isClosed_of_ne_top` and `MeasurableSet.exists_isClosed_lt_add`:
  a measurable set of finite measure can be approximated by a closed subset (stated as
  `r < μ F` and `μ s < μ F + ε`, respectively).
* `MeasureTheory.Measure.WeaklyRegular.of_pseudoEMetricSpace_of_isFiniteMeasure` is an
  instance registering that a finite measure on a metric space is weakly regular (in fact, a pseudo
  emetric space is enough);
* `MeasureTheory.Measure.WeaklyRegular.of_pseudoEMetric_secondCountable_of_locallyFinite`
  is an instance registering that a locally finite measure on a second countable metric space (or
  even a pseudo emetric space) is weakly regular.

### Regular measures

* `IsOpen.measure_eq_iSup_isCompact` asserts that the measure of an open set is the supremum of
  the measure of compact sets it contains.
* `IsOpen.exists_lt_isCompact`: for an open set `U` and `r < μ U`, there exists a compact `K ⊆ U`
  of measure greater than `r`;
* `MeasureTheory.Measure.Regular.of_sigmaCompactSpace_of_isLocallyFiniteMeasure` is an
  instance registering that a locally finite measure on a `σ`-compact metric space is regular (in
  fact, an emetric space is enough).

### Inner regular measures

* `MeasurableSet.measure_eq_iSup_isCompact` asserts that the measure of a measurable set is the
  supremum of the measure of compact sets it contains.
* `MeasurableSet.exists_lt_isCompact`: for a measurable set `s` and `r < μ s`, there exists a
  compact `K ⊆ s` of measure greater than `r`;

### Inner regular measures for finite measure sets with respect to compact sets

* `MeasurableSet.measure_eq_iSup_isCompact_of_ne_top` asserts that the measure of a measurable set
  of finite measure is the supremum of the measure of compact sets it contains.
*  `MeasurableSet.exists_lt_isCompact_of_ne_top` and `MeasurableSet.exists_isCompact_lt_add`:
  a measurable set of finite measure can be approximated by a compact subset (stated as
  `r < μ K` and `μ s < μ K + ε`, respectively).

## Implementation notes

The main nontrivial statement is `MeasureTheory.Measure.InnerRegular.weaklyRegular_of_finite`,
expressing that in a finite measure space, if every open set can be approximated from inside by
closed sets, then the measure is in fact weakly regular. To prove that we show that any measurable
set can be approximated from inside by closed sets and from outside by open sets. This statement is
proved by measurable induction, starting from open sets and checking that it is stable by taking
complements (this is the point of this condition, being symmetrical between inside and outside) and
countable disjoint unions.

Once this statement is proved, one deduces results for `σ`-finite measures from this statement, by
restricting them to finite measure sets (and proving that this restriction is weakly regular, using
again the same statement).

## References

[Halmos, Measure Theory, §52][halmos1950measure]. Note that Halmos uses an unusual definition of
Borel sets (for him, they are elements of the `σ`-algebra generated by compact sets!), so his
proofs or statements do not apply directly.

[Billingsley, Convergence of Probability Measures][billingsley1999]

[Bogachev, Measure Theory, volume 2, Theorem 7.11.1][bogachev2007]
-/


open Set Filter ENNReal Topology NNReal BigOperators

namespace MeasureTheory

namespace Measure

/-- We say that a measure `μ` is *inner regular* with respect to predicates `p q : Set α → Prop`,
if for every `U` such that `q U` and `r < μ U`, there exists a subset `K ⊆ U` satisfying `p K`
of measure greater than `r`.

This definition is used to prove some facts about regular and weakly regular measures without
repeating the proofs. -/
def InnerRegularWRT {α} {_ : MeasurableSpace α} (μ : Measure α) (p q : Set α → Prop) :=
  ∀ ⦃U⦄, q U → ∀ r < μ U, ∃ K, K ⊆ U ∧ p K ∧ r < μ K
#align measure_theory.measure.inner_regular MeasureTheory.Measure.InnerRegularWRT

namespace InnerRegularWRT

variable {α : Type*} {m : MeasurableSpace α} {μ : Measure α} {p q : Set α → Prop} {U : Set α}
  {ε : ℝ≥0∞}

theorem measure_eq_iSup (H : InnerRegularWRT μ p q) (hU : q U) :
    μ U = ⨆ (K) (_ : K ⊆ U) (_ : p K), μ K := by
  refine'
    le_antisymm (le_of_forall_lt fun r hr => _) (iSup₂_le fun K hK => iSup_le fun _ => μ.mono hK)
  simpa only [lt_iSup_iff, exists_prop] using H hU r hr
#align measure_theory.measure.inner_regular.measure_eq_supr MeasureTheory.Measure.InnerRegularWRT.measure_eq_iSup

theorem exists_subset_lt_add (H : InnerRegularWRT μ p q) (h0 : p ∅) (hU : q U) (hμU : μ U ≠ ∞)
    (hε : ε ≠ 0) : ∃ K, K ⊆ U ∧ p K ∧ μ U < μ K + ε := by
  cases' eq_or_ne (μ U) 0 with h₀ h₀
  · refine' ⟨∅, empty_subset _, h0, _⟩
    rwa [measure_empty, h₀, zero_add, pos_iff_ne_zero]
  · rcases H hU _ (ENNReal.sub_lt_self hμU h₀ hε) with ⟨K, hKU, hKc, hrK⟩
    exact ⟨K, hKU, hKc, ENNReal.lt_add_of_sub_lt_right (Or.inl hμU) hrK⟩
#align measure_theory.measure.inner_regular.exists_subset_lt_add MeasureTheory.Measure.InnerRegularWRT.exists_subset_lt_add

protected theorem map {α β} [MeasurableSpace α] [MeasurableSpace β]
    {μ : Measure α} {pa qa : Set α → Prop}
    (H : InnerRegularWRT μ pa qa) (f : α ≃ β) (hf : AEMeasurable f μ) {pb qb : Set β → Prop}
    (hAB : ∀ U, qb U → qa (f ⁻¹' U)) (hAB' : ∀ K, pa K → pb (f '' K))
    (hB₁ : ∀ K, pb K → MeasurableSet K) (hB₂ : ∀ U, qb U → MeasurableSet U) :
    InnerRegularWRT (map f μ) pb qb := by
  intro U hU r hr
  rw [map_apply_of_aemeasurable hf (hB₂ _ hU)] at hr
  rcases H (hAB U hU) r hr with ⟨K, hKU, hKc, hK⟩
  refine' ⟨f '' K, image_subset_iff.2 hKU, hAB' _ hKc, _⟩
  rwa [map_apply_of_aemeasurable hf (hB₁ _ <| hAB' _ hKc), f.preimage_image]
#align measure_theory.measure.inner_regular.map MeasureTheory.Measure.InnerRegularWRT.map

theorem map' {α β} [MeasurableSpace α] [MeasurableSpace β] {μ : Measure α} {pa qa : Set α → Prop}
    (H : InnerRegularWRT μ pa qa) (f : α ≃ᵐ β) {pb qb : Set β → Prop}
    (hAB : ∀ U, qb U → qa (f ⁻¹' U)) (hAB' : ∀ K, pa K → pb (f '' K)) :
    InnerRegularWRT (map f μ) pb qb := by
  intro U hU r hr
  rw [f.map_apply U] at hr
  rcases H (hAB U hU) r hr with ⟨K, hKU, hKc, hK⟩
  refine' ⟨f '' K, image_subset_iff.2 hKU, hAB' _ hKc, _⟩
  rwa [f.map_apply, f.preimage_image]

theorem smul (H : InnerRegularWRT μ p q) (c : ℝ≥0∞) : InnerRegularWRT (c • μ) p q := by
  intro U hU r hr
  rw [smul_apply, H.measure_eq_iSup hU, smul_eq_mul] at hr
  simpa only [ENNReal.mul_iSup, lt_iSup_iff, exists_prop] using hr
#align measure_theory.measure.inner_regular.smul MeasureTheory.Measure.InnerRegularWRT.smul

theorem trans {q' : Set α → Prop} (H : InnerRegularWRT μ p q) (H' : InnerRegularWRT μ q q') :
    InnerRegularWRT μ p q' := by
  intro U hU r hr
  rcases H' hU r hr with ⟨F, hFU, hqF, hF⟩; rcases H hqF _ hF with ⟨K, hKF, hpK, hrK⟩
  exact ⟨K, hKF.trans hFU, hpK, hrK⟩
#align measure_theory.measure.inner_regular.trans MeasureTheory.Measure.InnerRegularWRT.trans

theorem of_imp (h : ∀ (s : Set α), q s → p s) : InnerRegularWRT μ p q :=
  fun U hU _ hr ↦ ⟨U, Subset.rfl, h U hU, hr⟩

end InnerRegularWRT

variable {α β : Type*} [MeasurableSpace α] [TopologicalSpace α] {μ : Measure α}

/-- A measure `μ` is outer regular if `μ(A) = inf {μ(U) | A ⊆ U open}` for a measurable set `A`.

This definition implies the same equality for any (not necessarily measurable) set, see
`Set.measure_eq_iInf_isOpen`. -/
class OuterRegular (μ : Measure α) : Prop where
  protected outerRegular :
    ∀ ⦃A : Set α⦄, MeasurableSet A → ∀ r > μ A, ∃ U, U ⊇ A ∧ IsOpen U ∧ μ U < r
#align measure_theory.measure.outer_regular MeasureTheory.Measure.OuterRegular
#align measure_theory.measure.outer_regular.outer_regular MeasureTheory.Measure.OuterRegular.outerRegular

/-- A measure `μ` is regular if
  - it is finite on all compact sets;
  - it is outer regular: `μ(A) = inf {μ(U) | A ⊆ U open}` for `A` measurable;
  - it is inner regular for open sets, using compact sets:
    `μ(U) = sup {μ(K) | K ⊆ U compact}` for `U` open. -/
class Regular (μ : Measure α) extends IsFiniteMeasureOnCompacts μ, OuterRegular μ : Prop where
  innerRegular : InnerRegularWRT μ IsCompact IsOpen
#align measure_theory.measure.regular MeasureTheory.Measure.Regular

/-- A measure `μ` is weakly regular if
  - it is outer regular: `μ(A) = inf {μ(U) | A ⊆ U open}` for `A` measurable;
  - it is inner regular for open sets, using closed sets:
    `μ(U) = sup {μ(F) | F ⊆ U closed}` for `U` open. -/
class WeaklyRegular (μ : Measure α) extends OuterRegular μ : Prop where
  protected innerRegular : InnerRegularWRT μ IsClosed IsOpen
#align measure_theory.measure.weakly_regular MeasureTheory.Measure.WeaklyRegular
#align measure_theory.measure.weakly_regular.inner_regular MeasureTheory.Measure.WeaklyRegular.innerRegular

/-- A measure `μ` is inner regular if, for any measurable set `s`, then
`μ(s) = sup {μ(K) | K ⊆ s compact}`. -/
class InnerRegular (μ : Measure α) : Prop where
  protected innerRegular : InnerRegularWRT μ IsCompact (fun s ↦ MeasurableSet s)

/-- A measure `μ` is inner regular for finite measure sets with respect to compact sets:
for any measurable set `s` with finite measure, then `μ(s) = sup {μ(K) | K ⊆ s compact}`.
The main interest of this class is that it is satisfied for both natural Haar measures (the
regular one and the inner regular one). -/
class InnerRegularCompactLTTop (μ : Measure α) : Prop where
  protected innerRegular : InnerRegularWRT μ IsCompact (fun s ↦ MeasurableSet s ∧ μ s ≠ ∞)

-- see Note [lower instance priority]
/-- A regular measure is weakly regular in a T2 space or in a regular space. -/
instance (priority := 100) Regular.weaklyRegular [ClosableCompactSubsetOpenSpace α] [Regular μ] :
    WeaklyRegular μ := by
  constructor
  intro U hU r hr
  rcases Regular.innerRegular hU r hr with ⟨K, KU, K_comp, hK⟩
  rcases closableCompactSubsetOpen K U K_comp hU KU with ⟨L, L_closed, KL, LU⟩
  exact ⟨L, LU, L_closed, hK.trans_le (measure_mono KL)⟩
#align measure_theory.measure.regular.weakly_regular MeasureTheory.Measure.Regular.weaklyRegular



namespace OuterRegular

instance zero : OuterRegular (0 : Measure α) :=
  ⟨fun A _ _r hr => ⟨univ, subset_univ A, isOpen_univ, hr⟩⟩
#align measure_theory.measure.outer_regular.zero MeasureTheory.Measure.OuterRegular.zero

/-- Given `r` larger than the measure of a set `A`, there exists an open superset of `A` with
measure less than `r`. -/
theorem _root_.Set.exists_isOpen_lt_of_lt [OuterRegular μ] (A : Set α) (r : ℝ≥0∞) (hr : μ A < r) :
    ∃ U, U ⊇ A ∧ IsOpen U ∧ μ U < r := by
  rcases OuterRegular.outerRegular (measurableSet_toMeasurable μ A) r
      (by rwa [measure_toMeasurable]) with
    ⟨U, hAU, hUo, hU⟩
  exact ⟨U, (subset_toMeasurable _ _).trans hAU, hUo, hU⟩
#align set.exists_is_open_lt_of_lt Set.exists_isOpen_lt_of_lt

/-- For an outer regular measure, the measure of a set is the infimum of the measures of open sets
containing it. -/
theorem _root_.Set.measure_eq_iInf_isOpen (A : Set α) (μ : Measure α) [OuterRegular μ] :
    μ A = ⨅ (U : Set α) (_ : A ⊆ U) (_ : IsOpen U), μ U := by
  refine' le_antisymm (le_iInf₂ fun s hs => le_iInf fun _ => μ.mono hs) _
  refine' le_of_forall_lt' fun r hr => _
  simpa only [iInf_lt_iff, exists_prop] using A.exists_isOpen_lt_of_lt r hr
#align set.measure_eq_infi_is_open Set.measure_eq_iInf_isOpen

theorem _root_.Set.exists_isOpen_lt_add [OuterRegular μ] (A : Set α) (hA : μ A ≠ ∞) {ε : ℝ≥0∞}
    (hε : ε ≠ 0) : ∃ U, U ⊇ A ∧ IsOpen U ∧ μ U < μ A + ε :=
  A.exists_isOpen_lt_of_lt _ (ENNReal.lt_add_right hA hε)
#align set.exists_is_open_lt_add Set.exists_isOpen_lt_add

theorem _root_.Set.exists_isOpen_le_add (A : Set α) (μ : Measure α) [OuterRegular μ] {ε : ℝ≥0∞}
    (hε : ε ≠ 0) : ∃ U, U ⊇ A ∧ IsOpen U ∧ μ U ≤ μ A + ε := by
  rcases eq_or_ne (μ A) ∞ with (H | H)
  · exact ⟨univ, subset_univ _, isOpen_univ, by simp only [H, _root_.top_add, le_top]⟩
  · rcases A.exists_isOpen_lt_add H hε with ⟨U, AU, U_open, hU⟩
    exact ⟨U, AU, U_open, hU.le⟩
#align set.exists_is_open_le_add Set.exists_isOpen_le_add

theorem _root_.MeasurableSet.exists_isOpen_diff_lt [OuterRegular μ] {A : Set α}
    (hA : MeasurableSet A) (hA' : μ A ≠ ∞) {ε : ℝ≥0∞} (hε : ε ≠ 0) :
    ∃ U, U ⊇ A ∧ IsOpen U ∧ μ U < ∞ ∧ μ (U \ A) < ε := by
  rcases A.exists_isOpen_lt_add hA' hε with ⟨U, hAU, hUo, hU⟩
  use U, hAU, hUo, hU.trans_le le_top
  exact measure_diff_lt_of_lt_add hA hAU hA' hU
#align measurable_set.exists_is_open_diff_lt MeasurableSet.exists_isOpen_diff_lt

protected theorem map [OpensMeasurableSpace α] [MeasurableSpace β] [TopologicalSpace β]
    [BorelSpace β] (f : α ≃ₜ β) (μ : Measure α) [OuterRegular μ] :
    (Measure.map f μ).OuterRegular := by
  refine' ⟨fun A hA r hr => _⟩
  rw [map_apply f.measurable hA, ← f.image_symm] at hr
  rcases Set.exists_isOpen_lt_of_lt _ r hr with ⟨U, hAU, hUo, hU⟩
  have : IsOpen (f.symm ⁻¹' U) := hUo.preimage f.symm.continuous
  refine' ⟨f.symm ⁻¹' U, image_subset_iff.1 hAU, this, _⟩
  rwa [map_apply f.measurable this.measurableSet, f.preimage_symm, f.preimage_image]
#align measure_theory.measure.outer_regular.map MeasureTheory.Measure.OuterRegular.map

protected theorem smul (μ : Measure α) [OuterRegular μ] {x : ℝ≥0∞} (hx : x ≠ ∞) :
    (x • μ).OuterRegular := by
  rcases eq_or_ne x 0 with (rfl | h0)
  · rw [zero_smul]
    exact OuterRegular.zero
  · refine' ⟨fun A _ r hr => _⟩
    rw [smul_apply, A.measure_eq_iInf_isOpen, smul_eq_mul] at hr
    simpa only [ENNReal.mul_iInf_of_ne h0 hx, gt_iff_lt, iInf_lt_iff, exists_prop] using hr
#align measure_theory.measure.outer_regular.smul MeasureTheory.Measure.OuterRegular.smul

end OuterRegular

/-- If a measure `μ` admits finite spanning open sets such that the restriction of `μ` to each set
is outer regular, then the original measure is outer regular as well. -/
protected theorem FiniteSpanningSetsIn.outerRegular [OpensMeasurableSpace α] {μ : Measure α}
    (s : μ.FiniteSpanningSetsIn { U | IsOpen U ∧ OuterRegular (μ.restrict U) }) :
    OuterRegular μ := by
  refine' ⟨fun A hA r hr => _⟩
  have hm : ∀ n, MeasurableSet (s.set n) := fun n => (s.set_mem n).1.measurableSet
  haveI : ∀ n, OuterRegular (μ.restrict (s.set n)) := fun n => (s.set_mem n).2
  -- Note that `A = ⋃ n, A ∩ disjointed s n`. We replace `A` with this sequence.
  obtain ⟨A, hAm, hAs, hAd, rfl⟩ :
    ∃ A' : ℕ → Set α,
      (∀ n, MeasurableSet (A' n)) ∧
        (∀ n, A' n ⊆ s.set n) ∧ Pairwise (Disjoint on A') ∧ A = ⋃ n, A' n := by
    refine'
      ⟨fun n => A ∩ disjointed s.set n, fun n => hA.inter (MeasurableSet.disjointed hm _), fun n =>
        (inter_subset_right _ _).trans (disjointed_subset _ _),
        (disjoint_disjointed s.set).mono fun k l hkl => hkl.mono inf_le_right inf_le_right, _⟩
    rw [← inter_iUnion, iUnion_disjointed, s.spanning, inter_univ]
  rcases ENNReal.exists_pos_sum_of_countable' (tsub_pos_iff_lt.2 hr).ne' ℕ with ⟨δ, δ0, hδε⟩
  rw [lt_tsub_iff_right, add_comm] at hδε
  have : ∀ n, ∃ (U : _) (_ : U ⊇ A n), IsOpen U ∧ μ U < μ (A n) + δ n := by
    intro n
    have H₁ : ∀ t, μ.restrict (s.set n) t = μ (t ∩ s.set n) := fun t => restrict_apply' (hm n)
    have Ht : μ.restrict (s.set n) (A n) ≠ ⊤ := by
      rw [H₁]
      exact ((measure_mono <| inter_subset_right _ _).trans_lt (s.finite n)).ne
    rcases (A n).exists_isOpen_lt_add Ht (δ0 n).ne' with ⟨U, hAU, hUo, hU⟩
    rw [H₁, H₁, inter_eq_self_of_subset_left (hAs _)] at hU
    exact ⟨U ∩ s.set n, subset_inter hAU (hAs _), hUo.inter (s.set_mem n).1, hU⟩
  choose U hAU hUo hU using this
  refine' ⟨⋃ n, U n, iUnion_mono hAU, isOpen_iUnion hUo, _⟩
  calc
    μ (⋃ n, U n) ≤ ∑' n, μ (U n) := measure_iUnion_le _
    _ ≤ ∑' n, (μ (A n) + δ n) := (ENNReal.tsum_le_tsum fun n => (hU n).le)
    _ = ∑' n, μ (A n) + ∑' n, δ n := ENNReal.tsum_add
    _ = μ (⋃ n, A n) + ∑' n, δ n := (congr_arg₂ (· + ·) (measure_iUnion hAd hAm).symm rfl)
    _ < r := hδε
#align measure_theory.measure.finite_spanning_sets_in.outer_regular MeasureTheory.Measure.FiniteSpanningSetsIn.outerRegular

namespace InnerRegularWRT

variable {p q : Set α → Prop} {U s : Set α} {ε r : ℝ≥0∞}

/-- If a measure is inner regular (using closed or compact sets), then every measurable set of
finite measure can be approximated by a (closed or compact) subset. -/
theorem measurableSet_of_open [OuterRegular μ] (H : InnerRegularWRT μ p IsOpen)
    (hd : ∀ ⦃s U⦄, p s → IsOpen U → p (s \ U)) :
    InnerRegularWRT μ p fun s => MeasurableSet s ∧ μ s ≠ ∞ := by
  rintro s ⟨hs, hμs⟩ r hr
  have h0 : p ∅ := by
    have : 0 < μ univ := (bot_le.trans_lt hr).trans_le (measure_mono (subset_univ _))
    obtain ⟨K, -, hK, -⟩ : ∃ K, K ⊆ univ ∧ p K ∧ 0 < μ K := H isOpen_univ _ this
    simpa using hd hK isOpen_univ
  obtain ⟨ε, hε, hεs, rfl⟩ : ∃ (ε : _) (_ : ε ≠ 0), ε + ε ≤ μ s ∧ r = μ s - (ε + ε) := by
    use (μ s - r) / 2
    simp [*, hr.le, ENNReal.add_halves, ENNReal.sub_sub_cancel, le_add_right]
  rcases hs.exists_isOpen_diff_lt hμs hε with ⟨U, hsU, hUo, hUt, hμU⟩
  rcases (U \ s).exists_isOpen_lt_of_lt _ hμU with ⟨U', hsU', hU'o, hμU'⟩
  replace hsU' := diff_subset_comm.1 hsU'
  rcases H.exists_subset_lt_add h0 hUo hUt.ne hε with ⟨K, hKU, hKc, hKr⟩
  refine' ⟨K \ U', fun x hx => hsU' ⟨hKU hx.1, hx.2⟩, hd hKc hU'o, ENNReal.sub_lt_of_lt_add hεs _⟩
  calc
    μ s ≤ μ U := μ.mono hsU
    _ < μ K + ε := hKr
    _ ≤ μ (K \ U') + μ U' + ε := (add_le_add_right (tsub_le_iff_right.1 le_measure_diff) _)
    _ ≤ μ (K \ U') + ε + ε := by
      apply add_le_add_right; apply add_le_add_left
      exact hμU'.le
    _ = μ (K \ U') + (ε + ε) := add_assoc _ _ _
#align measure_theory.measure.inner_regular.measurable_set_of_open MeasureTheory.Measure.InnerRegularWRT.measurableSet_of_open

open Finset in
/-- In a finite measure space, assume that any open set can be approximated from inside by closed
sets. Then the measure is weakly regular. -/
theorem weaklyRegular_of_finite [BorelSpace α] (μ : Measure α) [IsFiniteMeasure μ]
    (H : InnerRegularWRT μ IsClosed IsOpen) : WeaklyRegular μ := by
  have hfin : ∀ {s}, μ s ≠ ⊤ := @(measure_ne_top μ)
  suffices ∀ s, MeasurableSet s → ∀ ε, ε ≠ 0 → ∃ F, F ⊆ s ∧ ∃ U, U ⊇ s ∧
      IsClosed F ∧ IsOpen U ∧ μ s ≤ μ F + ε ∧ μ U ≤ μ s + ε by
    refine'
      { outerRegular := fun s hs r hr => _
        innerRegular := H }
    rcases exists_between hr with ⟨r', hsr', hr'r⟩
    rcases this s hs _ (tsub_pos_iff_lt.2 hsr').ne' with ⟨-, -, U, hsU, -, hUo, -, H⟩
    refine' ⟨U, hsU, hUo, _⟩
    rw [add_tsub_cancel_of_le hsr'.le] at H
    exact H.trans_lt hr'r
  refine' MeasurableSet.induction_on_open _ _ _
  /- The proof is by measurable induction: we should check that the property is true for the empty
    set, for open sets, and is stable by taking the complement and by taking countable disjoint
    unions. The point of the property we are proving is that it is stable by taking complements
    (exchanging the roles of closed and open sets and thanks to the finiteness of the measure). -/
  -- check for open set
  · intro U hU ε hε
    rcases H.exists_subset_lt_add isClosed_empty hU hfin hε with ⟨F, hsF, hFc, hF⟩
    exact ⟨F, hsF, U, Subset.rfl, hFc, hU, hF.le, le_self_add⟩
  -- check for complements
  · rintro s hs H ε hε
    rcases H ε hε with ⟨F, hFs, U, hsU, hFc, hUo, hF, hU⟩
    refine'
      ⟨Uᶜ, compl_subset_compl.2 hsU, Fᶜ, compl_subset_compl.2 hFs, hUo.isClosed_compl,
        hFc.isOpen_compl, _⟩
    simp only [measure_compl_le_add_iff, *, hUo.measurableSet, hFc.measurableSet, true_and_iff]
  -- check for disjoint unions
  · intro s hsd hsm H ε ε0
    have ε0' : ε / 2 ≠ 0 := (ENNReal.half_pos ε0).ne'
    rcases ENNReal.exists_pos_sum_of_countable' ε0' ℕ with ⟨δ, δ0, hδε⟩
    choose F hFs U hsU hFc hUo hF hU using fun n => H n (δ n) (δ0 n).ne'
    -- the approximating closed set is constructed by considering finitely many sets `s i`, which
    -- cover all the measure up to `ε/2`, approximating each of these by a closed set `F i`, and
    -- taking the union of these (finitely many) `F i`.
    have : Tendsto (fun t => (∑ k in t, μ (s k)) + ε / 2) atTop (𝓝 <| μ (⋃ n, s n) + ε / 2) := by
      rw [measure_iUnion hsd hsm]
      exact Tendsto.add ENNReal.summable.hasSum tendsto_const_nhds
    rcases (this.eventually <| lt_mem_nhds <| ENNReal.lt_add_right hfin ε0').exists with ⟨t, ht⟩
    -- the approximating open set is constructed by taking for each `s n` an approximating open set
    -- `U n` with measure at most `μ (s n) + δ n` for a summable `δ`, and taking the union of these.
    refine'
      ⟨⋃ k ∈ t, F k, iUnion_mono fun k => iUnion_subset fun _ => hFs _, ⋃ n, U n, iUnion_mono hsU,
        isClosed_biUnion_finset fun k _ => hFc k, isOpen_iUnion hUo, ht.le.trans _, _⟩
    · calc
        (∑ k in t, μ (s k)) + ε / 2 ≤ ((∑ k in t, μ (F k)) + ∑ k in t, δ k) + ε / 2 := by
          rw [← sum_add_distrib]
          exact add_le_add_right (sum_le_sum fun k _ => hF k) _
        _ ≤ (∑ k in t, μ (F k)) + ε / 2 + ε / 2 :=
          (add_le_add_right (add_le_add_left ((ENNReal.sum_le_tsum _).trans hδε.le) _) _)
        _ = μ (⋃ k ∈ t, F k) + ε := by
          rw [measure_biUnion_finset, add_assoc, ENNReal.add_halves]
          exacts [fun k _ n _ hkn => (hsd hkn).mono (hFs k) (hFs n),
            fun k _ => (hFc k).measurableSet]
    · calc
        μ (⋃ n, U n) ≤ ∑' n, μ (U n) := measure_iUnion_le _
        _ ≤ ∑' n, (μ (s n) + δ n) := (ENNReal.tsum_le_tsum hU)
        _ = μ (⋃ n, s n) + ∑' n, δ n := by rw [measure_iUnion hsd hsm, ENNReal.tsum_add]
        _ ≤ μ (⋃ n, s n) + ε := add_le_add_left (hδε.le.trans ENNReal.half_le_self) _
#align measure_theory.measure.inner_regular.weakly_regular_of_finite MeasureTheory.Measure.InnerRegularWRT.weaklyRegular_of_finite

/-- In a metric space (or even a pseudo emetric space), an open set can be approximated from inside
by closed sets. -/
theorem of_pseudoEMetricSpace {X : Type*} [PseudoEMetricSpace X] [MeasurableSpace X]
    (μ : Measure X) : InnerRegularWRT μ IsClosed IsOpen := by
  intro U hU r hr
  rcases hU.exists_iUnion_isClosed with ⟨F, F_closed, -, rfl, F_mono⟩
  rw [measure_iUnion_eq_iSup F_mono.directed_le] at hr
  rcases lt_iSup_iff.1 hr with ⟨n, hn⟩
  exact ⟨F n, subset_iUnion _ _, F_closed n, hn⟩
#align measure_theory.measure.inner_regular.of_pseudo_emetric_space MeasureTheory.Measure.InnerRegularWRT.of_pseudoEMetricSpace

/-- In a `σ`-compact space, any closed set can be approximated by a compact subset. -/
theorem isCompact_isClosed {X : Type*} [TopologicalSpace X] [SigmaCompactSpace X]
    [MeasurableSpace X] (μ : Measure X) : InnerRegularWRT μ IsCompact IsClosed := by
  intro F hF r hr
  set B : ℕ → Set X := compactCovering X
  have hBc : ∀ n, IsCompact (F ∩ B n) := fun n => (isCompact_compactCovering X n).inter_left hF
  have hBU : ⋃ n, F ∩ B n = F := by rw [← inter_iUnion, iUnion_compactCovering, Set.inter_univ]
  have : μ F = ⨆ n, μ (F ∩ B n) := by
    rw [← measure_iUnion_eq_iSup, hBU]
    exact Monotone.directed_le fun m n h => inter_subset_inter_right _ (compactCovering_subset _ h)
  rw [this] at hr
  rcases lt_iSup_iff.1 hr with ⟨n, hn⟩
  exact ⟨_, inter_subset_left _ _, hBc n, hn⟩
#align measure_theory.measure.inner_regular.is_compact_is_closed MeasureTheory.Measure.InnerRegularWRT.isCompact_isClosed

/-- If `μ` is inner regular for measurable finite measure sets with respect to some class of sets,
then its restriction to any set is also inner regular for measurable finite measure sets, with
respect to the same class of sets. -/
lemma restrict (h : InnerRegularWRT μ p (fun s ↦ MeasurableSet s ∧ μ s ≠ ∞)) (A : Set α) :
    InnerRegularWRT (μ.restrict A) p (fun s ↦ MeasurableSet s ∧ μ.restrict A s ≠ ∞) := by
  rintro s ⟨s_meas, hs⟩ r hr
  rw [restrict_apply s_meas] at hs
  obtain ⟨K, K_subs, pK, rK⟩ : ∃ K, K ⊆ (toMeasurable μ (s ∩ A)) ∩ s ∧ p K ∧ r < μ K := by
    have : r < μ ((toMeasurable μ (s ∩ A)) ∩ s) := by
      apply hr.trans_le
      rw [restrict_apply s_meas]
      exact measure_mono <| subset_inter (subset_toMeasurable μ (s ∩ A)) (inter_subset_left _ _)
    refine h ⟨(measurableSet_toMeasurable _ _).inter s_meas, ?_⟩ _ this
    apply (lt_of_le_of_lt _ hs.lt_top).ne
    rw [← measure_toMeasurable (s ∩ A)]
    exact measure_mono (inter_subset_left _ _)
  refine ⟨K, K_subs.trans (inter_subset_right _ _), pK, ?_⟩
  calc
  r < μ K := rK
  _ = μ.restrict (toMeasurable μ (s ∩ A)) K := by
    rw [restrict_apply' (measurableSet_toMeasurable μ (s ∩ A))]
    congr
    apply (inter_eq_left.2 ?_).symm
    exact K_subs.trans (inter_subset_left _ _)
  _ = μ.restrict (s ∩ A) K := by rwa [restrict_toMeasurable]
  _ ≤ μ.restrict A K := Measure.le_iff'.1 (restrict_mono (inter_subset_right _ _) le_rfl) K

/-- If `μ` is inner regular for measurable finite measure sets with respect to some class of sets,
then its restriction to any finite measure set is also inner regular for measurable sets with
respect to the same class of sets. -/
lemma restrict_of_measure_ne_top (h : InnerRegularWRT μ p (fun s ↦ MeasurableSet s ∧ μ s ≠ ∞))
    {A : Set α} (hA : μ A ≠ ∞) :
    InnerRegularWRT (μ.restrict A) p (fun s ↦ MeasurableSet s) := by
  have : Fact (μ A < ∞) := ⟨hA.lt_top⟩
  exact (restrict h A).trans (of_imp (fun s hs ↦ ⟨hs, measure_ne_top _ _⟩))

end InnerRegularWRT

namespace InnerRegular

variable {U : Set α} {ε : ℝ≥0∞}

/-- The measure of a measurable set is the supremum of the measures of compact sets it contains. -/
theorem _root_.MeasurableSet.measure_eq_iSup_isCompact ⦃U : Set α⦄ (hU : MeasurableSet U)
    (μ : Measure α) [InnerRegular μ] :
    μ U = ⨆ (K : Set α) (_ : K ⊆ U) (_ : IsCompact K), μ K :=
  InnerRegular.innerRegular.measure_eq_iSup hU

instance smul [h : InnerRegular μ] (c : ℝ≥0∞) : InnerRegular (c • μ) :=
  ⟨InnerRegularWRT.smul h.innerRegular c⟩

instance [InnerRegular μ] : InnerRegularCompactLTTop μ :=
  ⟨fun _s hs r hr ↦ InnerRegular.innerRegular hs.1 r hr⟩

lemma innerRegularWRT_isClosed_isOpen [ClosableCompactSubsetOpenSpace α] [OpensMeasurableSpace α]
    [h : InnerRegular μ] : InnerRegularWRT μ IsClosed IsOpen := by
  intro U hU r hr
  rcases h.innerRegular hU.measurableSet r hr with ⟨K, KU, K_comp, hK⟩
  rcases closableCompactSubsetOpen K U K_comp hU KU with ⟨L, L_closed, KL, LU⟩
  exact ⟨L, LU, L_closed, hK.trans_le (measure_mono KL)⟩

end InnerRegular

namespace InnerRegularCompactLTTop

/-- If `μ` is inner regular for finite measure sets with respect to compact sets,
then any measurable set of finite measure can be approximated by a
compact subset. See also `MeasurableSet.exists_lt_isCompact_of_ne_top`. -/
theorem _root_.MeasurableSet.exists_isCompact_lt_add [InnerRegularCompactLTTop μ]
    ⦃A : Set α⦄ (hA : MeasurableSet A) (h'A : μ A ≠ ∞) {ε : ℝ≥0∞} (hε : ε ≠ 0) :
    ∃ K, K ⊆ A ∧ IsCompact K ∧ μ A < μ K + ε :=
  InnerRegularCompactLTTop.innerRegular.exists_subset_lt_add isCompact_empty ⟨hA, h'A⟩ h'A hε

#align measurable_set.exists_is_compact_lt_add MeasurableSet.exists_isCompact_lt_add

/-- If `μ` is inner regular for finite measure sets with respect to compact sets,
then any measurable set of finite measure can be approximated by a
compact subset. See also `MeasurableSet.exists_isCompact_lt_add` and
`MeasurableSet.exists_lt_isCompact_of_ne_top`. -/
theorem _root_.MeasurableSet.exists_isCompact_diff_lt [OpensMeasurableSpace α] [T2Space α]
    [InnerRegularCompactLTTop μ]  ⦃A : Set α⦄ (hA : MeasurableSet A) (h'A : μ A ≠ ∞)
    {ε : ℝ≥0∞} (hε : ε ≠ 0) :
    ∃ K, K ⊆ A ∧ IsCompact K ∧ μ (A \ K) < ε := by
  rcases hA.exists_isCompact_lt_add h'A hε with ⟨K, hKA, hKc, hK⟩
  exact
    ⟨K, hKA, hKc,
      measure_diff_lt_of_lt_add hKc.measurableSet hKA (ne_top_of_le_ne_top h'A <| measure_mono hKA)
        hK⟩
#align measurable_set.exists_is_compact_diff_lt MeasurableSet.exists_isCompact_diff_lt

/-- If `μ` is inner regular for finite measure sets with respect to compact sets,
then any measurable set of finite measure can be approximated by a
compact subset. See also `MeasurableSet.exists_isCompact_lt_add`. -/
theorem _root_.MeasurableSet.exists_lt_isCompact_of_ne_top [InnerRegularCompactLTTop μ] ⦃A : Set α⦄
    (hA : MeasurableSet A) (h'A : μ A ≠ ∞) {r : ℝ≥0∞} (hr : r < μ A) :
    ∃ K, K ⊆ A ∧ IsCompact K ∧ r < μ K :=
  InnerRegularCompactLTTop.innerRegular ⟨hA, h'A⟩ _ hr
#align measurable_set.exists_lt_is_compact_of_ne_top MeasurableSet.exists_lt_isCompact_of_ne_top

/-- If `μ` is inner regular for finite measure sets with respect to compact sets,
any measurable set of finite mass can be approximated from inside by compact sets. -/
theorem _root_.MeasurableSet.measure_eq_iSup_isCompact_of_ne_top [InnerRegularCompactLTTop μ]
    ⦃A : Set α⦄ (hA : MeasurableSet A) (h'A : μ A ≠ ∞) :
    μ A = ⨆ (K) (_ : K ⊆ A) (_ : IsCompact K), μ K :=
  InnerRegularCompactLTTop.innerRegular.measure_eq_iSup ⟨hA, h'A⟩
#align measurable_set.measure_eq_supr_is_compact_of_ne_top MeasurableSet.measure_eq_iSup_isCompact_of_ne_top

/-- If `μ` is inner regular for finite measure sets with respect to compact sets, then its
restriction to any set also is. -/
instance restrict [h : InnerRegularCompactLTTop μ] (A : Set α) :
    InnerRegularCompactLTTop (μ.restrict A) :=
  ⟨InnerRegularWRT.restrict h.innerRegular A⟩

lemma innerRegular_of_finiteMeasure [h : InnerRegularCompactLTTop μ] [IsFiniteMeasure μ] :
    InnerRegular μ := by
  constructor
  convert h.innerRegular with s
  simp [measure_ne_top μ s]

lemma weaklyRegular_of_finiteMeasure [BorelSpace α] [ClosableCompactSubsetOpenSpace α]
    [InnerRegularCompactLTTop μ] [IsFiniteMeasure μ] : WeaklyRegular μ := by
  apply InnerRegularWRT.weaklyRegular_of_finite
  have : InnerRegular μ := innerRegular_of_finiteMeasure
  exact InnerRegular.innerRegularWRT_isClosed_isOpen

lemma regular_of_finiteMeasure [BorelSpace α] [ClosableCompactSubsetOpenSpace α]
    [h : InnerRegularCompactLTTop μ] [IsFiniteMeasure μ] :
    Regular μ := by
  have : WeaklyRegular μ := weaklyRegular_of_finiteMeasure
  constructor
  apply InnerRegularWRT.trans h.innerRegular
  refine InnerRegularWRT.of_imp (fun U hU ↦ ⟨hU.measurableSet, measure_ne_top μ U⟩)

/-- I`μ` is inner regular for finite measure sets with respect to compact sets in a regular locally
compact space, then any compact set can be approximated from outside by open sets. -/
protected lemma _root_.IsCompact.measure_eq_infi_isOpen [InnerRegularCompactLTTop μ]
    [IsFiniteMeasureOnCompacts μ] [LocallyCompactSpace α] [RegularSpace α] [BorelSpace α]
    {K : Set α} (hK : IsCompact K) :
    μ K = ⨅ (U : Set α) (_ : K ⊆ U) (_ : IsOpen U), μ U := by
  apply le_antisymm
  · simp only [le_iInf_iff]
    rintro U KU -
    exact measure_mono KU
  apply le_of_forall_lt' (fun r hr ↦ ?_)
  simp only [iInf_lt_iff, exists_prop, exists_and_left]
  obtain ⟨L, L_comp, KL, -⟩ : ∃ L, IsCompact L ∧ K ⊆ interior L ∧ L ⊆ univ :=
    exists_compact_between hK isOpen_univ (subset_univ _)
  have : Fact (μ (interior L) < ∞) :=
    ⟨(measure_mono interior_subset).trans_lt L_comp.measure_lt_top⟩
  have : Regular (μ.restrict (interior L)) := regular_of_finiteMeasure
  obtain ⟨U, KU, U_open, hU⟩ : ∃ U, K ⊆ U ∧ IsOpen U ∧ μ.restrict (interior L) U < r := by
    apply exists_isOpen_lt_of_lt K r
    exact lt_of_le_of_lt (Measure.le_iff'.1 restrict_le_self _) hr
  refine ⟨U ∩ interior L, subset_inter KU KL, U_open.inter isOpen_interior, ?_⟩
  rwa [restrict_apply U_open.measurableSet] at hU

protected lemma _root_.IsCompact.exists_isOpen_lt_of_lt [InnerRegularCompactLTTop μ]
    [IsFiniteMeasureOnCompacts μ] [LocallyCompactSpace α] [RegularSpace α] [BorelSpace α]
    {K : Set α} (hK : IsCompact K) (r : ℝ≥0∞) (hr : μ K < r) :
    ∃ U, K ⊆ U ∧ IsOpen U ∧ μ U < r := by
  have : ⨅ (U : Set α) (_ : K ⊆ U) (_ : IsOpen U), μ U < r := by
    rwa [hK.measure_eq_infi_isOpen] at hr
  simpa only [iInf_lt_iff, exists_prop, exists_and_left]

end InnerRegularCompactLTTop

-- Generalized and moved to another file
#align measure_theory.measure.regular.sigma_finite MeasureTheory.SigmaFinite.of_isFiniteMeasureOnCompacts

namespace WeaklyRegular

/-- If `μ` is a weakly regular measure, then any open set can be approximated by a closed subset. -/
theorem _root_.IsOpen.exists_lt_isClosed [WeaklyRegular μ] ⦃U : Set α⦄ (hU : IsOpen U) {r : ℝ≥0∞}
    (hr : r < μ U) : ∃ F, F ⊆ U ∧ IsClosed F ∧ r < μ F :=
  WeaklyRegular.innerRegular hU r hr
#align is_open.exists_lt_is_closed IsOpen.exists_lt_isClosed

/-- If `μ` is a weakly regular measure, then any open set can be approximated by a closed subset. -/
theorem _root_.IsOpen.measure_eq_iSup_isClosed ⦃U : Set α⦄ (hU : IsOpen U) (μ : Measure α)
    [WeaklyRegular μ] : μ U = ⨆ (F) (_ : F ⊆ U) (_ : IsClosed F), μ F :=
  WeaklyRegular.innerRegular.measure_eq_iSup hU
#align is_open.measure_eq_supr_is_closed IsOpen.measure_eq_iSup_isClosed

theorem innerRegular_measurable [WeaklyRegular μ] :
    InnerRegularWRT μ IsClosed fun s => MeasurableSet s ∧ μ s ≠ ∞ :=
  WeaklyRegular.innerRegular.measurableSet_of_open (fun _ _ h₁ h₂ ↦ h₁.inter h₂.isClosed_compl)
#align measure_theory.measure.weakly_regular.inner_regular_measurable MeasureTheory.Measure.WeaklyRegular.innerRegular_measurable

/-- If `s` is a measurable set, a weakly regular measure `μ` is finite on `s`, and `ε` is a positive
number, then there exist a closed set `K ⊆ s` such that `μ s < μ K + ε`. -/
theorem _root_.MeasurableSet.exists_isClosed_lt_add [WeaklyRegular μ] {s : Set α}
    (hs : MeasurableSet s) (hμs : μ s ≠ ∞) {ε : ℝ≥0∞} (hε : ε ≠ 0) :
    ∃ K, K ⊆ s ∧ IsClosed K ∧ μ s < μ K + ε :=
  innerRegular_measurable.exists_subset_lt_add isClosed_empty ⟨hs, hμs⟩ hμs hε
#align measurable_set.exists_is_closed_lt_add MeasurableSet.exists_isClosed_lt_add

theorem _root_.MeasurableSet.exists_isClosed_diff_lt [OpensMeasurableSpace α] [WeaklyRegular μ]
    ⦃A : Set α⦄ (hA : MeasurableSet A) (h'A : μ A ≠ ∞) {ε : ℝ≥0∞} (hε : ε ≠ 0) :
    ∃ F, F ⊆ A ∧ IsClosed F ∧ μ (A \ F) < ε := by
  rcases hA.exists_isClosed_lt_add h'A hε with ⟨F, hFA, hFc, hF⟩
  exact
    ⟨F, hFA, hFc,
      measure_diff_lt_of_lt_add hFc.measurableSet hFA (ne_top_of_le_ne_top h'A <| measure_mono hFA)
        hF⟩
#align measurable_set.exists_is_closed_diff_lt MeasurableSet.exists_isClosed_diff_lt

/-- Given a weakly regular measure, any measurable set of finite mass can be approximated from
inside by closed sets. -/
theorem _root_.MeasurableSet.exists_lt_isClosed_of_ne_top [WeaklyRegular μ] ⦃A : Set α⦄
    (hA : MeasurableSet A) (h'A : μ A ≠ ∞) {r : ℝ≥0∞} (hr : r < μ A) :
    ∃ K, K ⊆ A ∧ IsClosed K ∧ r < μ K :=
  innerRegular_measurable ⟨hA, h'A⟩ _ hr
#align measurable_set.exists_lt_is_closed_of_ne_top MeasurableSet.exists_lt_isClosed_of_ne_top

/-- Given a weakly regular measure, any measurable set of finite mass can be approximated from
inside by closed sets. -/
theorem _root_.MeasurableSet.measure_eq_iSup_isClosed_of_ne_top [WeaklyRegular μ] ⦃A : Set α⦄
    (hA : MeasurableSet A) (h'A : μ A ≠ ∞) : μ A = ⨆ (K) (_ : K ⊆ A) (_ : IsClosed K), μ K :=
  innerRegular_measurable.measure_eq_iSup ⟨hA, h'A⟩
#align measurable_set.measure_eq_supr_is_closed_of_ne_top MeasurableSet.measure_eq_iSup_isClosed_of_ne_top

/-- The restriction of a weakly regular measure to a measurable set of finite measure is
weakly regular. -/
theorem restrict_of_measure_ne_top [BorelSpace α] [WeaklyRegular μ] {A : Set α}
    (h'A : μ A ≠ ∞) : WeaklyRegular (μ.restrict A) := by
  haveI : Fact (μ A < ∞) := ⟨h'A.lt_top⟩
<<<<<<< HEAD
  refine InnerRegularWRT.weaklyRegular_of_finite (μ.restrict A) (fun V V_open r hr ↦ ?_)
  have : InnerRegularWRT (μ.restrict A) IsClosed (fun s ↦ MeasurableSet s) :=
    InnerRegularWRT.restrict_of_measure_ne_top innerRegular_measurable h'A
  exact this V_open.measurableSet r hr
#align measure_theory.measure.weakly_regular.restrict_of_measurable_set MeasureTheory.Measure.WeaklyRegular.restrict_of_measure_ne_top
=======
  refine' InnerRegular.weaklyRegular_of_finite (μ.restrict A) fun V V_open => _
  simp only [restrict_apply' hA]
  intro r hr
  have : μ (V ∩ A) ≠ ∞ := ne_top_of_le_ne_top h'A (measure_mono <| inter_subset_right _ _)
  rcases (V_open.measurableSet.inter hA).exists_lt_isClosed_of_ne_top this hr with
    ⟨F, hFVA, hFc, hF⟩
  refine' ⟨F, hFVA.trans (inter_subset_left _ _), hFc, _⟩
  rwa [inter_eq_self_of_subset_left (hFVA.trans <| inter_subset_right _ _)]
#align measure_theory.measure.weakly_regular.restrict_of_measurable_set MeasureTheory.Measure.WeaklyRegular.restrict_of_measurableSet
>>>>>>> 53ae52b4

-- see Note [lower instance priority]
/-- Any finite measure on a metric space (or even a pseudo emetric space) is weakly regular. -/
instance (priority := 100) of_pseudoEMetricSpace_of_isFiniteMeasure {X : Type*}
    [PseudoEMetricSpace X] [MeasurableSpace X] [BorelSpace X] (μ : Measure X) [IsFiniteMeasure μ] :
    WeaklyRegular μ :=
  (InnerRegularWRT.of_pseudoEMetricSpace μ).weaklyRegular_of_finite μ
#align measure_theory.measure.weakly_regular.of_pseudo_emetric_space_of_is_finite_measure MeasureTheory.Measure.WeaklyRegular.of_pseudoEMetricSpace_of_isFiniteMeasure

-- see Note [lower instance priority]
/-- Any locally finite measure on a second countable metric space (or even a pseudo emetric space)
is weakly regular. -/
instance (priority := 100) of_pseudoEMetric_secondCountable_of_locallyFinite {X : Type*}
    [PseudoEMetricSpace X] [TopologicalSpace.SecondCountableTopology X] [MeasurableSpace X]
    [BorelSpace X] (μ : Measure X) [IsLocallyFiniteMeasure μ] : WeaklyRegular μ :=
  haveI : OuterRegular μ := by
    refine' (μ.finiteSpanningSetsInOpen'.mono' fun U hU => _).outerRegular
    have : Fact (μ U < ∞) := ⟨hU.2⟩
    exact ⟨hU.1, inferInstance⟩
  ⟨InnerRegularWRT.of_pseudoEMetricSpace μ⟩
#align measure_theory.measure.weakly_regular.of_pseudo_emetric_second_countable_of_locally_finite MeasureTheory.Measure.WeaklyRegular.of_pseudoEMetric_secondCountable_of_locallyFinite

end WeaklyRegular

namespace Regular

instance zero : Regular (0 : Measure α) :=
  ⟨fun _ _ _r hr => ⟨∅, empty_subset _, isCompact_empty, hr⟩⟩
#align measure_theory.measure.regular.zero MeasureTheory.Measure.Regular.zero

/-- If `μ` is a regular measure, then any open set can be approximated by a compact subset. -/
theorem _root_.IsOpen.exists_lt_isCompact [Regular μ] ⦃U : Set α⦄ (hU : IsOpen U) {r : ℝ≥0∞}
    (hr : r < μ U) : ∃ K, K ⊆ U ∧ IsCompact K ∧ r < μ K :=
  Regular.innerRegular hU r hr
#align is_open.exists_lt_is_compact IsOpen.exists_lt_isCompact

/-- The measure of an open set is the supremum of the measures of compact sets it contains. -/
theorem _root_.IsOpen.measure_eq_iSup_isCompact ⦃U : Set α⦄ (hU : IsOpen U) (μ : Measure α)
    [Regular μ] : μ U = ⨆ (K : Set α) (_ : K ⊆ U) (_ : IsCompact K), μ K :=
  Regular.innerRegular.measure_eq_iSup hU
#align is_open.measure_eq_supr_is_compact IsOpen.measure_eq_iSup_isCompact

theorem exists_compact_not_null [Regular μ] : (∃ K, IsCompact K ∧ μ K ≠ 0) ↔ μ ≠ 0 := by
  simp_rw [Ne.def, ← measure_univ_eq_zero, isOpen_univ.measure_eq_iSup_isCompact,
    ENNReal.iSup_eq_zero, not_forall, exists_prop, subset_univ, true_and_iff]
#align measure_theory.measure.regular.exists_compact_not_null MeasureTheory.Measure.Regular.exists_compact_not_null

/-- If `μ` is a regular measure, then any measurable set of finite measure can be approximated by a
compact subset. See also `MeasurableSet.exists_isCompact_lt_add` and
`MeasurableSet.exists_lt_isCompact_of_ne_top`. -/
instance [Regular μ] : InnerRegularCompactLTTop μ :=
  ⟨Regular.innerRegular.measurableSet_of_open (fun _ _ hs hU ↦ hs.diff hU)⟩
#noalign measure_theory.measure.regular.inner_regular_measurable

protected theorem map [BorelSpace α] [MeasurableSpace β] [TopologicalSpace β]
    [BorelSpace β] [Regular μ] (f : α ≃ₜ β) : (Measure.map f μ).Regular := by
  haveI := OuterRegular.map f μ
  haveI := IsFiniteMeasureOnCompacts.map μ f
  exact
    ⟨Regular.innerRegular.map' f.toMeasurableEquiv
        (fun U hU => hU.preimage f.continuous)
        (fun K hK => hK.image f.continuous)⟩
#align measure_theory.measure.regular.map MeasureTheory.Measure.Regular.map

protected theorem smul [Regular μ] {x : ℝ≥0∞} (hx : x ≠ ∞) : (x • μ).Regular := by
  haveI := OuterRegular.smul μ hx
  haveI := IsFiniteMeasureOnCompacts.smul μ hx
  exact ⟨Regular.innerRegular.smul x⟩
#align measure_theory.measure.regular.smul MeasureTheory.Measure.Regular.smul

/-- The restriction of a regular measure to a set of finite measure is regular. -/
theorem restrict_of_measure_ne_top [ClosableCompactSubsetOpenSpace α] [BorelSpace α] [Regular μ]
    {A : Set α} (h'A : μ A ≠ ∞) : Regular (μ.restrict A) := by
  have : Fact (μ A < ∞) := ⟨h'A.lt_top⟩
  have : WeaklyRegular (μ.restrict A) := WeaklyRegular.restrict_of_measure_ne_top h'A
  constructor
  intro V hV r hr
  have R : restrict μ A V ≠ ∞ := by
    rw [restrict_apply hV.measurableSet]
    exact ((measure_mono (inter_subset_right _ _)).trans_lt h'A.lt_top).ne
  exact MeasurableSet.exists_lt_isCompact_of_ne_top hV.measurableSet R hr

end Regular

attribute [local instance] EMetric.secondCountable_of_sigmaCompact

-- see Note [lower instance priority]
/-- Any locally finite measure on a `σ`-compact (e)metric space is regular. -/
instance (priority := 100) Regular.of_sigmaCompactSpace_of_isLocallyFiniteMeasure {X : Type*}
    [EMetricSpace X] [SigmaCompactSpace X] [MeasurableSpace X] [BorelSpace X] (μ : Measure X)
    [IsLocallyFiniteMeasure μ] : Regular μ where
  lt_top_of_isCompact _K hK := hK.measure_lt_top
  innerRegular := (InnerRegularWRT.isCompact_isClosed μ).trans
    (InnerRegularWRT.of_pseudoEMetricSpace μ)
#align measure_theory.measure.regular.of_sigma_compact_space_of_is_locally_finite_measure MeasureTheory.Measure.Regular.of_sigmaCompactSpace_of_isLocallyFiniteMeasure

end Measure

end MeasureTheory<|MERGE_RESOLUTION|>--- conflicted
+++ resolved
@@ -768,23 +768,11 @@
 theorem restrict_of_measure_ne_top [BorelSpace α] [WeaklyRegular μ] {A : Set α}
     (h'A : μ A ≠ ∞) : WeaklyRegular (μ.restrict A) := by
   haveI : Fact (μ A < ∞) := ⟨h'A.lt_top⟩
-<<<<<<< HEAD
   refine InnerRegularWRT.weaklyRegular_of_finite (μ.restrict A) (fun V V_open r hr ↦ ?_)
   have : InnerRegularWRT (μ.restrict A) IsClosed (fun s ↦ MeasurableSet s) :=
     InnerRegularWRT.restrict_of_measure_ne_top innerRegular_measurable h'A
   exact this V_open.measurableSet r hr
 #align measure_theory.measure.weakly_regular.restrict_of_measurable_set MeasureTheory.Measure.WeaklyRegular.restrict_of_measure_ne_top
-=======
-  refine' InnerRegular.weaklyRegular_of_finite (μ.restrict A) fun V V_open => _
-  simp only [restrict_apply' hA]
-  intro r hr
-  have : μ (V ∩ A) ≠ ∞ := ne_top_of_le_ne_top h'A (measure_mono <| inter_subset_right _ _)
-  rcases (V_open.measurableSet.inter hA).exists_lt_isClosed_of_ne_top this hr with
-    ⟨F, hFVA, hFc, hF⟩
-  refine' ⟨F, hFVA.trans (inter_subset_left _ _), hFc, _⟩
-  rwa [inter_eq_self_of_subset_left (hFVA.trans <| inter_subset_right _ _)]
-#align measure_theory.measure.weakly_regular.restrict_of_measurable_set MeasureTheory.Measure.WeaklyRegular.restrict_of_measurableSet
->>>>>>> 53ae52b4
 
 -- see Note [lower instance priority]
 /-- Any finite measure on a metric space (or even a pseudo emetric space) is weakly regular. -/
