--- conflicted
+++ resolved
@@ -218,11 +218,7 @@
 
 /-- Composition of an almost everywhere equal function and a quasi measure preserving function.
 
-<<<<<<< HEAD
-Many lemmas about this definition assume that `f` is a measure preserving map. -/
-=======
 See also `AEEqFun.compMeasurePreserving`. -/
->>>>>>> a5fc3766
 def compQuasiMeasurePreserving (g : β →ₘ[ν] γ) (f : α → β) (hf : QuasiMeasurePreserving f μ ν) :
     α →ₘ[μ] γ :=
   Quotient.liftOn' g (fun g ↦ mk (g ∘ f) <| g.2.comp_quasiMeasurePreserving hf) <| fun _ _ h ↦
@@ -250,15 +246,10 @@
 
 variable [MeasurableSpace β] {ν : MeasureTheory.Measure β}
 
-<<<<<<< HEAD
-/-- An important special case of `AEEqFun.compQuasiMeasurePreserving`. We use a separate definition
-so that lemmas that need `f` to be measure preserving can be `@[simp]` lemmas.  -/
-=======
 /-- Composition of an almost everywhere equal function and a quasi measure preserving function.
 
 This is an important special case of `AEEqFun.compQuasiMeasurePreserving`. We use a separate
 definition so that lemmas that need `f` to be measure preserving can be `@[simp]` lemmas.  -/
->>>>>>> a5fc3766
 def compMeasurePreserving (g : β →ₘ[ν] γ) (f : α → β) (hf : MeasurePreserving f μ ν) : α →ₘ[μ] γ :=
   g.compQuasiMeasurePreserving f hf.quasiMeasurePreserving
 
