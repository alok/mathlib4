/-
Copyright (c) 2020 Rémy Degenne. All rights reserved.
Released under Apache 2.0 license as described in the file LICENSE.
Authors: Rémy Degenne, Sébastien Gouëzel
-/
import Mathlib.Analysis.Normed.Group.Hom
import Mathlib.MeasureTheory.Function.LpSeminorm
import Mathlib.MeasureTheory.Measure.OpenPos
import Mathlib.Topology.ContinuousFunction.Compact

#align_import measure_theory.function.lp_space from "leanprover-community/mathlib"@"c4015acc0a223449d44061e27ddac1835a3852b9"

/-!
# Lp space

This file provides the space `Lp E p μ` as the subtype of elements of `α →ₘ[μ] E` (see ae_eq_fun)
such that `snorm f p μ` is finite. For `1 ≤ p`, `snorm` defines a norm and `Lp` is a complete metric
space.

## Main definitions

* `Lp E p μ` : elements of `α →ₘ[μ] E` (see ae_eq_fun) such that `snorm f p μ` is finite. Defined
  as an `AddSubgroup` of `α →ₘ[μ] E`.

Lipschitz functions vanishing at zero act by composition on `Lp`. We define this action, and prove
that it is continuous. In particular,
* `ContinuousLinearMap.compLp` defines the action on `Lp` of a continuous linear map.
* `Lp.posPart` is the positive part of an `Lp` function.
* `Lp.negPart` is the negative part of an `Lp` function.

When `α` is a topological space equipped with a finite Borel measure, there is a bounded linear map
from the normed space of bounded continuous functions (`α →ᵇ E`) to `Lp E p μ`.  We construct this
as `BoundedContinuousFunction.toLp`.

## Notations

* `α →₁[μ] E` : the type `Lp E 1 μ`.
* `α →₂[μ] E` : the type `Lp E 2 μ`.

## Implementation

Since `Lp` is defined as an `AddSubgroup`, dot notation does not work. Use `Lp.Measurable f` to
say that the coercion of `f` to a genuine function is measurable, instead of the non-working
`f.Measurable`.

To prove that two `Lp` elements are equal, it suffices to show that their coercions to functions
coincide almost everywhere (this is registered as an `ext` rule). This can often be done using
`filter_upwards`. For instance, a proof from first principles that `f + (g + h) = (f + g) + h`
could read (in the `Lp` namespace)
```
example (f g h : Lp E p μ) : (f + g) + h = f + (g + h) := by
  ext1
  filter_upwards [coeFn_add (f + g) h, coeFn_add f g, coeFn_add f (g + h), coeFn_add g h]
    with _ ha1 ha2 ha3 ha4
  simp only [ha1, ha2, ha3, ha4, add_assoc]
```
The lemma `coeFn_add` states that the coercion of `f + g` coincides almost everywhere with the sum
of the coercions of `f` and `g`. All such lemmas use `coeFn` in their name, to distinguish the
function coercion from the coercion to almost everywhere defined functions.
-/


noncomputable section

set_option linter.uppercaseLean3 false

open TopologicalSpace MeasureTheory Filter

open scoped NNReal ENNReal BigOperators Topology MeasureTheory Uniformity

local macro_rules | `($x ^ $y) => `(HPow.hPow $x $y) -- Porting note: See issue lean4#2220

variable {α E F G : Type*} {m m0 : MeasurableSpace α} {p : ℝ≥0∞} {q : ℝ} {μ ν : Measure α}
  [NormedAddCommGroup E] [NormedAddCommGroup F] [NormedAddCommGroup G]

namespace MeasureTheory

/-!
### Lp space

The space of equivalence classes of measurable functions for which `snorm f p μ < ∞`.
-/


@[simp]
theorem snorm_aeeqFun {α E : Type*} [MeasurableSpace α] {μ : Measure α} [NormedAddCommGroup E]
    {p : ℝ≥0∞} {f : α → E} (hf : AEStronglyMeasurable f μ) :
    snorm (AEEqFun.mk f hf) p μ = snorm f p μ :=
  snorm_congr_ae (AEEqFun.coeFn_mk _ _)
#align measure_theory.snorm_ae_eq_fun MeasureTheory.snorm_aeeqFun

theorem Memℒp.snorm_mk_lt_top {α E : Type*} [MeasurableSpace α] {μ : Measure α}
    [NormedAddCommGroup E] {p : ℝ≥0∞} {f : α → E} (hfp : Memℒp f p μ) :
    snorm (AEEqFun.mk f hfp.1) p μ < ∞ := by simp [hfp.2]
#align measure_theory.mem_ℒp.snorm_mk_lt_top MeasureTheory.Memℒp.snorm_mk_lt_top

/-- Lp space -/
def Lp {α} (E : Type*) {m : MeasurableSpace α} [NormedAddCommGroup E] (p : ℝ≥0∞)
    (μ : Measure α := by volume_tac) : AddSubgroup (α →ₘ[μ] E) where
  carrier := { f | snorm f p μ < ∞ }
  zero_mem' := by simp [snorm_congr_ae AEEqFun.coeFn_zero, snorm_zero]
  add_mem' {f g} hf hg := by
    simp [snorm_congr_ae (AEEqFun.coeFn_add f g),
      snorm_add_lt_top ⟨f.aestronglyMeasurable, hf⟩ ⟨g.aestronglyMeasurable, hg⟩]
  neg_mem' {f} hf := by rwa [Set.mem_setOf_eq, snorm_congr_ae (AEEqFun.coeFn_neg f), snorm_neg]
#align measure_theory.Lp MeasureTheory.Lp

-- Porting note: calling the first argument `α` breaks the `(α := ·)` notation
scoped notation:25 α' " →₁[" μ "] " E => MeasureTheory.Lp (α := α') E 1 μ
scoped notation:25 α' " →₂[" μ "] " E => MeasureTheory.Lp (α := α') E 2 μ

namespace Memℒp

/-- make an element of Lp from a function verifying `Memℒp` -/
def toLp (f : α → E) (h_mem_ℒp : Memℒp f p μ) : Lp E p μ :=
  ⟨AEEqFun.mk f h_mem_ℒp.1, h_mem_ℒp.snorm_mk_lt_top⟩
#align measure_theory.mem_ℒp.to_Lp MeasureTheory.Memℒp.toLp

theorem coeFn_toLp {f : α → E} (hf : Memℒp f p μ) : hf.toLp f =ᵐ[μ] f :=
  AEEqFun.coeFn_mk _ _
#align measure_theory.mem_ℒp.coe_fn_to_Lp MeasureTheory.Memℒp.coeFn_toLp

theorem toLp_congr {f g : α → E} (hf : Memℒp f p μ) (hg : Memℒp g p μ) (hfg : f =ᵐ[μ] g) :
    hf.toLp f = hg.toLp g := by simp [toLp, hfg]
#align measure_theory.mem_ℒp.to_Lp_congr MeasureTheory.Memℒp.toLp_congr

@[simp]
theorem toLp_eq_toLp_iff {f g : α → E} (hf : Memℒp f p μ) (hg : Memℒp g p μ) :
    hf.toLp f = hg.toLp g ↔ f =ᵐ[μ] g := by simp [toLp]
#align measure_theory.mem_ℒp.to_Lp_eq_to_Lp_iff MeasureTheory.Memℒp.toLp_eq_toLp_iff

@[simp]
theorem toLp_zero (h : Memℒp (0 : α → E) p μ) : h.toLp 0 = 0 :=
  rfl
#align measure_theory.mem_ℒp.to_Lp_zero MeasureTheory.Memℒp.toLp_zero

theorem toLp_add {f g : α → E} (hf : Memℒp f p μ) (hg : Memℒp g p μ) :
    (hf.add hg).toLp (f + g) = hf.toLp f + hg.toLp g :=
  rfl
#align measure_theory.mem_ℒp.to_Lp_add MeasureTheory.Memℒp.toLp_add

theorem toLp_neg {f : α → E} (hf : Memℒp f p μ) : hf.neg.toLp (-f) = -hf.toLp f :=
  rfl
#align measure_theory.mem_ℒp.to_Lp_neg MeasureTheory.Memℒp.toLp_neg

theorem toLp_sub {f g : α → E} (hf : Memℒp f p μ) (hg : Memℒp g p μ) :
    (hf.sub hg).toLp (f - g) = hf.toLp f - hg.toLp g :=
  rfl
#align measure_theory.mem_ℒp.to_Lp_sub MeasureTheory.Memℒp.toLp_sub

end Memℒp

namespace Lp

instance instCoeFun : CoeFun (Lp E p μ) (fun _ => α → E) :=
  ⟨fun f => ((f : α →ₘ[μ] E) : α → E)⟩
#align measure_theory.Lp.has_coe_to_fun MeasureTheory.Lp.instCoeFun

@[ext high]
theorem ext {f g : Lp E p μ} (h : f =ᵐ[μ] g) : f = g := by
  cases f
  cases g
  simp only [Subtype.mk_eq_mk]
  exact AEEqFun.ext h
#align measure_theory.Lp.ext MeasureTheory.Lp.ext

theorem ext_iff {f g : Lp E p μ} : f = g ↔ f =ᵐ[μ] g :=
  ⟨fun h => by rw [h], fun h => ext h⟩
#align measure_theory.Lp.ext_iff MeasureTheory.Lp.ext_iff

theorem mem_Lp_iff_snorm_lt_top {f : α →ₘ[μ] E} : f ∈ Lp E p μ ↔ snorm f p μ < ∞ := Iff.rfl
#align measure_theory.Lp.mem_Lp_iff_snorm_lt_top MeasureTheory.Lp.mem_Lp_iff_snorm_lt_top

theorem mem_Lp_iff_memℒp {f : α →ₘ[μ] E} : f ∈ Lp E p μ ↔ Memℒp f p μ := by
  simp [mem_Lp_iff_snorm_lt_top, Memℒp, f.stronglyMeasurable.aestronglyMeasurable]
#align measure_theory.Lp.mem_Lp_iff_mem_ℒp MeasureTheory.Lp.mem_Lp_iff_memℒp

protected theorem antitone [IsFiniteMeasure μ] {p q : ℝ≥0∞} (hpq : p ≤ q) : Lp E q μ ≤ Lp E p μ :=
  fun f hf => (Memℒp.memℒp_of_exponent_le ⟨f.aestronglyMeasurable, hf⟩ hpq).2
#align measure_theory.Lp.antitone MeasureTheory.Lp.antitone

@[simp]
theorem coeFn_mk {f : α →ₘ[μ] E} (hf : snorm f p μ < ∞) : ((⟨f, hf⟩ : Lp E p μ) : α → E) = f :=
  rfl
#align measure_theory.Lp.coe_fn_mk MeasureTheory.Lp.coeFn_mk

-- @[simp] -- Porting note: dsimp can prove this
theorem coe_mk {f : α →ₘ[μ] E} (hf : snorm f p μ < ∞) : ((⟨f, hf⟩ : Lp E p μ) : α →ₘ[μ] E) = f :=
  rfl
#align measure_theory.Lp.coe_mk MeasureTheory.Lp.coe_mk

@[simp]
theorem toLp_coeFn (f : Lp E p μ) (hf : Memℒp f p μ) : hf.toLp f = f := by
  cases f
  simp [Memℒp.toLp]
#align measure_theory.Lp.to_Lp_coe_fn MeasureTheory.Lp.toLp_coeFn

theorem snorm_lt_top (f : Lp E p μ) : snorm f p μ < ∞ :=
  f.prop
#align measure_theory.Lp.snorm_lt_top MeasureTheory.Lp.snorm_lt_top

theorem snorm_ne_top (f : Lp E p μ) : snorm f p μ ≠ ∞ :=
  (snorm_lt_top f).ne
#align measure_theory.Lp.snorm_ne_top MeasureTheory.Lp.snorm_ne_top

@[measurability]
protected theorem stronglyMeasurable (f : Lp E p μ) : StronglyMeasurable f :=
  f.val.stronglyMeasurable
#align measure_theory.Lp.strongly_measurable MeasureTheory.Lp.stronglyMeasurable

@[measurability]
protected theorem aestronglyMeasurable (f : Lp E p μ) : AEStronglyMeasurable f μ :=
  f.val.aestronglyMeasurable
#align measure_theory.Lp.ae_strongly_measurable MeasureTheory.Lp.aestronglyMeasurable

protected theorem memℒp (f : Lp E p μ) : Memℒp f p μ :=
  ⟨Lp.aestronglyMeasurable f, f.prop⟩
#align measure_theory.Lp.mem_ℒp MeasureTheory.Lp.memℒp

variable (E p μ)

theorem coeFn_zero : ⇑(0 : Lp E p μ) =ᵐ[μ] 0 :=
  AEEqFun.coeFn_zero
#align measure_theory.Lp.coe_fn_zero MeasureTheory.Lp.coeFn_zero

variable {E p μ}

theorem coeFn_neg (f : Lp E p μ) : ⇑(-f) =ᵐ[μ] -f :=
  AEEqFun.coeFn_neg _
#align measure_theory.Lp.coe_fn_neg MeasureTheory.Lp.coeFn_neg

theorem coeFn_add (f g : Lp E p μ) : ⇑(f + g) =ᵐ[μ] f + g :=
  AEEqFun.coeFn_add _ _
#align measure_theory.Lp.coe_fn_add MeasureTheory.Lp.coeFn_add

theorem coeFn_sub (f g : Lp E p μ) : ⇑(f - g) =ᵐ[μ] f - g :=
  AEEqFun.coeFn_sub _ _
#align measure_theory.Lp.coe_fn_sub MeasureTheory.Lp.coeFn_sub

theorem const_mem_Lp (α) {_ : MeasurableSpace α} (μ : Measure α) (c : E) [IsFiniteMeasure μ] :
    @AEEqFun.const α _ _ μ _ c ∈ Lp E p μ :=
  (memℒp_const c).snorm_mk_lt_top
#align measure_theory.Lp.mem_Lp_const MeasureTheory.Lp.const_mem_Lp

instance instNorm : Norm (Lp E p μ) where norm f := ENNReal.toReal (snorm f p μ)
#align measure_theory.Lp.has_norm MeasureTheory.Lp.instNorm

-- note: we need this to be defeq to the instance from `SeminormedAddGroup.toNNNorm`, so
-- can't use `ENNReal.toNNReal (snorm f p μ)`
instance instNNNorm : NNNorm (Lp E p μ) where nnnorm f := ⟨‖f‖, ENNReal.toReal_nonneg⟩
#align measure_theory.Lp.has_nnnorm MeasureTheory.Lp.instNNNorm

instance instDist : Dist (Lp E p μ) where dist f g := ‖f - g‖
#align measure_theory.Lp.has_dist MeasureTheory.Lp.instDist

instance instEDist : EDist (Lp E p μ) where edist f g := snorm (⇑f - ⇑g) p μ
#align measure_theory.Lp.has_edist MeasureTheory.Lp.instEDist

theorem norm_def (f : Lp E p μ) : ‖f‖ = ENNReal.toReal (snorm f p μ) :=
  rfl
#align measure_theory.Lp.norm_def MeasureTheory.Lp.norm_def

theorem nnnorm_def (f : Lp E p μ) : ‖f‖₊ = ENNReal.toNNReal (snorm f p μ) :=
  rfl
#align measure_theory.Lp.nnnorm_def MeasureTheory.Lp.nnnorm_def

@[simp, norm_cast]
protected theorem coe_nnnorm (f : Lp E p μ) : (‖f‖₊ : ℝ) = ‖f‖ :=
  rfl
#align measure_theory.Lp.coe_nnnorm MeasureTheory.Lp.coe_nnnorm

@[simp, norm_cast]
theorem nnnorm_coe_ennreal (f : Lp E p μ) : (‖f‖₊ : ℝ≥0∞) = snorm f p μ :=
  ENNReal.coe_toNNReal <| Lp.snorm_ne_top f

@[simp]
theorem norm_toLp (f : α → E) (hf : Memℒp f p μ) : ‖hf.toLp f‖ = ENNReal.toReal (snorm f p μ) := by
  erw [norm_def, snorm_congr_ae (Memℒp.coeFn_toLp hf)]
#align measure_theory.Lp.norm_to_Lp MeasureTheory.Lp.norm_toLp

@[simp]
theorem nnnorm_toLp (f : α → E) (hf : Memℒp f p μ) :
    ‖hf.toLp f‖₊ = ENNReal.toNNReal (snorm f p μ) :=
  NNReal.eq <| norm_toLp f hf
#align measure_theory.Lp.nnnorm_to_Lp MeasureTheory.Lp.nnnorm_toLp

theorem coe_nnnorm_toLp {f : α → E} (hf : Memℒp f p μ) : (‖hf.toLp f‖₊ : ℝ≥0∞) = snorm f p μ := by
  rw [nnnorm_toLp f hf, ENNReal.coe_toNNReal hf.2.ne]

theorem dist_def (f g : Lp E p μ) : dist f g = (snorm (⇑f - ⇑g) p μ).toReal := by
  simp_rw [dist, norm_def]
  refine congr_arg _ ?_
  apply snorm_congr_ae (coeFn_sub _ _)
#align measure_theory.Lp.dist_def MeasureTheory.Lp.dist_def

theorem edist_def (f g : Lp E p μ) : edist f g = snorm (⇑f - ⇑g) p μ :=
  rfl
#align measure_theory.Lp.edist_def MeasureTheory.Lp.edist_def

protected theorem edist_dist (f g : Lp E p μ) : edist f g = .ofReal (dist f g) := by
  rw [edist_def, dist_def, ← snorm_congr_ae (coeFn_sub _ _),
    ENNReal.ofReal_toReal (snorm_ne_top (f - g))]

protected theorem dist_edist (f g : Lp E p μ) : dist f g = (edist f g).toReal :=
  MeasureTheory.Lp.dist_def ..

@[simp]
theorem edist_toLp_toLp (f g : α → E) (hf : Memℒp f p μ) (hg : Memℒp g p μ) :
    edist (hf.toLp f) (hg.toLp g) = snorm (f - g) p μ := by
  rw [edist_def]
  exact snorm_congr_ae (hf.coeFn_toLp.sub hg.coeFn_toLp)
#align measure_theory.Lp.edist_to_Lp_to_Lp MeasureTheory.Lp.edist_toLp_toLp

@[simp]
theorem edist_toLp_zero (f : α → E) (hf : Memℒp f p μ) : edist (hf.toLp f) 0 = snorm f p μ := by
  convert edist_toLp_toLp f 0 hf zero_memℒp
  simp
#align measure_theory.Lp.edist_to_Lp_zero MeasureTheory.Lp.edist_toLp_zero

@[simp]
theorem nnnorm_zero : ‖(0 : Lp E p μ)‖₊ = 0 := by
  rw [nnnorm_def]
  change (snorm (⇑(0 : α →ₘ[μ] E)) p μ).toNNReal = 0
  simp [snorm_congr_ae AEEqFun.coeFn_zero, snorm_zero]
#align measure_theory.Lp.nnnorm_zero MeasureTheory.Lp.nnnorm_zero

@[simp]
theorem norm_zero : ‖(0 : Lp E p μ)‖ = 0 :=
  congr_arg ((↑) : ℝ≥0 → ℝ) nnnorm_zero
#align measure_theory.Lp.norm_zero MeasureTheory.Lp.norm_zero

@[simp]
theorem norm_measure_zero (f : Lp E p (0 : MeasureTheory.Measure α)) : ‖f‖ = 0 := by
  simp [norm_def]

@[simp] theorem norm_exponent_zero (f : Lp E 0 μ) : ‖f‖ = 0 := by simp [norm_def]

theorem nnnorm_eq_zero_iff {f : Lp E p μ} (hp : 0 < p) : ‖f‖₊ = 0 ↔ f = 0 := by
  refine' ⟨fun hf => _, fun hf => by simp [hf]⟩
  rw [nnnorm_def, ENNReal.toNNReal_eq_zero_iff] at hf
  cases hf with
  | inl hf =>
    rw [snorm_eq_zero_iff (Lp.aestronglyMeasurable f) hp.ne.symm] at hf
    exact Subtype.eq (AEEqFun.ext (hf.trans AEEqFun.coeFn_zero.symm))
  | inr hf =>
    exact absurd hf (snorm_ne_top f)
#align measure_theory.Lp.nnnorm_eq_zero_iff MeasureTheory.Lp.nnnorm_eq_zero_iff

theorem norm_eq_zero_iff {f : Lp E p μ} (hp : 0 < p) : ‖f‖ = 0 ↔ f = 0 :=
  Iff.symm <| (nnnorm_eq_zero_iff hp).symm.trans <| (NNReal.coe_eq_zero _).symm
#align measure_theory.Lp.norm_eq_zero_iff MeasureTheory.Lp.norm_eq_zero_iff

theorem eq_zero_iff_ae_eq_zero {f : Lp E p μ} : f = 0 ↔ f =ᵐ[μ] 0 := by
  rw [← (Lp.memℒp f).toLp_eq_toLp_iff zero_memℒp, Memℒp.toLp_zero, toLp_coeFn]
#align measure_theory.Lp.eq_zero_iff_ae_eq_zero MeasureTheory.Lp.eq_zero_iff_ae_eq_zero

@[simp]
theorem nnnorm_neg (f : Lp E p μ) : ‖-f‖₊ = ‖f‖₊ := by
  rw [nnnorm_def, nnnorm_def, snorm_congr_ae (coeFn_neg _), snorm_neg]
#align measure_theory.Lp.nnnorm_neg MeasureTheory.Lp.nnnorm_neg

@[simp]
theorem norm_neg (f : Lp E p μ) : ‖-f‖ = ‖f‖ :=
  congr_arg ((↑) : ℝ≥0 → ℝ) (nnnorm_neg f)
#align measure_theory.Lp.norm_neg MeasureTheory.Lp.norm_neg

theorem nnnorm_le_mul_nnnorm_of_ae_le_mul {c : ℝ≥0} {f : Lp E p μ} {g : Lp F p μ}
    (h : ∀ᵐ x ∂μ, ‖f x‖₊ ≤ c * ‖g x‖₊) : ‖f‖₊ ≤ c * ‖g‖₊ := by
  simp only [nnnorm_def]
  have := snorm_le_nnreal_smul_snorm_of_ae_le_mul h p
  rwa [← ENNReal.toNNReal_le_toNNReal, ENNReal.smul_def, smul_eq_mul, ENNReal.toNNReal_mul,
    ENNReal.toNNReal_coe] at this
  · exact (Lp.memℒp _).snorm_ne_top
  · exact ENNReal.mul_ne_top ENNReal.coe_ne_top (Lp.memℒp _).snorm_ne_top
#align measure_theory.Lp.nnnorm_le_mul_nnnorm_of_ae_le_mul MeasureTheory.Lp.nnnorm_le_mul_nnnorm_of_ae_le_mul

theorem norm_le_mul_norm_of_ae_le_mul {c : ℝ} {f : Lp E p μ} {g : Lp F p μ}
    (h : ∀ᵐ x ∂μ, ‖f x‖ ≤ c * ‖g x‖) : ‖f‖ ≤ c * ‖g‖ := by
  cases' le_or_lt 0 c with hc hc
  · lift c to ℝ≥0 using hc
    exact NNReal.coe_le_coe.mpr (nnnorm_le_mul_nnnorm_of_ae_le_mul h)
  · simp only [norm_def]
    have := snorm_eq_zero_and_zero_of_ae_le_mul_neg h hc p
    simp [this]
#align measure_theory.Lp.norm_le_mul_norm_of_ae_le_mul MeasureTheory.Lp.norm_le_mul_norm_of_ae_le_mul

theorem norm_le_norm_of_ae_le {f : Lp E p μ} {g : Lp F p μ} (h : ∀ᵐ x ∂μ, ‖f x‖ ≤ ‖g x‖) :
    ‖f‖ ≤ ‖g‖ := by
  rw [norm_def, norm_def, ENNReal.toReal_le_toReal (snorm_ne_top _) (snorm_ne_top _)]
  exact snorm_mono_ae h
#align measure_theory.Lp.norm_le_norm_of_ae_le MeasureTheory.Lp.norm_le_norm_of_ae_le

theorem mem_Lp_of_nnnorm_ae_le_mul {c : ℝ≥0} {f : α →ₘ[μ] E} {g : Lp F p μ}
    (h : ∀ᵐ x ∂μ, ‖f x‖₊ ≤ c * ‖g x‖₊) : f ∈ Lp E p μ :=
  mem_Lp_iff_memℒp.2 <| Memℒp.of_nnnorm_le_mul (Lp.memℒp g) f.aestronglyMeasurable h
#align measure_theory.Lp.mem_Lp_of_nnnorm_ae_le_mul MeasureTheory.Lp.mem_Lp_of_nnnorm_ae_le_mul

theorem mem_Lp_of_ae_le_mul {c : ℝ} {f : α →ₘ[μ] E} {g : Lp F p μ}
    (h : ∀ᵐ x ∂μ, ‖f x‖ ≤ c * ‖g x‖) : f ∈ Lp E p μ :=
  mem_Lp_iff_memℒp.2 <| Memℒp.of_le_mul (Lp.memℒp g) f.aestronglyMeasurable h
#align measure_theory.Lp.mem_Lp_of_ae_le_mul MeasureTheory.Lp.mem_Lp_of_ae_le_mul

theorem mem_Lp_of_nnnorm_ae_le {f : α →ₘ[μ] E} {g : Lp F p μ} (h : ∀ᵐ x ∂μ, ‖f x‖₊ ≤ ‖g x‖₊) :
    f ∈ Lp E p μ :=
  mem_Lp_iff_memℒp.2 <| Memℒp.of_le (Lp.memℒp g) f.aestronglyMeasurable h
#align measure_theory.Lp.mem_Lp_of_nnnorm_ae_le MeasureTheory.Lp.mem_Lp_of_nnnorm_ae_le

theorem mem_Lp_of_ae_le {f : α →ₘ[μ] E} {g : Lp F p μ} (h : ∀ᵐ x ∂μ, ‖f x‖ ≤ ‖g x‖) :
    f ∈ Lp E p μ :=
  mem_Lp_of_nnnorm_ae_le h
#align measure_theory.Lp.mem_Lp_of_ae_le MeasureTheory.Lp.mem_Lp_of_ae_le

theorem mem_Lp_of_ae_nnnorm_bound [IsFiniteMeasure μ] {f : α →ₘ[μ] E} (C : ℝ≥0)
    (hfC : ∀ᵐ x ∂μ, ‖f x‖₊ ≤ C) : f ∈ Lp E p μ :=
  mem_Lp_iff_memℒp.2 <| Memℒp.of_bound f.aestronglyMeasurable _ hfC
#align measure_theory.Lp.mem_Lp_of_ae_nnnorm_bound MeasureTheory.Lp.mem_Lp_of_ae_nnnorm_bound

theorem mem_Lp_of_ae_bound [IsFiniteMeasure μ] {f : α →ₘ[μ] E} (C : ℝ) (hfC : ∀ᵐ x ∂μ, ‖f x‖ ≤ C) :
    f ∈ Lp E p μ :=
  mem_Lp_iff_memℒp.2 <| Memℒp.of_bound f.aestronglyMeasurable _ hfC
#align measure_theory.Lp.mem_Lp_of_ae_bound MeasureTheory.Lp.mem_Lp_of_ae_bound

theorem nnnorm_le_of_ae_bound [IsFiniteMeasure μ] {f : Lp E p μ} {C : ℝ≥0}
    (hfC : ∀ᵐ x ∂μ, ‖f x‖₊ ≤ C) : ‖f‖₊ ≤ measureUnivNNReal μ ^ p.toReal⁻¹ * C := by
  by_cases hμ : μ = 0
  · by_cases hp : p.toReal⁻¹ = 0
    · simp [hp, hμ, nnnorm_def]
    · simp [hμ, nnnorm_def, Real.zero_rpow hp]
  rw [← ENNReal.coe_le_coe, nnnorm_def, ENNReal.coe_toNNReal (snorm_ne_top _)]
  refine' (snorm_le_of_ae_nnnorm_bound hfC).trans_eq _
  rw [← coe_measureUnivNNReal μ, ENNReal.coe_rpow_of_ne_zero (measureUnivNNReal_pos hμ).ne',
    ENNReal.coe_mul, mul_comm, ENNReal.smul_def, smul_eq_mul]
#align measure_theory.Lp.nnnorm_le_of_ae_bound MeasureTheory.Lp.nnnorm_le_of_ae_bound

theorem norm_le_of_ae_bound [IsFiniteMeasure μ] {f : Lp E p μ} {C : ℝ} (hC : 0 ≤ C)
    (hfC : ∀ᵐ x ∂μ, ‖f x‖ ≤ C) : ‖f‖ ≤ measureUnivNNReal μ ^ p.toReal⁻¹ * C := by
  lift C to ℝ≥0 using hC
  have := nnnorm_le_of_ae_bound hfC
  rwa [← NNReal.coe_le_coe, NNReal.coe_mul, NNReal.coe_rpow] at this
#align measure_theory.Lp.norm_le_of_ae_bound MeasureTheory.Lp.norm_le_of_ae_bound

instance instNormedAddCommGroup [hp : Fact (1 ≤ p)] : NormedAddCommGroup (Lp E p μ) :=
  { AddGroupNorm.toNormedAddCommGroup
      { toFun := (norm : Lp E p μ → ℝ)
        map_zero' := norm_zero
        neg' := by simp
        add_le' := fun f g => by
          suffices (‖f + g‖₊ : ℝ≥0∞) ≤ ‖f‖₊ + ‖g‖₊ by exact_mod_cast this
          simp only [Lp.nnnorm_coe_ennreal]
          exact (snorm_congr_ae (AEEqFun.coeFn_add _ _)).trans_le
            (snorm_add_le (Lp.aestronglyMeasurable _) (Lp.aestronglyMeasurable _) hp.out)
        eq_zero_of_map_eq_zero' := fun f =>
          (norm_eq_zero_iff <| zero_lt_one.trans_le hp.1).1 } with
    edist := edist
    edist_dist := Lp.edist_dist }
#align measure_theory.Lp.normed_add_comm_group MeasureTheory.Lp.instNormedAddCommGroup

-- check no diamond is created
example [Fact (1 ≤ p)] : PseudoEMetricSpace.toEDist = (Lp.instEDist : EDist (Lp E p μ)) :=
  rfl

example [Fact (1 ≤ p)] : SeminormedAddGroup.toNNNorm = (Lp.instNNNorm : NNNorm (Lp E p μ)) :=
  rfl

section BoundedSMul

variable {𝕜 𝕜' : Type*}

variable [NormedRing 𝕜] [NormedRing 𝕜'] [Module 𝕜 E] [Module 𝕜' E]

variable [BoundedSMul 𝕜 E] [BoundedSMul 𝕜' E]

theorem const_smul_mem_Lp (c : 𝕜) (f : Lp E p μ) : c • (f : α →ₘ[μ] E) ∈ Lp E p μ := by
  rw [mem_Lp_iff_snorm_lt_top, snorm_congr_ae (AEEqFun.coeFn_smul _ _)]
  refine' (snorm_const_smul_le _ _).trans_lt _
  rw [ENNReal.smul_def, smul_eq_mul, ENNReal.mul_lt_top_iff]
  exact Or.inl ⟨ENNReal.coe_lt_top, f.prop⟩
#align measure_theory.Lp.mem_Lp_const_smul MeasureTheory.Lp.const_smul_mem_Lp

variable (E p μ 𝕜)

/-- The `𝕜`-submodule of elements of `α →ₘ[μ] E` whose `Lp` norm is finite.  This is `Lp E p μ`,
with extra structure. -/
def LpSubmodule : Submodule 𝕜 (α →ₘ[μ] E) :=
  { Lp E p μ with smul_mem' := fun c f hf => by simpa using const_smul_mem_Lp c ⟨f, hf⟩ }
#align measure_theory.Lp.Lp_submodule MeasureTheory.Lp.LpSubmodule

variable {E p μ 𝕜}

theorem coe_LpSubmodule : (LpSubmodule E p μ 𝕜).toAddSubgroup = Lp E p μ :=
  rfl
#align measure_theory.Lp.coe_Lp_submodule MeasureTheory.Lp.coe_LpSubmodule

instance instModule : Module 𝕜 (Lp E p μ) :=
  { (LpSubmodule E p μ 𝕜).module with }
#align measure_theory.Lp.module MeasureTheory.Lp.instModule

theorem coeFn_smul (c : 𝕜) (f : Lp E p μ) : ⇑(c • f) =ᵐ[μ] c • ⇑f :=
  AEEqFun.coeFn_smul _ _
#align measure_theory.Lp.coe_fn_smul MeasureTheory.Lp.coeFn_smul

instance instIsCentralScalar [Module 𝕜ᵐᵒᵖ E] [BoundedSMul 𝕜ᵐᵒᵖ E] [IsCentralScalar 𝕜 E] :
    IsCentralScalar 𝕜 (Lp E p μ) where
  op_smul_eq_smul k f := Subtype.ext <| op_smul_eq_smul k (f : α →ₘ[μ] E)
#align measure_theory.Lp.is_central_scalar MeasureTheory.Lp.instIsCentralScalar

instance instSMulCommClass [SMulCommClass 𝕜 𝕜' E] : SMulCommClass 𝕜 𝕜' (Lp E p μ) where
  smul_comm k k' f := Subtype.ext <| smul_comm k k' (f : α →ₘ[μ] E)
#align measure_theory.Lp.smul_comm_class MeasureTheory.Lp.instSMulCommClass

instance instIsScalarTower [SMul 𝕜 𝕜'] [IsScalarTower 𝕜 𝕜' E] : IsScalarTower 𝕜 𝕜' (Lp E p μ) where
  smul_assoc k k' f := Subtype.ext <| smul_assoc k k' (f : α →ₘ[μ] E)

instance instBoundedSMul [Fact (1 ≤ p)] : BoundedSMul 𝕜 (Lp E p μ) :=
  -- TODO: add `BoundedSMul.of_nnnorm_smul_le`
  BoundedSMul.of_norm_smul_le fun r f => by
    suffices (‖r • f‖₊ : ℝ≥0∞) ≤ ‖r‖₊ * ‖f‖₊ by exact_mod_cast this
    rw [nnnorm_def, nnnorm_def, ENNReal.coe_toNNReal (Lp.snorm_ne_top _),
      snorm_congr_ae (coeFn_smul _ _), ENNReal.coe_toNNReal (Lp.snorm_ne_top _)]
    exact snorm_const_smul_le r f
#align measure_theory.Lp.has_bounded_smul MeasureTheory.Lp.instBoundedSMul

end BoundedSMul

section NormedSpace

variable {𝕜 : Type*} [NormedField 𝕜] [NormedSpace 𝕜 E]

instance instNormedSpace [Fact (1 ≤ p)] : NormedSpace 𝕜 (Lp E p μ) where
  norm_smul_le _ _ := norm_smul_le _ _
#align measure_theory.Lp.normed_space MeasureTheory.Lp.instNormedSpace

end NormedSpace

end Lp

namespace Memℒp

variable {𝕜 : Type*} [NormedRing 𝕜] [Module 𝕜 E] [BoundedSMul 𝕜 E]

theorem toLp_const_smul {f : α → E} (c : 𝕜) (hf : Memℒp f p μ) :
    (hf.const_smul c).toLp (c • f) = c • hf.toLp f :=
  rfl
#align measure_theory.mem_ℒp.to_Lp_const_smul MeasureTheory.Memℒp.toLp_const_smul

end Memℒp

/-! ### Indicator of a set as an element of Lᵖ

For a set `s` with `(hs : MeasurableSet s)` and `(hμs : μ s < ∞)`, we build
`indicatorConstLp p hs hμs c`, the element of `Lp` corresponding to `s.indicator (fun _ => c)`.
-/


section Indicator

set_option autoImplicit true

variable {c : E} {f : α → E} {hf : AEStronglyMeasurable f μ}

theorem snormEssSup_indicator_le (s : Set α) (f : α → G) :
    snormEssSup (s.indicator f) μ ≤ snormEssSup f μ := by
  refine' essSup_mono_ae (eventually_of_forall fun x => _)
  rw [ENNReal.coe_le_coe, nnnorm_indicator_eq_indicator_nnnorm]
  exact Set.indicator_le_self s _ x
#align measure_theory.snorm_ess_sup_indicator_le MeasureTheory.snormEssSup_indicator_le

theorem snormEssSup_indicator_const_le (s : Set α) (c : G) :
    snormEssSup (s.indicator fun _ : α => c) μ ≤ ‖c‖₊ := by
  by_cases hμ0 : μ = 0
  · rw [hμ0, snormEssSup_measure_zero]
    exact zero_le _
  · exact (snormEssSup_indicator_le s fun _ => c).trans (snormEssSup_const c hμ0).le
#align measure_theory.snorm_ess_sup_indicator_const_le MeasureTheory.snormEssSup_indicator_const_le

theorem snormEssSup_indicator_const_eq (s : Set α) (c : G) (hμs : μ s ≠ 0) :
    snormEssSup (s.indicator fun _ : α => c) μ = ‖c‖₊ := by
  refine' le_antisymm (snormEssSup_indicator_const_le s c) _
  by_contra' h
  have h' := ae_iff.mp (ae_lt_of_essSup_lt h)
  push_neg at h'
  refine' hμs (measure_mono_null (fun x hx_mem => _) h')
  rw [Set.mem_setOf_eq, Set.indicator_of_mem hx_mem]
#align measure_theory.snorm_ess_sup_indicator_const_eq MeasureTheory.snormEssSup_indicator_const_eq

theorem snorm_indicator_le (f : α → E) {s : Set α} :
    snorm (s.indicator f) p μ ≤ snorm f p μ := by
  refine' snorm_mono_ae (eventually_of_forall fun x => _)
  suffices ‖s.indicator f x‖₊ ≤ ‖f x‖₊ by exact NNReal.coe_mono this
  rw [nnnorm_indicator_eq_indicator_nnnorm]
  exact s.indicator_le_self _ x
#align measure_theory.snorm_indicator_le MeasureTheory.snorm_indicator_le

theorem snorm_indicator_const₀ {c : G} (hs : NullMeasurableSet s μ) (hp : p ≠ 0) (hp_top : p ≠ ∞) :
    snorm (s.indicator fun _ => c) p μ = ‖c‖₊ * μ s ^ (1 / p.toReal) :=
  have hp_pos : 0 < p.toReal := ENNReal.toReal_pos hp hp_top
  calc
    snorm (s.indicator fun _ => c) p μ
      = (∫⁻ x, ((‖(s.indicator fun _ ↦ c) x‖₊ : ℝ≥0∞) ^ p.toReal) ∂μ) ^ (1 / p.toReal) :=
          snorm_eq_lintegral_rpow_nnnorm hp hp_top
    _ = (∫⁻ x, (s.indicator fun _ ↦ (‖c‖₊ : ℝ≥0∞) ^ p.toReal) x ∂μ) ^ (1 / p.toReal) := by
      congr 2
      refine (Set.comp_indicator_const c (fun x : G ↦ (‖x‖₊ : ℝ≥0∞) ^ p.toReal) ?_)
      simp [hp_pos]
    _ = ‖c‖₊ * μ s ^ (1 / p.toReal) := by
      rw [lintegral_indicator_const₀ hs, ENNReal.mul_rpow_of_nonneg, ← ENNReal.rpow_mul,
        mul_one_div_cancel hp_pos.ne', ENNReal.rpow_one]
      positivity

theorem snorm_indicator_const {c : G} (hs : MeasurableSet s) (hp : p ≠ 0) (hp_top : p ≠ ∞) :
    snorm (s.indicator fun _ => c) p μ = ‖c‖₊ * μ s ^ (1 / p.toReal) :=
  snorm_indicator_const₀ hs.nullMeasurableSet hp hp_top
#align measure_theory.snorm_indicator_const MeasureTheory.snorm_indicator_const

theorem snorm_indicator_const' {c : G} (hs : MeasurableSet s) (hμs : μ s ≠ 0) (hp : p ≠ 0) :
    snorm (s.indicator fun _ => c) p μ = ‖c‖₊ * μ s ^ (1 / p.toReal) := by
  by_cases hp_top : p = ∞
  · simp [hp_top, snormEssSup_indicator_const_eq s c hμs]
  · exact snorm_indicator_const hs hp hp_top
#align measure_theory.snorm_indicator_const' MeasureTheory.snorm_indicator_const'

theorem snorm_indicator_const_le (c : G) (p : ℝ≥0∞) :
    snorm (s.indicator fun _ => c) p μ ≤ ‖c‖₊ * μ s ^ (1 / p.toReal) := by
  rcases eq_or_ne p 0 with (rfl | hp)
  · simp only [snorm_exponent_zero, zero_le']
  rcases eq_or_ne p ∞ with (rfl | h'p)
  · simp only [snorm_exponent_top, ENNReal.top_toReal, _root_.div_zero, ENNReal.rpow_zero, mul_one]
    exact snormEssSup_indicator_const_le _ _
  let t := toMeasurable μ s
  calc
    snorm (s.indicator fun _ => c) p μ ≤ snorm (t.indicator fun _ => c) p μ :=
      snorm_mono (norm_indicator_le_of_subset (subset_toMeasurable _ _) _)
    _ = ‖c‖₊ * μ t ^ (1 / p.toReal) :=
      (snorm_indicator_const (measurableSet_toMeasurable _ _) hp h'p)
    _ = ‖c‖₊ * μ s ^ (1 / p.toReal) := by rw [measure_toMeasurable]
#align measure_theory.snorm_indicator_const_le MeasureTheory.snorm_indicator_const_le

theorem Memℒp.indicator (hs : MeasurableSet s) (hf : Memℒp f p μ) : Memℒp (s.indicator f) p μ :=
  ⟨hf.aestronglyMeasurable.indicator hs, lt_of_le_of_lt (snorm_indicator_le f) hf.snorm_lt_top⟩
#align measure_theory.mem_ℒp.indicator MeasureTheory.Memℒp.indicator

theorem snormEssSup_indicator_eq_snormEssSup_restrict {f : α → F} (hs : MeasurableSet s) :
    snormEssSup (s.indicator f) μ = snormEssSup f (μ.restrict s) := by
  simp_rw [snormEssSup, nnnorm_indicator_eq_indicator_nnnorm, ENNReal.coe_indicator,
    ENNReal.essSup_indicator_eq_essSup_restrict hs]
#align measure_theory.snorm_ess_sup_indicator_eq_snorm_ess_sup_restrict MeasureTheory.snormEssSup_indicator_eq_snormEssSup_restrict

theorem snorm_indicator_eq_snorm_restrict {f : α → F} (hs : MeasurableSet s) :
    snorm (s.indicator f) p μ = snorm f p (μ.restrict s) := by
  by_cases hp_zero : p = 0
  · simp only [hp_zero, snorm_exponent_zero]
  by_cases hp_top : p = ∞
  · simp_rw [hp_top, snorm_exponent_top]
    exact snormEssSup_indicator_eq_snormEssSup_restrict hs
  simp_rw [snorm_eq_lintegral_rpow_nnnorm hp_zero hp_top]
  suffices (∫⁻ x, (‖s.indicator f x‖₊ : ℝ≥0∞) ^ p.toReal ∂μ) =
      ∫⁻ x in s, (‖f x‖₊ : ℝ≥0∞) ^ p.toReal ∂μ by rw [this]
  rw [← lintegral_indicator _ hs]
  congr
  simp_rw [nnnorm_indicator_eq_indicator_nnnorm, ENNReal.coe_indicator]
  have h_zero : (fun x => x ^ p.toReal) (0 : ℝ≥0∞) = 0 := by
    simp [ENNReal.toReal_pos hp_zero hp_top]
  -- Porting note: The implicit argument should be specified because the elaborator can't deal with
  --               `∘` well.
  exact (Set.indicator_comp_of_zero (g := fun x : ℝ≥0∞ => x ^ p.toReal) h_zero).symm
#align measure_theory.snorm_indicator_eq_snorm_restrict MeasureTheory.snorm_indicator_eq_snorm_restrict

theorem memℒp_indicator_iff_restrict (hs : MeasurableSet s) :
    Memℒp (s.indicator f) p μ ↔ Memℒp f p (μ.restrict s) := by
  simp [Memℒp, aestronglyMeasurable_indicator_iff hs, snorm_indicator_eq_snorm_restrict hs]
#align measure_theory.mem_ℒp_indicator_iff_restrict MeasureTheory.memℒp_indicator_iff_restrict

/-- If a function is supported on a finite-measure set and belongs to `ℒ^p`, then it belongs to
`ℒ^q` for any `q ≤ p`. -/
theorem Memℒp.memℒp_of_exponent_le_of_measure_support_ne_top
    {p q : ℝ≥0∞} {f : α → E} (hfq : Memℒp f q μ) {s : Set α} (hf : ∀ x, x ∉ s → f x = 0)
    (hs : μ s ≠ ∞) (hpq : p ≤ q) : Memℒp f p μ := by
  have : (toMeasurable μ s).indicator f = f := by
    apply Set.indicator_eq_self.2
    apply Function.support_subset_iff'.2 (fun x hx ↦ hf x ?_)
    contrapose! hx
    exact subset_toMeasurable μ s hx
  rw [← this, memℒp_indicator_iff_restrict (measurableSet_toMeasurable μ s)] at hfq ⊢
  have : Fact (μ (toMeasurable μ s) < ∞) := ⟨by simpa [lt_top_iff_ne_top] using hs⟩
  exact memℒp_of_exponent_le hfq hpq

theorem memℒp_indicator_const (p : ℝ≥0∞) (hs : MeasurableSet s) (c : E) (hμsc : c = 0 ∨ μ s ≠ ∞) :
    Memℒp (s.indicator fun _ => c) p μ := by
  rw [memℒp_indicator_iff_restrict hs]
  rcases hμsc with rfl | hμ
  · exact zero_memℒp
  · have := Fact.mk hμ.lt_top
    apply memℒp_const
#align measure_theory.mem_ℒp_indicator_const MeasureTheory.memℒp_indicator_const

/-- The `ℒ^p` norm of the indicator of a set is uniformly small if the set itself has small measure,
for any `p < ∞`. Given here as an existential `∀ ε > 0, ∃ η > 0, ...` to avoid later
management of `ℝ≥0∞`-arithmetic. -/
theorem exists_snorm_indicator_le (hp : p ≠ ∞) (c : E) {ε : ℝ≥0∞} (hε : ε ≠ 0) :
    ∃ η : ℝ≥0, 0 < η ∧ ∀ s : Set α, μ s ≤ η → snorm (s.indicator fun _ => c) p μ ≤ ε := by
  rcases eq_or_ne p 0 with (rfl | h'p)
  · exact ⟨1, zero_lt_one, fun s _ => by simp⟩
  have hp₀ : 0 < p := bot_lt_iff_ne_bot.2 h'p
  have hp₀' : 0 ≤ 1 / p.toReal := div_nonneg zero_le_one ENNReal.toReal_nonneg
  have hp₀'' : 0 < p.toReal := ENNReal.toReal_pos hp₀.ne' hp
  obtain ⟨η, hη_pos, hη_le⟩ :
      ∃ η : ℝ≥0, 0 < η ∧ (‖c‖₊ : ℝ≥0∞) * (η : ℝ≥0∞) ^ (1 / p.toReal) ≤ ε := by
    have :
      Filter.Tendsto (fun x : ℝ≥0 => ((‖c‖₊ * x ^ (1 / p.toReal) : ℝ≥0) : ℝ≥0∞)) (𝓝 0)
        (𝓝 (0 : ℝ≥0)) := by
      rw [ENNReal.tendsto_coe]
      convert (NNReal.continuousAt_rpow_const (Or.inr hp₀')).tendsto.const_mul _
      simp [hp₀''.ne']
    have hε' : 0 < ε := hε.bot_lt
    obtain ⟨δ, hδ, hδε'⟩ :=
      NNReal.nhds_zero_basis.eventually_iff.mp (eventually_le_of_tendsto_lt hε' this)
    obtain ⟨η, hη, hηδ⟩ := exists_between hδ
    refine' ⟨η, hη, _⟩
    rw [ENNReal.coe_rpow_of_nonneg _ hp₀', ← ENNReal.coe_mul]
    exact hδε' hηδ
  refine' ⟨η, hη_pos, fun s hs => _⟩
  refine' (snorm_indicator_const_le _ _).trans (le_trans _ hη_le)
  exact mul_le_mul_left' (ENNReal.rpow_le_rpow hs hp₀') _
#align measure_theory.exists_snorm_indicator_le MeasureTheory.exists_snorm_indicator_le

lemma Memℒp.piecewise [DecidablePred (· ∈ s)]
    (hs : MeasurableSet s) (hf : Memℒp f p (μ.restrict s)) (hg : Memℒp g p (μ.restrict sᶜ)) :
    Memℒp (s.piecewise f g) p μ := by
  by_cases hp_zero : p = 0
  · simp only [hp_zero, memℒp_zero_iff_aestronglyMeasurable]
    exact AEStronglyMeasurable.piecewise hs hf.1 hg.1
  refine ⟨AEStronglyMeasurable.piecewise hs hf.1 hg.1, ?_⟩
<<<<<<< HEAD
  by_cases hp_top : p = ∞
  · have hf2 := hf.2
    have hg2 := hg.2
    simp only [hp_top] at hf2 hg2 ⊢
    exact (snorm_top_piecewise_le f g hs).trans_lt (max_lt_iff.mpr ⟨hf2, hg2⟩)
=======
  rcases eq_or_ne p ∞ with rfl | hp_top
  · rw [snorm_top_piecewise f g hs]
    exact max_lt hf.2 hg.2
>>>>>>> 78a6874b
  rw [snorm_lt_top_iff_lintegral_rpow_nnnorm_lt_top hp_zero hp_top, ← lintegral_add_compl _ hs,
    ENNReal.add_lt_top]
  constructor
  · have h : ∀ᵐ (x : α) ∂μ, x ∈ s →
        (‖Set.piecewise s f g x‖₊ : ℝ≥0∞) ^ p.toReal = (‖f x‖₊ : ℝ≥0∞) ^ p.toReal := by
      refine ae_of_all _ (fun a ha ↦ ?_)
      simp [ha]
    rw [set_lintegral_congr_fun hs h]
    exact lintegral_rpow_nnnorm_lt_top_of_snorm_lt_top hp_zero hp_top hf.2
  · have h : ∀ᵐ (x : α) ∂μ, x ∈ sᶜ →
        (‖Set.piecewise s f g x‖₊ : ℝ≥0∞) ^ p.toReal = (‖g x‖₊ : ℝ≥0∞) ^ p.toReal := by
      refine ae_of_all _ (fun a ha ↦ ?_)
      have ha' : a ∉ s := ha
      simp [ha']
    rw [set_lintegral_congr_fun hs.compl h]
    exact lintegral_rpow_nnnorm_lt_top_of_snorm_lt_top hp_zero hp_top hg.2

end Indicator

section IndicatorConstLp

open Set Function

variable {s : Set α} {hs : MeasurableSet s} {hμs : μ s ≠ ∞} {c : E}

/-- Indicator of a set as an element of `Lp`. -/
def indicatorConstLp (p : ℝ≥0∞) (hs : MeasurableSet s) (hμs : μ s ≠ ∞) (c : E) : Lp E p μ :=
  Memℒp.toLp (s.indicator fun _ => c) (memℒp_indicator_const p hs c (Or.inr hμs))
#align measure_theory.indicator_const_Lp MeasureTheory.indicatorConstLp

theorem indicatorConstLp_coeFn : ⇑(indicatorConstLp p hs hμs c) =ᵐ[μ] s.indicator fun _ => c :=
  Memℒp.coeFn_toLp (memℒp_indicator_const p hs c (Or.inr hμs))
#align measure_theory.indicator_const_Lp_coe_fn MeasureTheory.indicatorConstLp_coeFn

theorem indicatorConstLp_coeFn_mem : ∀ᵐ x : α ∂μ, x ∈ s → indicatorConstLp p hs hμs c x = c :=
  indicatorConstLp_coeFn.mono fun _x hx hxs => hx.trans (Set.indicator_of_mem hxs _)
#align measure_theory.indicator_const_Lp_coe_fn_mem MeasureTheory.indicatorConstLp_coeFn_mem

theorem indicatorConstLp_coeFn_nmem : ∀ᵐ x : α ∂μ, x ∉ s → indicatorConstLp p hs hμs c x = 0 :=
  indicatorConstLp_coeFn.mono fun _x hx hxs => hx.trans (Set.indicator_of_not_mem hxs _)
#align measure_theory.indicator_const_Lp_coe_fn_nmem MeasureTheory.indicatorConstLp_coeFn_nmem

theorem norm_indicatorConstLp (hp_ne_zero : p ≠ 0) (hp_ne_top : p ≠ ∞) :
    ‖indicatorConstLp p hs hμs c‖ = ‖c‖ * (μ s).toReal ^ (1 / p.toReal) := by
  rw [Lp.norm_def, snorm_congr_ae indicatorConstLp_coeFn,
    snorm_indicator_const hs hp_ne_zero hp_ne_top, ENNReal.toReal_mul, ENNReal.toReal_rpow,
    ENNReal.coe_toReal, coe_nnnorm]
#align measure_theory.norm_indicator_const_Lp MeasureTheory.norm_indicatorConstLp

theorem norm_indicatorConstLp_top (hμs_ne_zero : μ s ≠ 0) :
    ‖indicatorConstLp ∞ hs hμs c‖ = ‖c‖ := by
  rw [Lp.norm_def, snorm_congr_ae indicatorConstLp_coeFn,
    snorm_indicator_const' hs hμs_ne_zero ENNReal.top_ne_zero, ENNReal.top_toReal, _root_.div_zero,
    ENNReal.rpow_zero, mul_one, ENNReal.coe_toReal, coe_nnnorm]
#align measure_theory.norm_indicator_const_Lp_top MeasureTheory.norm_indicatorConstLp_top

theorem norm_indicatorConstLp' (hp_pos : p ≠ 0) (hμs_pos : μ s ≠ 0) :
    ‖indicatorConstLp p hs hμs c‖ = ‖c‖ * (μ s).toReal ^ (1 / p.toReal) := by
  by_cases hp_top : p = ∞
  · rw [hp_top, ENNReal.top_toReal, _root_.div_zero, Real.rpow_zero, mul_one]
    exact norm_indicatorConstLp_top hμs_pos
  · exact norm_indicatorConstLp hp_pos hp_top
#align measure_theory.norm_indicator_const_Lp' MeasureTheory.norm_indicatorConstLp'

theorem norm_indicatorConstLp_le :
    ‖indicatorConstLp p hs hμs c‖ ≤ ‖c‖ * (μ s).toReal ^ (1 / p.toReal) := by
  rw [indicatorConstLp, Lp.norm_toLp]
  refine ENNReal.toReal_le_of_le_ofReal (by positivity) ?_
  refine (snorm_indicator_const_le _ _).trans_eq ?_
  rw [← coe_nnnorm, ENNReal.ofReal_mul (NNReal.coe_nonneg _), ENNReal.ofReal_coe_nnreal,
    ENNReal.toReal_rpow, ENNReal.ofReal_toReal]
  exact ENNReal.rpow_ne_top_of_nonneg (by positivity) hμs

theorem edist_indicatorConstLp_eq_nnnorm {t : Set α} (ht : MeasurableSet t) (hμt : μ t ≠ ∞) :
    edist (indicatorConstLp p hs hμs c) (indicatorConstLp p ht hμt c) =
      ‖indicatorConstLp p (hs.symmDiff ht) (measure_symmDiff_ne_top hμs hμt) c‖₊ := by
  unfold indicatorConstLp
  rw [Lp.edist_toLp_toLp, snorm_indicator_sub_indicator, Lp.coe_nnnorm_toLp]

theorem dist_indicatorConstLp_eq_norm {t : Set α} (ht : MeasurableSet t) (hμt : μ t ≠ ∞) :
    dist (indicatorConstLp p hs hμs c) (indicatorConstLp p ht hμt c) =
      ‖indicatorConstLp p (hs.symmDiff ht) (measure_symmDiff_ne_top hμs hμt) c‖ := by
  rw [Lp.dist_edist, edist_indicatorConstLp_eq_nnnorm, ENNReal.coe_toReal, Lp.coe_nnnorm]

@[simp]
theorem indicatorConstLp_empty :
    indicatorConstLp p MeasurableSet.empty (by simp : μ ∅ ≠ ∞) c = 0 := by
  rw [Lp.eq_zero_iff_ae_eq_zero]
  convert indicatorConstLp_coeFn (E := E)
  simp [Set.indicator_empty', Pi.zero_def]
#align measure_theory.indicator_const_empty MeasureTheory.indicatorConstLp_empty

theorem memℒp_add_of_disjoint {f g : α → E} (h : Disjoint (support f) (support g))
    (hf : StronglyMeasurable f) (hg : StronglyMeasurable g) :
    Memℒp (f + g) p μ ↔ Memℒp f p μ ∧ Memℒp g p μ := by
  borelize E
  refine' ⟨fun hfg => ⟨_, _⟩, fun h => h.1.add h.2⟩
  · rw [← Set.indicator_add_eq_left h]; exact hfg.indicator (measurableSet_support hf.measurable)
  · rw [← Set.indicator_add_eq_right h]; exact hfg.indicator (measurableSet_support hg.measurable)
#align measure_theory.mem_ℒp_add_of_disjoint MeasureTheory.memℒp_add_of_disjoint

/-- The indicator of a disjoint union of two sets is the sum of the indicators of the sets. -/
theorem indicatorConstLp_disjoint_union {s t : Set α} (hs : MeasurableSet s) (ht : MeasurableSet t)
    (hμs : μ s ≠ ∞) (hμt : μ t ≠ ∞) (hst : s ∩ t = ∅) (c : E) :
    indicatorConstLp p (hs.union ht) (measure_union_ne_top hμs hμt) c =
      indicatorConstLp p hs hμs c + indicatorConstLp p ht hμt c := by
  ext1
  refine' indicatorConstLp_coeFn.trans (EventuallyEq.trans _ (Lp.coeFn_add _ _).symm)
  refine'
    EventuallyEq.trans _
      (EventuallyEq.add indicatorConstLp_coeFn.symm indicatorConstLp_coeFn.symm)
  rw [Set.indicator_union_of_disjoint (Set.disjoint_iff_inter_eq_empty.mpr hst) _]
#align measure_theory.indicator_const_Lp_disjoint_union MeasureTheory.indicatorConstLp_disjoint_union

end IndicatorConstLp

section const

variable (μ p)
variable [IsFiniteMeasure μ] (c : E)

/-- Constant function as an element of `MeasureTheory.Lp` for a finite measure. -/
protected def Lp.const : E →+ Lp E p μ where
  toFun c := ⟨AEEqFun.const α c, const_mem_Lp α μ c⟩
  map_zero' := rfl
  map_add' _ _ := rfl

lemma Lp.coeFn_const : Lp.const p μ c =ᵐ[μ] Function.const α c :=
  AEEqFun.coeFn_const α c

@[simp] lemma Lp.const_val : (Lp.const p μ c).1 = AEEqFun.const α c := rfl

@[simp]
lemma Memℒp.toLp_const : Memℒp.toLp _ (memℒp_const c) = Lp.const p μ c := rfl

@[simp]
lemma indicatorConstLp_univ :
    indicatorConstLp p .univ (measure_ne_top μ _) c = Lp.const p μ c := by
  rw [← Memℒp.toLp_const, indicatorConstLp]
  simp only [Set.indicator_univ, Function.const]

theorem Lp.norm_const [NeZero μ] (hp_zero : p ≠ 0) :
    ‖Lp.const p μ c‖ = ‖c‖ * (μ Set.univ).toReal ^ (1 / p.toReal) := by
  have := NeZero.ne μ
  rw [← Memℒp.toLp_const, Lp.norm_toLp, snorm_const] <;> try assumption
  rw [ENNReal.toReal_mul, ENNReal.coe_toReal, ← ENNReal.toReal_rpow, coe_nnnorm]

theorem Lp.norm_const' (hp_zero : p ≠ 0) (hp_top : p ≠ ∞) :
    ‖Lp.const p μ c‖ = ‖c‖ * (μ Set.univ).toReal ^ (1 / p.toReal) := by
  rw [← Memℒp.toLp_const, Lp.norm_toLp, snorm_const'] <;> try assumption
  rw [ENNReal.toReal_mul, ENNReal.coe_toReal, ← ENNReal.toReal_rpow, coe_nnnorm]

theorem Lp.norm_const_le : ‖Lp.const p μ c‖ ≤ ‖c‖ * (μ Set.univ).toReal ^ (1 / p.toReal) := by
  rw [← indicatorConstLp_univ]
  exact norm_indicatorConstLp_le

/-- `MeasureTheory.Lp.const` as a `LinearMap`. -/
@[simps] protected def Lp.constₗ (𝕜 : Type*) [NormedRing 𝕜] [Module 𝕜 E] [BoundedSMul 𝕜 E] :
    E →ₗ[𝕜] Lp E p μ where
  toFun := Lp.const p μ
  map_add' := map_add _
  map_smul' _ _ := rfl

@[simps! apply]
protected def Lp.constL (𝕜 : Type*) [NormedField 𝕜] [NormedSpace 𝕜 E] [Fact (1 ≤ p)] :
    E →L[𝕜] Lp E p μ :=
  (Lp.constₗ p μ 𝕜).mkContinuous ((μ Set.univ).toReal ^ (1 / p.toReal)) <| fun _ ↦
    (Lp.norm_const_le _ _ _).trans_eq (mul_comm _ _)

theorem Lp.norm_constL_le (𝕜 : Type*) [NontriviallyNormedField 𝕜] [NormedSpace 𝕜 E]
    [Fact (1 ≤ p)] :
    ‖(Lp.constL p μ 𝕜 : E →L[𝕜] Lp E p μ)‖ ≤ (μ Set.univ).toReal ^ (1 / p.toReal) :=
  LinearMap.mkContinuous_norm_le _ (by positivity) _

end const

theorem Memℒp.norm_rpow_div {f : α → E} (hf : Memℒp f p μ) (q : ℝ≥0∞) :
    Memℒp (fun x : α => ‖f x‖ ^ q.toReal) (p / q) μ := by
  refine' ⟨(hf.1.norm.aemeasurable.pow_const q.toReal).aestronglyMeasurable, _⟩
  by_cases q_top : q = ∞
  · simp [q_top]
  by_cases q_zero : q = 0
  · simp [q_zero]
    by_cases p_zero : p = 0
    · simp [p_zero]
    rw [ENNReal.div_zero p_zero]
    exact (memℒp_top_const (1 : ℝ)).2
  rw [snorm_norm_rpow _ (ENNReal.toReal_pos q_zero q_top)]
  apply ENNReal.rpow_lt_top_of_nonneg ENNReal.toReal_nonneg
  rw [ENNReal.ofReal_toReal q_top, div_eq_mul_inv, mul_assoc, ENNReal.inv_mul_cancel q_zero q_top,
    mul_one]
  exact hf.2.ne
#align measure_theory.mem_ℒp.norm_rpow_div MeasureTheory.Memℒp.norm_rpow_div

theorem memℒp_norm_rpow_iff {q : ℝ≥0∞} {f : α → E} (hf : AEStronglyMeasurable f μ) (q_zero : q ≠ 0)
    (q_top : q ≠ ∞) : Memℒp (fun x : α => ‖f x‖ ^ q.toReal) (p / q) μ ↔ Memℒp f p μ := by
  refine' ⟨fun h => _, fun h => h.norm_rpow_div q⟩
  apply (memℒp_norm_iff hf).1
  convert h.norm_rpow_div q⁻¹ using 1
  · ext x
    rw [Real.norm_eq_abs, Real.abs_rpow_of_nonneg (norm_nonneg _), ← Real.rpow_mul (abs_nonneg _),
      ENNReal.toReal_inv, mul_inv_cancel, abs_of_nonneg (norm_nonneg _), Real.rpow_one]
    simp [ENNReal.toReal_eq_zero_iff, not_or, q_zero, q_top]
  · rw [div_eq_mul_inv, inv_inv, div_eq_mul_inv, mul_assoc, ENNReal.inv_mul_cancel q_zero q_top,
      mul_one]
#align measure_theory.mem_ℒp_norm_rpow_iff MeasureTheory.memℒp_norm_rpow_iff

theorem Memℒp.norm_rpow {f : α → E} (hf : Memℒp f p μ) (hp_ne_zero : p ≠ 0) (hp_ne_top : p ≠ ∞) :
    Memℒp (fun x : α => ‖f x‖ ^ p.toReal) 1 μ := by
  convert hf.norm_rpow_div p
  rw [div_eq_mul_inv, ENNReal.mul_inv_cancel hp_ne_zero hp_ne_top]
#align measure_theory.mem_ℒp.norm_rpow MeasureTheory.Memℒp.norm_rpow

theorem AEEqFun.compMeasurePreserving_mem_Lp {β : Type*} [MeasurableSpace β]
    {μb : MeasureTheory.Measure β} {g : β →ₘ[μb] E} (hg : g ∈ Lp E p μb) {f : α → β}
    (hf : MeasurePreserving f μ μb) :
    g.compMeasurePreserving f hf ∈ Lp E p μ := by
  rw [Lp.mem_Lp_iff_snorm_lt_top] at hg ⊢
  rwa [snorm_compMeasurePreserving]

namespace Lp

/-! ### Composition with a measure preserving function -/

variable {β : Type*} [MeasurableSpace β] {μb : MeasureTheory.Measure β} {f : α → β}

/-- Composition of an `L^p` function with a measure preserving function is an `L^p` function. -/
def compMeasurePreserving (f : α → β) (hf : MeasurePreserving f μ μb) :
    Lp E p μb →+ Lp E p μ where
  toFun g := ⟨g.1.compMeasurePreserving f hf, g.1.compMeasurePreserving_mem_Lp g.2 hf⟩
  map_zero' := rfl
  map_add' := by rintro ⟨⟨_⟩, _⟩ ⟨⟨_⟩, _⟩; rfl

@[simp]
theorem compMeasurePreserving_val (g : Lp E p μb) (hf : MeasurePreserving f μ μb) :
    (compMeasurePreserving f hf g).1 = g.1.compMeasurePreserving f hf :=
  rfl

theorem coeFn_compMeasurePreserving (g : Lp E p μb) (hf : MeasurePreserving f μ μb) :
    compMeasurePreserving f hf g =ᵐ[μ] g ∘ f :=
  g.1.coeFn_compMeasurePreserving hf

@[simp]
theorem norm_compMeasurePreserving (g : Lp E p μb) (hf : MeasurePreserving f μ μb) :
    ‖compMeasurePreserving f hf g‖ = ‖g‖ :=
  congr_arg ENNReal.toReal <| g.1.snorm_compMeasurePreserving hf

variable (𝕜 : Type*) [NormedRing 𝕜] [Module 𝕜 E] [BoundedSMul 𝕜 E]

/-- `MeasureTheory.Lp.compMeasurePreserving` as a linear map. -/
@[simps]
def compMeasurePreservingₗ (f : α → β) (hf : MeasurePreserving f μ μb) :
    Lp E p μb →ₗ[𝕜] Lp E p μ where
  __ := compMeasurePreserving f hf
  map_smul' c g := by rcases g with ⟨⟨_⟩, _⟩; rfl

/-- `MeasureTheory.Lp.compMeasurePreserving` as a linear isometry. -/
@[simps!]
def compMeasurePreservingₗᵢ [Fact (1 ≤ p)] (f : α → β) (hf : MeasurePreserving f μ μb) :
    Lp E p μb →ₗᵢ[𝕜] Lp E p μ where
  toLinearMap := compMeasurePreservingₗ 𝕜 f hf
  norm_map' := (norm_compMeasurePreserving · hf)

end Lp

end MeasureTheory

open MeasureTheory

/-!
### Composition on `L^p`

We show that Lipschitz functions vanishing at zero act by composition on `L^p`, and specialize
this to the composition with continuous linear maps, and to the definition of the positive
part of an `L^p` function.
-/


section Composition

variable {g : E → F} {c : ℝ≥0}

theorem LipschitzWith.comp_memℒp {α E F} {K} [MeasurableSpace α] {μ : Measure α}
    [NormedAddCommGroup E] [NormedAddCommGroup F] {f : α → E} {g : E → F} (hg : LipschitzWith K g)
    (g0 : g 0 = 0) (hL : Memℒp f p μ) : Memℒp (g ∘ f) p μ :=
  have : ∀ x, ‖g (f x)‖ ≤ K * ‖f x‖ := fun x ↦ by
    -- TODO: add `LipschitzWith.nnnorm_sub_le` and `LipschitzWith.nnnorm_le`
    simpa [g0] using hg.norm_sub_le (f x) 0
  hL.of_le_mul (hg.continuous.comp_aestronglyMeasurable hL.1) (eventually_of_forall this)
#align lipschitz_with.comp_mem_ℒp LipschitzWith.comp_memℒp

theorem MeasureTheory.Memℒp.of_comp_antilipschitzWith {α E F} {K'} [MeasurableSpace α]
    {μ : Measure α} [NormedAddCommGroup E] [NormedAddCommGroup F] {f : α → E} {g : E → F}
    (hL : Memℒp (g ∘ f) p μ) (hg : UniformContinuous g) (hg' : AntilipschitzWith K' g)
    (g0 : g 0 = 0) : Memℒp f p μ := by
  have A : ∀ x, ‖f x‖ ≤ K' * ‖g (f x)‖ := by
    intro x
    -- TODO: add `AntilipschitzWith.le_mul_nnnorm_sub` and `AntilipschitzWith.le_mul_norm`
    rw [← dist_zero_right, ← dist_zero_right, ← g0]
    apply hg'.le_mul_dist
  have B : AEStronglyMeasurable f μ :=
    (hg'.uniformEmbedding hg).embedding.aestronglyMeasurable_comp_iff.1 hL.1
  exact hL.of_le_mul B (Filter.eventually_of_forall A)
#align measure_theory.mem_ℒp.of_comp_antilipschitz_with MeasureTheory.Memℒp.of_comp_antilipschitzWith

namespace LipschitzWith

theorem memℒp_comp_iff_of_antilipschitz {α E F} {K K'} [MeasurableSpace α] {μ : Measure α}
    [NormedAddCommGroup E] [NormedAddCommGroup F] {f : α → E} {g : E → F} (hg : LipschitzWith K g)
    (hg' : AntilipschitzWith K' g) (g0 : g 0 = 0) : Memℒp (g ∘ f) p μ ↔ Memℒp f p μ :=
  ⟨fun h => h.of_comp_antilipschitzWith hg.uniformContinuous hg' g0, fun h => hg.comp_memℒp g0 h⟩
#align lipschitz_with.mem_ℒp_comp_iff_of_antilipschitz LipschitzWith.memℒp_comp_iff_of_antilipschitz

/-- When `g` is a Lipschitz function sending `0` to `0` and `f` is in `Lp`, then `g ∘ f` is well
defined as an element of `Lp`. -/
def compLp (hg : LipschitzWith c g) (g0 : g 0 = 0) (f : Lp E p μ) : Lp F p μ :=
  ⟨AEEqFun.comp g hg.continuous (f : α →ₘ[μ] E), by
    suffices ∀ᵐ x ∂μ, ‖AEEqFun.comp g hg.continuous (f : α →ₘ[μ] E) x‖ ≤ c * ‖f x‖ from
      Lp.mem_Lp_of_ae_le_mul this
    filter_upwards [AEEqFun.coeFn_comp g hg.continuous (f : α →ₘ[μ] E)] with a ha
    simp only [ha]
    rw [← dist_zero_right, ← dist_zero_right, ← g0]
    exact hg.dist_le_mul (f a) 0⟩
#align lipschitz_with.comp_Lp LipschitzWith.compLp

theorem coeFn_compLp (hg : LipschitzWith c g) (g0 : g 0 = 0) (f : Lp E p μ) :
    hg.compLp g0 f =ᵐ[μ] g ∘ f :=
  AEEqFun.coeFn_comp _ hg.continuous _
#align lipschitz_with.coe_fn_comp_Lp LipschitzWith.coeFn_compLp

@[simp]
theorem compLp_zero (hg : LipschitzWith c g) (g0 : g 0 = 0) : hg.compLp g0 (0 : Lp E p μ) = 0 := by
  rw [Lp.eq_zero_iff_ae_eq_zero]
  apply (coeFn_compLp _ _ _).trans
  filter_upwards [Lp.coeFn_zero E p μ] with _ ha
  simp only [ha, g0, Function.comp_apply, Pi.zero_apply]
#align lipschitz_with.comp_Lp_zero LipschitzWith.compLp_zero

theorem norm_compLp_sub_le (hg : LipschitzWith c g) (g0 : g 0 = 0) (f f' : Lp E p μ) :
    ‖hg.compLp g0 f - hg.compLp g0 f'‖ ≤ c * ‖f - f'‖ := by
  apply Lp.norm_le_mul_norm_of_ae_le_mul
  filter_upwards [hg.coeFn_compLp g0 f, hg.coeFn_compLp g0 f',
    Lp.coeFn_sub (hg.compLp g0 f) (hg.compLp g0 f'), Lp.coeFn_sub f f'] with a ha1 ha2 ha3 ha4
  simp only [ha1, ha2, ha3, ha4, ← dist_eq_norm, Pi.sub_apply, Function.comp_apply]
  exact hg.dist_le_mul (f a) (f' a)
#align lipschitz_with.norm_comp_Lp_sub_le LipschitzWith.norm_compLp_sub_le

theorem norm_compLp_le (hg : LipschitzWith c g) (g0 : g 0 = 0) (f : Lp E p μ) :
    ‖hg.compLp g0 f‖ ≤ c * ‖f‖ := by simpa using hg.norm_compLp_sub_le g0 f 0
#align lipschitz_with.norm_comp_Lp_le LipschitzWith.norm_compLp_le

theorem lipschitzWith_compLp [Fact (1 ≤ p)] (hg : LipschitzWith c g) (g0 : g 0 = 0) :
    LipschitzWith c (hg.compLp g0 : Lp E p μ → Lp F p μ) :=
  LipschitzWith.of_dist_le_mul fun f g => by simp [dist_eq_norm, norm_compLp_sub_le]
#align lipschitz_with.lipschitz_with_comp_Lp LipschitzWith.lipschitzWith_compLp

theorem continuous_compLp [Fact (1 ≤ p)] (hg : LipschitzWith c g) (g0 : g 0 = 0) :
    Continuous (hg.compLp g0 : Lp E p μ → Lp F p μ) :=
  (lipschitzWith_compLp hg g0).continuous
#align lipschitz_with.continuous_comp_Lp LipschitzWith.continuous_compLp

end LipschitzWith

namespace ContinuousLinearMap

variable {𝕜 : Type*} [NontriviallyNormedField 𝕜] [NormedSpace 𝕜 E] [NormedSpace 𝕜 F]

/-- Composing `f : Lp` with `L : E →L[𝕜] F`. -/
def compLp (L : E →L[𝕜] F) (f : Lp E p μ) : Lp F p μ :=
  L.lipschitz.compLp (map_zero L) f
#align continuous_linear_map.comp_Lp ContinuousLinearMap.compLp

theorem coeFn_compLp (L : E →L[𝕜] F) (f : Lp E p μ) : ∀ᵐ a ∂μ, (L.compLp f) a = L (f a) :=
  LipschitzWith.coeFn_compLp _ _ _
#align continuous_linear_map.coe_fn_comp_Lp ContinuousLinearMap.coeFn_compLp

theorem coeFn_compLp' (L : E →L[𝕜] F) (f : Lp E p μ) : L.compLp f =ᵐ[μ] fun a => L (f a) :=
  L.coeFn_compLp f
#align continuous_linear_map.coe_fn_comp_Lp' ContinuousLinearMap.coeFn_compLp'

theorem comp_memℒp (L : E →L[𝕜] F) (f : Lp E p μ) : Memℒp (L ∘ f) p μ :=
  (Lp.memℒp (L.compLp f)).ae_eq (L.coeFn_compLp' f)
#align continuous_linear_map.comp_mem_ℒp ContinuousLinearMap.comp_memℒp

theorem comp_memℒp' (L : E →L[𝕜] F) {f : α → E} (hf : Memℒp f p μ) : Memℒp (L ∘ f) p μ :=
  (L.comp_memℒp (hf.toLp f)).ae_eq (EventuallyEq.fun_comp hf.coeFn_toLp _)
#align continuous_linear_map.comp_mem_ℒp' ContinuousLinearMap.comp_memℒp'

section IsROrC

variable {K : Type*} [IsROrC K]

theorem _root_.MeasureTheory.Memℒp.ofReal {f : α → ℝ} (hf : Memℒp f p μ) :
    Memℒp (fun x => (f x : K)) p μ :=
  (@IsROrC.ofRealClm K _).comp_memℒp' hf
#align measure_theory.mem_ℒp.of_real MeasureTheory.Memℒp.ofReal

theorem _root_.MeasureTheory.memℒp_re_im_iff {f : α → K} :
    Memℒp (fun x => IsROrC.re (f x)) p μ ∧ Memℒp (fun x => IsROrC.im (f x)) p μ ↔ Memℒp f p μ := by
  refine' ⟨_, fun hf => ⟨hf.re, hf.im⟩⟩
  rintro ⟨hre, him⟩
  convert MeasureTheory.Memℒp.add (E := K) hre.ofReal (him.ofReal.const_mul IsROrC.I)
  ext1 x
  rw [Pi.add_apply, mul_comm, IsROrC.re_add_im]
#align measure_theory.mem_ℒp_re_im_iff MeasureTheory.memℒp_re_im_iff

end IsROrC

theorem add_compLp (L L' : E →L[𝕜] F) (f : Lp E p μ) :
    (L + L').compLp f = L.compLp f + L'.compLp f := by
  ext1
  refine' (coeFn_compLp' (L + L') f).trans _
  refine' EventuallyEq.trans _ (Lp.coeFn_add _ _).symm
  refine'
    EventuallyEq.trans _ (EventuallyEq.add (L.coeFn_compLp' f).symm (L'.coeFn_compLp' f).symm)
  refine' eventually_of_forall fun x => _
  rw [coe_add', Pi.add_def]
#align continuous_linear_map.add_comp_Lp ContinuousLinearMap.add_compLp

theorem smul_compLp {𝕜'} [NormedRing 𝕜'] [Module 𝕜' F] [BoundedSMul 𝕜' F] [SMulCommClass 𝕜 𝕜' F]
    (c : 𝕜') (L : E →L[𝕜] F) (f : Lp E p μ) : (c • L).compLp f = c • L.compLp f := by
  ext1
  refine' (coeFn_compLp' (c • L) f).trans _
  refine' EventuallyEq.trans _ (Lp.coeFn_smul _ _).symm
  refine' (L.coeFn_compLp' f).mono fun x hx => _
  rw [Pi.smul_apply, hx, coe_smul', Pi.smul_def]
#align continuous_linear_map.smul_comp_Lp ContinuousLinearMap.smul_compLp

theorem norm_compLp_le (L : E →L[𝕜] F) (f : Lp E p μ) : ‖L.compLp f‖ ≤ ‖L‖ * ‖f‖ :=
  LipschitzWith.norm_compLp_le _ _ _
#align continuous_linear_map.norm_comp_Lp_le ContinuousLinearMap.norm_compLp_le

variable (μ p)

/-- Composing `f : Lp E p μ` with `L : E →L[𝕜] F`, seen as a `𝕜`-linear map on `Lp E p μ`. -/
def compLpₗ (L : E →L[𝕜] F) : Lp E p μ →ₗ[𝕜] Lp F p μ where
  toFun f := L.compLp f
  map_add' f g := by
    ext1
    filter_upwards [Lp.coeFn_add f g, coeFn_compLp L (f + g), coeFn_compLp L f,
      coeFn_compLp L g, Lp.coeFn_add (L.compLp f) (L.compLp g)]
    intro a ha1 ha2 ha3 ha4 ha5
    simp only [ha1, ha2, ha3, ha4, ha5, map_add, Pi.add_apply]
  map_smul' c f := by
    dsimp
    ext1
    filter_upwards [Lp.coeFn_smul c f, coeFn_compLp L (c • f), Lp.coeFn_smul c (L.compLp f),
      coeFn_compLp L f] with _ ha1 ha2 ha3 ha4
    simp only [ha1, ha2, ha3, ha4, SMulHomClass.map_smul, Pi.smul_apply]
#align continuous_linear_map.comp_Lpₗ ContinuousLinearMap.compLpₗ

/-- Composing `f : Lp E p μ` with `L : E →L[𝕜] F`, seen as a continuous `𝕜`-linear map on
`Lp E p μ`. See also the similar
* `LinearMap.compLeft` for functions,
* `ContinuousLinearMap.compLeftContinuous` for continuous functions,
* `ContinuousLinearMap.compLeftContinuousBounded` for bounded continuous functions,
* `ContinuousLinearMap.compLeftContinuousCompact` for continuous functions on compact spaces.
-/
def compLpL [Fact (1 ≤ p)] (L : E →L[𝕜] F) : Lp E p μ →L[𝕜] Lp F p μ :=
  LinearMap.mkContinuous (L.compLpₗ p μ) ‖L‖ L.norm_compLp_le
#align continuous_linear_map.comp_LpL ContinuousLinearMap.compLpL

variable {μ p}

theorem coeFn_compLpL [Fact (1 ≤ p)] (L : E →L[𝕜] F) (f : Lp E p μ) :
    L.compLpL p μ f =ᵐ[μ] fun a => L (f a) :=
  L.coeFn_compLp f
#align continuous_linear_map.coe_fn_comp_LpL ContinuousLinearMap.coeFn_compLpL

theorem add_compLpL [Fact (1 ≤ p)] (L L' : E →L[𝕜] F) :
    (L + L').compLpL p μ = L.compLpL p μ + L'.compLpL p μ := by ext1 f; exact add_compLp L L' f
#align continuous_linear_map.add_comp_LpL ContinuousLinearMap.add_compLpL

theorem smul_compLpL [Fact (1 ≤ p)] {𝕜'} [NormedRing 𝕜'] [Module 𝕜' F] [BoundedSMul 𝕜' F]
    [SMulCommClass 𝕜 𝕜' F] (c : 𝕜') (L : E →L[𝕜] F) : (c • L).compLpL p μ = c • L.compLpL p μ := by
  ext1 f; exact smul_compLp c L f
#align continuous_linear_map.smul_comp_LpL ContinuousLinearMap.smul_compLpL

theorem norm_compLpL_le [Fact (1 ≤ p)] (L : E →L[𝕜] F) : ‖L.compLpL p μ‖ ≤ ‖L‖ :=
  LinearMap.mkContinuous_norm_le _ (norm_nonneg _) _
#align continuous_linear_map.norm_compLpL_le ContinuousLinearMap.norm_compLpL_le

end ContinuousLinearMap

namespace MeasureTheory

theorem indicatorConstLp_eq_toSpanSingleton_compLp {s : Set α} [NormedSpace ℝ F]
    (hs : MeasurableSet s) (hμs : μ s ≠ ∞) (x : F) :
    indicatorConstLp 2 hs hμs x =
      (ContinuousLinearMap.toSpanSingleton ℝ x).compLp (indicatorConstLp 2 hs hμs (1 : ℝ)) := by
  ext1
  refine' indicatorConstLp_coeFn.trans _
  have h_compLp :=
    (ContinuousLinearMap.toSpanSingleton ℝ x).coeFn_compLp (indicatorConstLp 2 hs hμs (1 : ℝ))
  rw [← EventuallyEq] at h_compLp
  refine' EventuallyEq.trans _ h_compLp.symm
  refine' (@indicatorConstLp_coeFn _ _ _ 2 μ _ s hs hμs (1 : ℝ)).mono fun y hy => _
  dsimp only
  rw [hy]
  simp_rw [ContinuousLinearMap.toSpanSingleton_apply]
  by_cases hy_mem : y ∈ s <;> simp [hy_mem, ContinuousLinearMap.lsmul_apply]
#align measure_theory.indicator_const_Lp_eq_to_span_singleton_comp_Lp MeasureTheory.indicatorConstLp_eq_toSpanSingleton_compLp

namespace Lp

section PosPart

theorem lipschitzWith_pos_part : LipschitzWith 1 fun x : ℝ => max x 0 :=
  LipschitzWith.of_dist_le_mul fun x y => by simp [Real.dist_eq, abs_max_sub_max_le_abs]
#align measure_theory.Lp.lipschitz_with_pos_part MeasureTheory.Lp.lipschitzWith_pos_part

theorem _root_.MeasureTheory.Memℒp.pos_part {f : α → ℝ} (hf : Memℒp f p μ) :
    Memℒp (fun x => max (f x) 0) p μ :=
  lipschitzWith_pos_part.comp_memℒp (max_eq_right le_rfl) hf
#align measure_theory.mem_ℒp.pos_part MeasureTheory.Memℒp.pos_part

theorem _root_.MeasureTheory.Memℒp.neg_part {f : α → ℝ} (hf : Memℒp f p μ) :
    Memℒp (fun x => max (-f x) 0) p μ :=
  lipschitzWith_pos_part.comp_memℒp (max_eq_right le_rfl) hf.neg
#align measure_theory.mem_ℒp.neg_part MeasureTheory.Memℒp.neg_part

/-- Positive part of a function in `L^p`. -/
def posPart (f : Lp ℝ p μ) : Lp ℝ p μ :=
  lipschitzWith_pos_part.compLp (max_eq_right le_rfl) f
#align measure_theory.Lp.pos_part MeasureTheory.Lp.posPart

/-- Negative part of a function in `L^p`. -/
def negPart (f : Lp ℝ p μ) : Lp ℝ p μ :=
  posPart (-f)
#align measure_theory.Lp.neg_part MeasureTheory.Lp.negPart

@[norm_cast]
theorem coe_posPart (f : Lp ℝ p μ) : (posPart f : α →ₘ[μ] ℝ) = (f : α →ₘ[μ] ℝ).posPart :=
  rfl
#align measure_theory.Lp.coe_pos_part MeasureTheory.Lp.coe_posPart

theorem coeFn_posPart (f : Lp ℝ p μ) : ⇑(posPart f) =ᵐ[μ] fun a => max (f a) 0 :=
  AEEqFun.coeFn_posPart _
#align measure_theory.Lp.coe_fn_pos_part MeasureTheory.Lp.coeFn_posPart

theorem coeFn_negPart_eq_max (f : Lp ℝ p μ) : ∀ᵐ a ∂μ, negPart f a = max (-f a) 0 := by
  rw [negPart]
  filter_upwards [coeFn_posPart (-f), coeFn_neg f] with _ h₁ h₂
  rw [h₁, h₂, Pi.neg_apply]
#align measure_theory.Lp.coe_fn_neg_part_eq_max MeasureTheory.Lp.coeFn_negPart_eq_max

theorem coeFn_negPart (f : Lp ℝ p μ) : ∀ᵐ a ∂μ, negPart f a = -min (f a) 0 :=
  (coeFn_negPart_eq_max f).mono fun a h => by rw [h, ← max_neg_neg, neg_zero]
#align measure_theory.Lp.coe_fn_neg_part MeasureTheory.Lp.coeFn_negPart

theorem continuous_posPart [Fact (1 ≤ p)] : Continuous fun f : Lp ℝ p μ => posPart f :=
  LipschitzWith.continuous_compLp _ _
#align measure_theory.Lp.continuous_pos_part MeasureTheory.Lp.continuous_posPart

theorem continuous_negPart [Fact (1 ≤ p)] : Continuous fun f : Lp ℝ p μ => negPart f := by
  unfold negPart
  exact continuous_posPart.comp continuous_neg
#align measure_theory.Lp.continuous_neg_part MeasureTheory.Lp.continuous_negPart

end PosPart

end Lp

end MeasureTheory

end Composition

/-!
## `L^p` is a complete space

We show that `L^p` is a complete space for `1 ≤ p`.
-/


section CompleteSpace

namespace MeasureTheory

namespace Lp

theorem snorm'_lim_eq_lintegral_liminf {ι} [Nonempty ι] [LinearOrder ι] {f : ι → α → G} {p : ℝ}
    (hp_nonneg : 0 ≤ p) {f_lim : α → G}
    (h_lim : ∀ᵐ x : α ∂μ, Tendsto (fun n => f n x) atTop (𝓝 (f_lim x))) :
    snorm' f_lim p μ = (∫⁻ a, atTop.liminf fun m => (‖f m a‖₊ : ℝ≥0∞) ^ p ∂μ) ^ (1 / p) := by
  suffices h_no_pow :
      (∫⁻ a, (‖f_lim a‖₊ : ℝ≥0∞) ^ p ∂μ) = ∫⁻ a, atTop.liminf fun m => (‖f m a‖₊ : ℝ≥0∞) ^ p ∂μ by
    rw [snorm', h_no_pow]
  refine' lintegral_congr_ae (h_lim.mono fun a ha => _)
  dsimp only
  rw [Tendsto.liminf_eq]
  simp_rw [ENNReal.coe_rpow_of_nonneg _ hp_nonneg, ENNReal.tendsto_coe]
  refine' ((NNReal.continuous_rpow_const hp_nonneg).tendsto ‖f_lim a‖₊).comp _
  exact (continuous_nnnorm.tendsto (f_lim a)).comp ha
#align measure_theory.Lp.snorm'_lim_eq_lintegral_liminf MeasureTheory.Lp.snorm'_lim_eq_lintegral_liminf

theorem snorm'_lim_le_liminf_snorm' {E} [NormedAddCommGroup E] {f : ℕ → α → E} {p : ℝ}
    (hp_pos : 0 < p) (hf : ∀ n, AEStronglyMeasurable (f n) μ) {f_lim : α → E}
    (h_lim : ∀ᵐ x : α ∂μ, Tendsto (fun n => f n x) atTop (𝓝 (f_lim x))) :
    snorm' f_lim p μ ≤ atTop.liminf fun n => snorm' (f n) p μ := by
  rw [snorm'_lim_eq_lintegral_liminf hp_pos.le h_lim]
  rw [← ENNReal.le_rpow_one_div_iff (by simp [hp_pos] : 0 < 1 / p), one_div_one_div]
  refine (lintegral_liminf_le' fun m => (hf m).ennnorm.pow_const _).trans_eq ?_
  have h_pow_liminf :
    (atTop.liminf fun n => snorm' (f n) p μ) ^ p = atTop.liminf fun n => snorm' (f n) p μ ^ p := by
    have h_rpow_mono := ENNReal.strictMono_rpow_of_pos hp_pos
    have h_rpow_surj := (ENNReal.rpow_left_bijective hp_pos.ne.symm).2
    refine' (h_rpow_mono.orderIsoOfSurjective _ h_rpow_surj).liminf_apply _ _ _ _
    all_goals isBoundedDefault
  rw [h_pow_liminf]
  simp_rw [snorm', ← ENNReal.rpow_mul, one_div, inv_mul_cancel hp_pos.ne.symm, ENNReal.rpow_one]
#align measure_theory.Lp.snorm'_lim_le_liminf_snorm' MeasureTheory.Lp.snorm'_lim_le_liminf_snorm'

theorem snorm_exponent_top_lim_eq_essSup_liminf {ι} [Nonempty ι] [LinearOrder ι] {f : ι → α → G}
    {f_lim : α → G} (h_lim : ∀ᵐ x : α ∂μ, Tendsto (fun n => f n x) atTop (𝓝 (f_lim x))) :
    snorm f_lim ∞ μ = essSup (fun x => atTop.liminf fun m => (‖f m x‖₊ : ℝ≥0∞)) μ := by
  rw [snorm_exponent_top, snormEssSup]
  refine' essSup_congr_ae (h_lim.mono fun x hx => _)
  dsimp only
  apply (Tendsto.liminf_eq ..).symm
  rw [ENNReal.tendsto_coe]
  exact (continuous_nnnorm.tendsto (f_lim x)).comp hx
#align measure_theory.Lp.snorm_exponent_top_lim_eq_ess_sup_liminf MeasureTheory.Lp.snorm_exponent_top_lim_eq_essSup_liminf

theorem snorm_exponent_top_lim_le_liminf_snorm_exponent_top {ι} [Nonempty ι] [Countable ι]
    [LinearOrder ι] {f : ι → α → F} {f_lim : α → F}
    (h_lim : ∀ᵐ x : α ∂μ, Tendsto (fun n => f n x) atTop (𝓝 (f_lim x))) :
    snorm f_lim ∞ μ ≤ atTop.liminf fun n => snorm (f n) ∞ μ := by
  rw [snorm_exponent_top_lim_eq_essSup_liminf h_lim]
  simp_rw [snorm_exponent_top, snormEssSup]
  exact ENNReal.essSup_liminf_le fun n => fun x => (‖f n x‖₊ : ℝ≥0∞)
#align measure_theory.Lp.snorm_exponent_top_lim_le_liminf_snorm_exponent_top MeasureTheory.Lp.snorm_exponent_top_lim_le_liminf_snorm_exponent_top

theorem snorm_lim_le_liminf_snorm {E} [NormedAddCommGroup E] {f : ℕ → α → E}
    (hf : ∀ n, AEStronglyMeasurable (f n) μ) (f_lim : α → E)
    (h_lim : ∀ᵐ x : α ∂μ, Tendsto (fun n => f n x) atTop (𝓝 (f_lim x))) :
    snorm f_lim p μ ≤ atTop.liminf fun n => snorm (f n) p μ := by
  obtain rfl|hp0 := eq_or_ne p 0
  · simp
  by_cases hp_top : p = ∞
  · simp_rw [hp_top]
    exact snorm_exponent_top_lim_le_liminf_snorm_exponent_top h_lim
  simp_rw [snorm_eq_snorm' hp0 hp_top]
  have hp_pos : 0 < p.toReal := ENNReal.toReal_pos hp0 hp_top
  exact snorm'_lim_le_liminf_snorm' hp_pos hf h_lim
#align measure_theory.Lp.snorm_lim_le_liminf_snorm MeasureTheory.Lp.snorm_lim_le_liminf_snorm

/-! ### `Lp` is complete iff Cauchy sequences of `ℒp` have limits in `ℒp` -/


theorem tendsto_Lp_iff_tendsto_ℒp' {ι} {fi : Filter ι} [Fact (1 ≤ p)] (f : ι → Lp E p μ)
    (f_lim : Lp E p μ) :
    fi.Tendsto f (𝓝 f_lim) ↔ fi.Tendsto (fun n => snorm (⇑(f n) - ⇑f_lim) p μ) (𝓝 0) := by
  rw [tendsto_iff_dist_tendsto_zero]
  simp_rw [dist_def]
  rw [← ENNReal.zero_toReal, ENNReal.tendsto_toReal_iff (fun n => ?_) ENNReal.zero_ne_top]
  rw [snorm_congr_ae (Lp.coeFn_sub _ _).symm]
  exact Lp.snorm_ne_top _
#align measure_theory.Lp.tendsto_Lp_iff_tendsto_ℒp' MeasureTheory.Lp.tendsto_Lp_iff_tendsto_ℒp'

theorem tendsto_Lp_iff_tendsto_ℒp {ι} {fi : Filter ι} [Fact (1 ≤ p)] (f : ι → Lp E p μ)
    (f_lim : α → E) (f_lim_ℒp : Memℒp f_lim p μ) :
    fi.Tendsto f (𝓝 (f_lim_ℒp.toLp f_lim)) ↔
      fi.Tendsto (fun n => snorm (⇑(f n) - f_lim) p μ) (𝓝 0) := by
  rw [tendsto_Lp_iff_tendsto_ℒp']
  suffices h_eq :
      (fun n => snorm (⇑(f n) - ⇑(Memℒp.toLp f_lim f_lim_ℒp)) p μ) =
        (fun n => snorm (⇑(f n) - f_lim) p μ) by
    rw [h_eq]
  exact funext fun n => snorm_congr_ae (EventuallyEq.rfl.sub (Memℒp.coeFn_toLp f_lim_ℒp))
#align measure_theory.Lp.tendsto_Lp_iff_tendsto_ℒp MeasureTheory.Lp.tendsto_Lp_iff_tendsto_ℒp

theorem tendsto_Lp_iff_tendsto_ℒp'' {ι} {fi : Filter ι} [Fact (1 ≤ p)] (f : ι → α → E)
    (f_ℒp : ∀ n, Memℒp (f n) p μ) (f_lim : α → E) (f_lim_ℒp : Memℒp f_lim p μ) :
    fi.Tendsto (fun n => (f_ℒp n).toLp (f n)) (𝓝 (f_lim_ℒp.toLp f_lim)) ↔
      fi.Tendsto (fun n => snorm (f n - f_lim) p μ) (𝓝 0) := by
  rw [Lp.tendsto_Lp_iff_tendsto_ℒp' (fun n => (f_ℒp n).toLp (f n)) (f_lim_ℒp.toLp f_lim)]
  refine Filter.tendsto_congr fun n => ?_
  apply snorm_congr_ae
  filter_upwards [((f_ℒp n).sub f_lim_ℒp).coeFn_toLp,
    Lp.coeFn_sub ((f_ℒp n).toLp (f n)) (f_lim_ℒp.toLp f_lim)] with _ hx₁ hx₂
  rw [← hx₂]
  exact hx₁
#align measure_theory.Lp.tendsto_Lp_iff_tendsto_ℒp'' MeasureTheory.Lp.tendsto_Lp_iff_tendsto_ℒp''

theorem tendsto_Lp_of_tendsto_ℒp {ι} {fi : Filter ι} [Fact (1 ≤ p)] {f : ι → Lp E p μ}
    (f_lim : α → E) (f_lim_ℒp : Memℒp f_lim p μ)
    (h_tendsto : fi.Tendsto (fun n => snorm (⇑(f n) - f_lim) p μ) (𝓝 0)) :
    fi.Tendsto f (𝓝 (f_lim_ℒp.toLp f_lim)) :=
  (tendsto_Lp_iff_tendsto_ℒp f f_lim f_lim_ℒp).mpr h_tendsto
#align measure_theory.Lp.tendsto_Lp_of_tendsto_ℒp MeasureTheory.Lp.tendsto_Lp_of_tendsto_ℒp

theorem cauchySeq_Lp_iff_cauchySeq_ℒp {ι} [Nonempty ι] [SemilatticeSup ι] [hp : Fact (1 ≤ p)]
    (f : ι → Lp E p μ) :
    CauchySeq f ↔ Tendsto (fun n : ι × ι => snorm (⇑(f n.fst) - ⇑(f n.snd)) p μ) atTop (𝓝 0) := by
  simp_rw [cauchySeq_iff_tendsto_dist_atTop_0, dist_def]
  rw [← ENNReal.zero_toReal, ENNReal.tendsto_toReal_iff (fun n => ?_) ENNReal.zero_ne_top]
  rw [snorm_congr_ae (Lp.coeFn_sub _ _).symm]
  exact snorm_ne_top _
#align measure_theory.Lp.cauchy_seq_Lp_iff_cauchy_seq_ℒp MeasureTheory.Lp.cauchySeq_Lp_iff_cauchySeq_ℒp

theorem completeSpace_lp_of_cauchy_complete_ℒp [hp : Fact (1 ≤ p)]
    (H :
      ∀ (f : ℕ → α → E) (hf : ∀ n, Memℒp (f n) p μ) (B : ℕ → ℝ≥0∞) (hB : ∑' i, B i < ∞)
        (h_cau : ∀ N n m : ℕ, N ≤ n → N ≤ m → snorm (f n - f m) p μ < B N),
        ∃ (f_lim : α → E), Memℒp f_lim p μ ∧
          atTop.Tendsto (fun n => snorm (f n - f_lim) p μ) (𝓝 0)) :
    CompleteSpace (Lp E p μ) := by
  let B := fun n : ℕ => ((1 : ℝ) / 2) ^ n
  have hB_pos : ∀ n, 0 < B n := fun n => pow_pos (div_pos zero_lt_one zero_lt_two) n
  refine' Metric.complete_of_convergent_controlled_sequences B hB_pos fun f hf => _
  rsuffices ⟨f_lim, hf_lim_meas, h_tendsto⟩ :
    ∃ (f_lim : α → E), Memℒp f_lim p μ ∧
      atTop.Tendsto (fun n => snorm (⇑(f n) - f_lim) p μ) (𝓝 0)
  · exact ⟨hf_lim_meas.toLp f_lim, tendsto_Lp_of_tendsto_ℒp f_lim hf_lim_meas h_tendsto⟩
  obtain ⟨M, hB⟩ : Summable B := summable_geometric_two
  let B1 n := ENNReal.ofReal (B n)
  have hB1_has : HasSum B1 (ENNReal.ofReal M) := by
    have h_tsum_B1 : ∑' i, B1 i = ENNReal.ofReal M := by
      change (∑' n : ℕ, ENNReal.ofReal (B n)) = ENNReal.ofReal M
      rw [← hB.tsum_eq]
      exact (ENNReal.ofReal_tsum_of_nonneg (fun n => le_of_lt (hB_pos n)) hB.summable).symm
    have h_sum := (@ENNReal.summable _ B1).hasSum
    rwa [h_tsum_B1] at h_sum
  have hB1 : ∑' i, B1 i < ∞ := by
    rw [hB1_has.tsum_eq]
    exact ENNReal.ofReal_lt_top
  let f1 : ℕ → α → E := fun n => f n
  refine' H f1 (fun n => Lp.memℒp (f n)) B1 hB1 fun N n m hn hm => _
  specialize hf N n m hn hm
  rw [dist_def] at hf
  dsimp only
  rwa [ENNReal.lt_ofReal_iff_toReal_lt]
  rw [snorm_congr_ae (Lp.coeFn_sub _ _).symm]
  exact Lp.snorm_ne_top _
#align measure_theory.Lp.complete_space_Lp_of_cauchy_complete_ℒp MeasureTheory.Lp.completeSpace_lp_of_cauchy_complete_ℒp

/-! ### Prove that controlled Cauchy sequences of `ℒp` have limits in `ℒp` -/


private theorem snorm'_sum_norm_sub_le_tsum_of_cauchy_snorm' {f : ℕ → α → E}
    (hf : ∀ n, AEStronglyMeasurable (f n) μ) {p : ℝ} (hp1 : 1 ≤ p) {B : ℕ → ℝ≥0∞}
    (h_cau : ∀ N n m : ℕ, N ≤ n → N ≤ m → snorm' (f n - f m) p μ < B N) (n : ℕ) :
    snorm' (fun x => ∑ i in Finset.range (n + 1), ‖f (i + 1) x - f i x‖) p μ ≤ ∑' i, B i := by
  let f_norm_diff i x := ‖f (i + 1) x - f i x‖
  have hgf_norm_diff :
    ∀ n,
      (fun x => ∑ i in Finset.range (n + 1), ‖f (i + 1) x - f i x‖) =
        ∑ i in Finset.range (n + 1), f_norm_diff i :=
    fun n => funext fun x => by simp
  rw [hgf_norm_diff]
  refine' (snorm'_sum_le (fun i _ => ((hf (i + 1)).sub (hf i)).norm) hp1).trans _
  simp_rw [snorm'_norm]
  refine' (Finset.sum_le_sum _).trans (sum_le_tsum _ (fun m _ => zero_le _) ENNReal.summable)
  exact fun m _ => (h_cau m (m + 1) m (Nat.le_succ m) (le_refl m)).le

private theorem lintegral_rpow_sum_coe_nnnorm_sub_le_rpow_tsum
    {f : ℕ → α → E} {p : ℝ} (hp1 : 1 ≤ p) {B : ℕ → ℝ≥0∞} (n : ℕ)
    (hn : snorm' (fun x => ∑ i in Finset.range (n + 1), ‖f (i + 1) x - f i x‖) p μ ≤ ∑' i, B i) :
    (∫⁻ a, (∑ i in Finset.range (n + 1), ‖f (i + 1) a - f i a‖₊ : ℝ≥0∞) ^ p ∂μ) ≤
      (∑' i, B i) ^ p := by
  have hp_pos : 0 < p := zero_lt_one.trans_le hp1
  rw [← one_div_one_div p, @ENNReal.le_rpow_one_div_iff _ _ (1 / p) (by simp [hp_pos]),
    one_div_one_div p]
  simp_rw [snorm'] at hn
  have h_nnnorm_nonneg :
    (fun a => (‖∑ i in Finset.range (n + 1), ‖f (i + 1) a - f i a‖‖₊ : ℝ≥0∞) ^ p) = fun a =>
      (∑ i in Finset.range (n + 1), (‖f (i + 1) a - f i a‖₊ : ℝ≥0∞)) ^ p := by
    ext1 a
    congr
    simp_rw [← ofReal_norm_eq_coe_nnnorm]
    rw [← ENNReal.ofReal_sum_of_nonneg]
    · rw [Real.norm_of_nonneg _]
      exact Finset.sum_nonneg fun x _ => norm_nonneg _
    · exact fun x _ => norm_nonneg _
  change
    (∫⁻ a, (fun x => ↑‖∑ i in Finset.range (n + 1), ‖f (i + 1) x - f i x‖‖₊ ^ p) a ∂μ) ^ (1 / p) ≤
      ∑' i, B i at hn
  rwa [h_nnnorm_nonneg] at hn

private theorem lintegral_rpow_tsum_coe_nnnorm_sub_le_tsum {f : ℕ → α → E}
    (hf : ∀ n, AEStronglyMeasurable (f n) μ) {p : ℝ} (hp1 : 1 ≤ p) {B : ℕ → ℝ≥0∞}
    (h :
      ∀ n,
        (∫⁻ a, (∑ i in Finset.range (n + 1), ‖f (i + 1) a - f i a‖₊ : ℝ≥0∞) ^ p ∂μ) ≤
          (∑' i, B i) ^ p) :
    (∫⁻ a, (∑' i, ‖f (i + 1) a - f i a‖₊ : ℝ≥0∞) ^ p ∂μ) ^ (1 / p) ≤ ∑' i, B i := by
  have hp_pos : 0 < p := zero_lt_one.trans_le hp1
  suffices h_pow : (∫⁻ a, (∑' i, ‖f (i + 1) a - f i a‖₊ : ℝ≥0∞) ^ p ∂μ) ≤ (∑' i, B i) ^ p
  · rwa [← ENNReal.le_rpow_one_div_iff (by simp [hp_pos] : 0 < 1 / p), one_div_one_div]
  have h_tsum_1 :
    ∀ g : ℕ → ℝ≥0∞, ∑' i, g i = atTop.liminf fun n => ∑ i in Finset.range (n + 1), g i := by
    intro g
    rw [ENNReal.tsum_eq_liminf_sum_nat, ← liminf_nat_add _ 1]
  simp_rw [h_tsum_1 _]
  rw [← h_tsum_1]
  have h_liminf_pow :
    (∫⁻ a, (atTop.liminf
      fun n => ∑ i in Finset.range (n + 1), (‖f (i + 1) a - f i a‖₊ : ℝ≥0∞)) ^ p ∂μ) =
      ∫⁻ a, atTop.liminf
        fun n => (∑ i in Finset.range (n + 1), (‖f (i + 1) a - f i a‖₊ : ℝ≥0∞)) ^ p ∂μ := by
    refine' lintegral_congr fun x => _
    have h_rpow_mono := ENNReal.strictMono_rpow_of_pos (zero_lt_one.trans_le hp1)
    have h_rpow_surj := (ENNReal.rpow_left_bijective hp_pos.ne.symm).2
    refine' (h_rpow_mono.orderIsoOfSurjective _ h_rpow_surj).liminf_apply _ _ _ _
    all_goals isBoundedDefault
  rw [h_liminf_pow]
  refine' (lintegral_liminf_le' _).trans _
  · exact fun n =>
      (Finset.aemeasurable_sum (Finset.range (n + 1)) fun i _ =>
            ((hf (i + 1)).sub (hf i)).ennnorm).pow_const
        _
  · exact liminf_le_of_frequently_le' (frequently_of_forall h)

private theorem tsum_nnnorm_sub_ae_lt_top {f : ℕ → α → E} (hf : ∀ n, AEStronglyMeasurable (f n) μ)
    {p : ℝ} (hp1 : 1 ≤ p) {B : ℕ → ℝ≥0∞} (hB : ∑' i, B i ≠ ∞)
    (h : (∫⁻ a, (∑' i, ‖f (i + 1) a - f i a‖₊ : ℝ≥0∞) ^ p ∂μ) ^ (1 / p) ≤ ∑' i, B i) :
    ∀ᵐ x ∂μ, (∑' i, ‖f (i + 1) x - f i x‖₊ : ℝ≥0∞) < ∞ := by
  have hp_pos : 0 < p := zero_lt_one.trans_le hp1
  have h_integral : (∫⁻ a, (∑' i, ‖f (i + 1) a - f i a‖₊ : ℝ≥0∞) ^ p ∂μ) < ∞ := by
    have h_tsum_lt_top : (∑' i, B i) ^ p < ∞ := ENNReal.rpow_lt_top_of_nonneg hp_pos.le hB
    refine' lt_of_le_of_lt _ h_tsum_lt_top
    rwa [← ENNReal.le_rpow_one_div_iff (by simp [hp_pos] : 0 < 1 / p), one_div_one_div] at h
  have rpow_ae_lt_top : ∀ᵐ x ∂μ, (∑' i, ‖f (i + 1) x - f i x‖₊ : ℝ≥0∞) ^ p < ∞ := by
    refine' ae_lt_top' (AEMeasurable.pow_const _ _) h_integral.ne
    exact AEMeasurable.ennreal_tsum fun n => ((hf (n + 1)).sub (hf n)).ennnorm
  refine' rpow_ae_lt_top.mono fun x hx => _
  rwa [← ENNReal.lt_rpow_one_div_iff hp_pos,
    ENNReal.top_rpow_of_pos (by simp [hp_pos] : 0 < 1 / p)] at hx

theorem ae_tendsto_of_cauchy_snorm' [CompleteSpace E] {f : ℕ → α → E} {p : ℝ}
    (hf : ∀ n, AEStronglyMeasurable (f n) μ) (hp1 : 1 ≤ p) {B : ℕ → ℝ≥0∞} (hB : ∑' i, B i ≠ ∞)
    (h_cau : ∀ N n m : ℕ, N ≤ n → N ≤ m → snorm' (f n - f m) p μ < B N) :
    ∀ᵐ x ∂μ, ∃ l : E, atTop.Tendsto (fun n => f n x) (𝓝 l) := by
  have h_summable : ∀ᵐ x ∂μ, Summable fun i : ℕ => f (i + 1) x - f i x := by
    have h1 :
      ∀ n, snorm' (fun x => ∑ i in Finset.range (n + 1), ‖f (i + 1) x - f i x‖) p μ ≤ ∑' i, B i :=
      snorm'_sum_norm_sub_le_tsum_of_cauchy_snorm' hf hp1 h_cau
    have h2 :
      ∀ n,
        (∫⁻ a, (∑ i in Finset.range (n + 1), ‖f (i + 1) a - f i a‖₊ : ℝ≥0∞) ^ p ∂μ) ≤
          (∑' i, B i) ^ p :=
      fun n => lintegral_rpow_sum_coe_nnnorm_sub_le_rpow_tsum hp1 n (h1 n)
    have h3 : (∫⁻ a, (∑' i, ‖f (i + 1) a - f i a‖₊ : ℝ≥0∞) ^ p ∂μ) ^ (1 / p) ≤ ∑' i, B i :=
      lintegral_rpow_tsum_coe_nnnorm_sub_le_tsum hf hp1 h2
    have h4 : ∀ᵐ x ∂μ, (∑' i, ‖f (i + 1) x - f i x‖₊ : ℝ≥0∞) < ∞ :=
      tsum_nnnorm_sub_ae_lt_top hf hp1 hB h3
    exact
      h4.mono fun x hx =>
        summable_of_summable_nnnorm
          (ENNReal.tsum_coe_ne_top_iff_summable.mp (lt_top_iff_ne_top.mp hx))
  have h :
    ∀ᵐ x ∂μ, ∃ l : E,
      atTop.Tendsto (fun n => ∑ i in Finset.range n, (f (i + 1) x - f i x)) (𝓝 l) := by
    refine' h_summable.mono fun x hx => _
    let hx_sum := hx.hasSum.tendsto_sum_nat
    exact ⟨∑' i, (f (i + 1) x - f i x), hx_sum⟩
  refine' h.mono fun x hx => _
  cases' hx with l hx
  have h_rw_sum :
      (fun n => ∑ i in Finset.range n, (f (i + 1) x - f i x)) = fun n => f n x - f 0 x := by
    ext1 n
    change
      (∑ i : ℕ in Finset.range n, ((fun m => f m x) (i + 1) - (fun m => f m x) i)) = f n x - f 0 x
    rw [Finset.sum_range_sub (fun m => f m x)]
  rw [h_rw_sum] at hx
  have hf_rw : (fun n => f n x) = fun n => f n x - f 0 x + f 0 x := by
    ext1 n
    abel
  rw [hf_rw]
  exact ⟨l + f 0 x, Tendsto.add_const _ hx⟩
#align measure_theory.Lp.ae_tendsto_of_cauchy_snorm' MeasureTheory.Lp.ae_tendsto_of_cauchy_snorm'

theorem ae_tendsto_of_cauchy_snorm [CompleteSpace E] {f : ℕ → α → E}
    (hf : ∀ n, AEStronglyMeasurable (f n) μ) (hp : 1 ≤ p) {B : ℕ → ℝ≥0∞} (hB : ∑' i, B i ≠ ∞)
    (h_cau : ∀ N n m : ℕ, N ≤ n → N ≤ m → snorm (f n - f m) p μ < B N) :
    ∀ᵐ x ∂μ, ∃ l : E, atTop.Tendsto (fun n => f n x) (𝓝 l) := by
  by_cases hp_top : p = ∞
  · simp_rw [hp_top] at *
    have h_cau_ae : ∀ᵐ x ∂μ, ∀ N n m, N ≤ n → N ≤ m → (‖(f n - f m) x‖₊ : ℝ≥0∞) < B N := by
      simp_rw [ae_all_iff]
      exact fun N n m hnN hmN => ae_lt_of_essSup_lt (h_cau N n m hnN hmN)
    simp_rw [snorm_exponent_top, snormEssSup] at h_cau
    refine' h_cau_ae.mono fun x hx => cauchySeq_tendsto_of_complete _
    refine' cauchySeq_of_le_tendsto_0 (fun n => (B n).toReal) _ _
    · intro n m N hnN hmN
      specialize hx N n m hnN hmN
      rw [dist_eq_norm, ← ENNReal.toReal_ofReal (norm_nonneg _),
        ENNReal.toReal_le_toReal ENNReal.ofReal_ne_top (ENNReal.ne_top_of_tsum_ne_top hB N)]
      rw [← ofReal_norm_eq_coe_nnnorm] at hx
      exact hx.le
    · rw [← ENNReal.zero_toReal]
      exact
        Tendsto.comp (g := ENNReal.toReal) (ENNReal.tendsto_toReal ENNReal.zero_ne_top)
          (ENNReal.tendsto_atTop_zero_of_tsum_ne_top hB)
  have hp1 : 1 ≤ p.toReal := by
    rw [← ENNReal.ofReal_le_iff_le_toReal hp_top, ENNReal.ofReal_one]
    exact hp
  have h_cau' : ∀ N n m : ℕ, N ≤ n → N ≤ m → snorm' (f n - f m) p.toReal μ < B N := by
    intro N n m hn hm
    specialize h_cau N n m hn hm
    rwa [snorm_eq_snorm' (zero_lt_one.trans_le hp).ne.symm hp_top] at h_cau
  exact ae_tendsto_of_cauchy_snorm' hf hp1 hB h_cau'
#align measure_theory.Lp.ae_tendsto_of_cauchy_snorm MeasureTheory.Lp.ae_tendsto_of_cauchy_snorm

theorem cauchy_tendsto_of_tendsto {f : ℕ → α → E} (hf : ∀ n, AEStronglyMeasurable (f n) μ)
    (f_lim : α → E) {B : ℕ → ℝ≥0∞} (hB : ∑' i, B i ≠ ∞)
    (h_cau : ∀ N n m : ℕ, N ≤ n → N ≤ m → snorm (f n - f m) p μ < B N)
    (h_lim : ∀ᵐ x : α ∂μ, Tendsto (fun n => f n x) atTop (𝓝 (f_lim x))) :
    atTop.Tendsto (fun n => snorm (f n - f_lim) p μ) (𝓝 0) := by
  rw [ENNReal.tendsto_atTop_zero]
  intro ε hε
  have h_B : ∃ N : ℕ, B N ≤ ε := by
    suffices h_tendsto_zero : ∃ N : ℕ, ∀ n : ℕ, N ≤ n → B n ≤ ε from
      ⟨h_tendsto_zero.choose, h_tendsto_zero.choose_spec _ le_rfl⟩
    exact (ENNReal.tendsto_atTop_zero.mp (ENNReal.tendsto_atTop_zero_of_tsum_ne_top hB)) ε hε
  cases' h_B with N h_B
  refine' ⟨N, fun n hn => _⟩
  have h_sub : snorm (f n - f_lim) p μ ≤ atTop.liminf fun m => snorm (f n - f m) p μ := by
    refine' snorm_lim_le_liminf_snorm (fun m => (hf n).sub (hf m)) (f n - f_lim) _
    refine' h_lim.mono fun x hx => _
    simp_rw [sub_eq_add_neg]
    exact Tendsto.add tendsto_const_nhds (Tendsto.neg hx)
  refine' h_sub.trans _
  refine' liminf_le_of_frequently_le' (frequently_atTop.mpr _)
  refine' fun N1 => ⟨max N N1, le_max_right _ _, _⟩
  exact (h_cau N n (max N N1) hn (le_max_left _ _)).le.trans h_B
#align measure_theory.Lp.cauchy_tendsto_of_tendsto MeasureTheory.Lp.cauchy_tendsto_of_tendsto

theorem memℒp_of_cauchy_tendsto (hp : 1 ≤ p) {f : ℕ → α → E} (hf : ∀ n, Memℒp (f n) p μ)
    (f_lim : α → E) (h_lim_meas : AEStronglyMeasurable f_lim μ)
    (h_tendsto : atTop.Tendsto (fun n => snorm (f n - f_lim) p μ) (𝓝 0)) : Memℒp f_lim p μ := by
  refine' ⟨h_lim_meas, _⟩
  rw [ENNReal.tendsto_atTop_zero] at h_tendsto
  cases' h_tendsto 1 zero_lt_one with N h_tendsto_1
  specialize h_tendsto_1 N (le_refl N)
  have h_add : f_lim = f_lim - f N + f N := by abel
  rw [h_add]
  refine' lt_of_le_of_lt (snorm_add_le (h_lim_meas.sub (hf N).1) (hf N).1 hp) _
  rw [ENNReal.add_lt_top]
  constructor
  · refine' lt_of_le_of_lt _ ENNReal.one_lt_top
    have h_neg : f_lim - f N = -(f N - f_lim) := by simp
    rwa [h_neg, snorm_neg]
  · exact (hf N).2
#align measure_theory.Lp.mem_ℒp_of_cauchy_tendsto MeasureTheory.Lp.memℒp_of_cauchy_tendsto

theorem cauchy_complete_ℒp [CompleteSpace E] (hp : 1 ≤ p) {f : ℕ → α → E}
    (hf : ∀ n, Memℒp (f n) p μ) {B : ℕ → ℝ≥0∞} (hB : ∑' i, B i ≠ ∞)
    (h_cau : ∀ N n m : ℕ, N ≤ n → N ≤ m → snorm (f n - f m) p μ < B N) :
    ∃ (f_lim : α → E), Memℒp f_lim p μ ∧
      atTop.Tendsto (fun n => snorm (f n - f_lim) p μ) (𝓝 0) := by
  obtain ⟨f_lim, h_f_lim_meas, h_lim⟩ :
      ∃ (f_lim : α → E) (_ : StronglyMeasurable f_lim),
        ∀ᵐ x ∂μ, Tendsto (fun n => f n x) atTop (nhds (f_lim x)) :=
    exists_stronglyMeasurable_limit_of_tendsto_ae (fun n => (hf n).1)
      (ae_tendsto_of_cauchy_snorm (fun n => (hf n).1) hp hB h_cau)
  have h_tendsto' : atTop.Tendsto (fun n => snorm (f n - f_lim) p μ) (𝓝 0) :=
    cauchy_tendsto_of_tendsto (fun m => (hf m).1) f_lim hB h_cau h_lim
  have h_ℒp_lim : Memℒp f_lim p μ :=
    memℒp_of_cauchy_tendsto hp hf f_lim h_f_lim_meas.aestronglyMeasurable h_tendsto'
  exact ⟨f_lim, h_ℒp_lim, h_tendsto'⟩
#align measure_theory.Lp.cauchy_complete_ℒp MeasureTheory.Lp.cauchy_complete_ℒp

/-! ### `Lp` is complete for `1 ≤ p` -/

instance instCompleteSpace [CompleteSpace E] [hp : Fact (1 ≤ p)] : CompleteSpace (Lp E p μ) :=
  completeSpace_lp_of_cauchy_complete_ℒp fun _f hf _B hB h_cau =>
    cauchy_complete_ℒp hp.elim hf hB.ne h_cau
#align measure_theory.Lp.complete_space MeasureTheory.Lp.instCompleteSpace

end Lp

end MeasureTheory

end CompleteSpace

/-! ### Continuous functions in `Lp` -/


open scoped BoundedContinuousFunction

open BoundedContinuousFunction

section

variable [TopologicalSpace α] [BorelSpace α] [SecondCountableTopologyEither α E]

variable (E p μ)

/-- An additive subgroup of `Lp E p μ`, consisting of the equivalence classes which contain a
bounded continuous representative. -/
def MeasureTheory.Lp.boundedContinuousFunction : AddSubgroup (Lp E p μ) :=
  AddSubgroup.addSubgroupOf
    ((ContinuousMap.toAEEqFunAddHom μ).comp (toContinuousMapAddHom α E)).range (Lp E p μ)
#align measure_theory.Lp.bounded_continuous_function MeasureTheory.Lp.boundedContinuousFunction

variable {E p μ}

/-- By definition, the elements of `Lp.boundedContinuousFunction E p μ` are the elements of
`Lp E p μ` which contain a bounded continuous representative. -/
theorem MeasureTheory.Lp.mem_boundedContinuousFunction_iff {f : Lp E p μ} :
    f ∈ MeasureTheory.Lp.boundedContinuousFunction E p μ ↔
      ∃ f₀ : α →ᵇ E, f₀.toContinuousMap.toAEEqFun μ = (f : α →ₘ[μ] E) :=
  AddSubgroup.mem_addSubgroupOf
#align measure_theory.Lp.mem_bounded_continuous_function_iff MeasureTheory.Lp.mem_boundedContinuousFunction_iff

namespace BoundedContinuousFunction

variable [IsFiniteMeasure μ]

/-- A bounded continuous function on a finite-measure space is in `Lp`. -/
theorem mem_Lp (f : α →ᵇ E) : f.toContinuousMap.toAEEqFun μ ∈ Lp E p μ := by
  refine' Lp.mem_Lp_of_ae_bound ‖f‖ _
  filter_upwards [f.toContinuousMap.coeFn_toAEEqFun μ] with x _
  convert f.norm_coe_le_norm x using 2
#align bounded_continuous_function.mem_Lp BoundedContinuousFunction.mem_Lp

/-- The `Lp`-norm of a bounded continuous function is at most a constant (depending on the measure
of the whole space) times its sup-norm. -/
theorem Lp_nnnorm_le (f : α →ᵇ E) :
    ‖(⟨f.toContinuousMap.toAEEqFun μ, mem_Lp f⟩ : Lp E p μ)‖₊ ≤
      measureUnivNNReal μ ^ p.toReal⁻¹ * ‖f‖₊ := by
  apply Lp.nnnorm_le_of_ae_bound
  refine' (f.toContinuousMap.coeFn_toAEEqFun μ).mono _
  intro x hx
  rw [← NNReal.coe_le_coe, coe_nnnorm, coe_nnnorm]
  convert f.norm_coe_le_norm x using 2
#align bounded_continuous_function.Lp_nnnorm_le BoundedContinuousFunction.Lp_nnnorm_le

/-- The `Lp`-norm of a bounded continuous function is at most a constant (depending on the measure
of the whole space) times its sup-norm. -/
theorem Lp_norm_le (f : α →ᵇ E) :
    ‖(⟨f.toContinuousMap.toAEEqFun μ, mem_Lp f⟩ : Lp E p μ)‖ ≤
      measureUnivNNReal μ ^ p.toReal⁻¹ * ‖f‖ :=
  Lp_nnnorm_le f
#align bounded_continuous_function.Lp_norm_le BoundedContinuousFunction.Lp_norm_le

variable (p μ)

/-- The normed group homomorphism of considering a bounded continuous function on a finite-measure
space as an element of `Lp`. -/
def toLpHom [Fact (1 ≤ p)] : NormedAddGroupHom (α →ᵇ E) (Lp E p μ) :=
  { AddMonoidHom.codRestrict ((ContinuousMap.toAEEqFunAddHom μ).comp (toContinuousMapAddHom α E))
      (Lp E p μ) mem_Lp with
    bound' := ⟨_, Lp_norm_le⟩ }
#align bounded_continuous_function.to_Lp_hom BoundedContinuousFunction.toLpHom

theorem range_toLpHom [Fact (1 ≤ p)] :
    ((toLpHom p μ).range : AddSubgroup (Lp E p μ)) =
      MeasureTheory.Lp.boundedContinuousFunction E p μ := by
  symm
  convert AddMonoidHom.addSubgroupOf_range_eq_of_le
      ((ContinuousMap.toAEEqFunAddHom μ).comp (toContinuousMapAddHom α E))
      (by rintro - ⟨f, rfl⟩; exact mem_Lp f : _ ≤ Lp E p μ)
#align bounded_continuous_function.range_to_Lp_hom BoundedContinuousFunction.range_toLpHom

variable (𝕜 : Type*) [Fact (1 ≤ p)]

/-- The bounded linear map of considering a bounded continuous function on a finite-measure space
as an element of `Lp`. -/
def toLp [NormedField 𝕜] [NormedSpace 𝕜 E] : (α →ᵇ E) →L[𝕜] Lp E p μ :=
  LinearMap.mkContinuous
    (LinearMap.codRestrict (Lp.LpSubmodule E p μ 𝕜)
      ((ContinuousMap.toAEEqFunLinearMap μ).comp (toContinuousMapLinearMap α E 𝕜)) mem_Lp)
    _ Lp_norm_le
#align bounded_continuous_function.to_Lp BoundedContinuousFunction.toLp

theorem coeFn_toLp [NormedField 𝕜] [NormedSpace 𝕜 E] (f : α →ᵇ E) :
    toLp (E := E) p μ 𝕜 f =ᵐ[μ] f :=
  AEEqFun.coeFn_mk f _
#align bounded_continuous_function.coe_fn_to_Lp BoundedContinuousFunction.coeFn_toLp

variable {𝕜}

theorem range_toLp [NormedField 𝕜] [NormedSpace 𝕜 E] :
    (LinearMap.range (toLp p μ 𝕜 : (α →ᵇ E) →L[𝕜] Lp E p μ)).toAddSubgroup =
      MeasureTheory.Lp.boundedContinuousFunction E p μ :=
  range_toLpHom p μ
#align bounded_continuous_function.range_to_Lp BoundedContinuousFunction.range_toLp

variable {p}

theorem toLp_norm_le [NontriviallyNormedField 𝕜] [NormedSpace 𝕜 E] :
    ‖(toLp p μ 𝕜 : (α →ᵇ E) →L[𝕜] Lp E p μ)‖ ≤ measureUnivNNReal μ ^ p.toReal⁻¹ :=
  LinearMap.mkContinuous_norm_le _ (measureUnivNNReal μ ^ p.toReal⁻¹).coe_nonneg _
#align bounded_continuous_function.to_Lp_norm_le BoundedContinuousFunction.toLp_norm_le

theorem toLp_inj {f g : α →ᵇ E} [μ.IsOpenPosMeasure] [NormedField 𝕜] [NormedSpace 𝕜 E] :
    toLp (E := E) p μ 𝕜 f = toLp (E := E) p μ 𝕜 g ↔ f = g := by
  refine' ⟨fun h => _, by tauto⟩
  rw [← FunLike.coe_fn_eq, ← (map_continuous f).ae_eq_iff_eq μ (map_continuous g)]
  refine' (coeFn_toLp p μ 𝕜 f).symm.trans (EventuallyEq.trans _ <| coeFn_toLp p μ 𝕜 g)
  rw [h]
#align bounded_continuous_function.to_Lp_inj BoundedContinuousFunction.toLp_inj

theorem toLp_injective [μ.IsOpenPosMeasure] [NormedField 𝕜] [NormedSpace 𝕜 E] :
    Function.Injective (⇑(toLp p μ 𝕜 : (α →ᵇ E) →L[𝕜] Lp E p μ)) :=
  fun _f _g hfg => (toLp_inj μ).mp hfg
#align bounded_continuous_function.to_Lp_injective BoundedContinuousFunction.toLp_injective

end BoundedContinuousFunction

namespace ContinuousMap

variable [CompactSpace α] [IsFiniteMeasure μ]

variable (𝕜 : Type*) (p μ) [Fact (1 ≤ p)]

/-- The bounded linear map of considering a continuous function on a compact finite-measure
space `α` as an element of `Lp`.  By definition, the norm on `C(α, E)` is the sup-norm, transferred
from the space `α →ᵇ E` of bounded continuous functions, so this construction is just a matter of
transferring the structure from `BoundedContinuousFunction.toLp` along the isometry. -/
def toLp [NormedField 𝕜] [NormedSpace 𝕜 E] : C(α, E) →L[𝕜] Lp E p μ :=
  (BoundedContinuousFunction.toLp p μ 𝕜).comp
    (linearIsometryBoundedOfCompact α E 𝕜).toLinearIsometry.toContinuousLinearMap
#align continuous_map.to_Lp ContinuousMap.toLp

variable {𝕜}

theorem range_toLp [NormedField 𝕜] [NormedSpace 𝕜 E] :
    (LinearMap.range (toLp p μ 𝕜 : C(α, E) →L[𝕜] Lp E p μ)).toAddSubgroup =
      MeasureTheory.Lp.boundedContinuousFunction E p μ := by
  refine' SetLike.ext' _
  have := (linearIsometryBoundedOfCompact α E 𝕜).surjective
  convert Function.Surjective.range_comp this (BoundedContinuousFunction.toLp (E := E) p μ 𝕜)
  rw [← BoundedContinuousFunction.range_toLp p μ (𝕜 := 𝕜), Submodule.coe_toAddSubgroup,
    LinearMap.range_coe]
#align continuous_map.range_to_Lp ContinuousMap.range_toLp

variable {p}

theorem coeFn_toLp [NormedField 𝕜] [NormedSpace 𝕜 E] (f : C(α, E)) :
    toLp (E := E) p μ 𝕜 f =ᵐ[μ] f :=
  AEEqFun.coeFn_mk f _
#align continuous_map.coe_fn_to_Lp ContinuousMap.coeFn_toLp

theorem toLp_def [NormedField 𝕜] [NormedSpace 𝕜 E] (f : C(α, E)) :
    toLp (E := E) p μ 𝕜 f =
      BoundedContinuousFunction.toLp (E := E) p μ 𝕜 (linearIsometryBoundedOfCompact α E 𝕜 f) :=
  rfl
#align continuous_map.to_Lp_def ContinuousMap.toLp_def

@[simp]
theorem toLp_comp_toContinuousMap [NormedField 𝕜] [NormedSpace 𝕜 E] (f : α →ᵇ E) :
    toLp (E := E) p μ 𝕜 f.toContinuousMap = BoundedContinuousFunction.toLp (E := E) p μ 𝕜 f :=
  rfl
#align continuous_map.to_Lp_comp_to_continuous_map ContinuousMap.toLp_comp_toContinuousMap

@[simp]
theorem coe_toLp [NormedField 𝕜] [NormedSpace 𝕜 E] (f : C(α, E)) :
    (toLp (E := E) p μ 𝕜 f : α →ₘ[μ] E) = f.toAEEqFun μ :=
  rfl
#align continuous_map.coe_to_Lp ContinuousMap.coe_toLp

theorem toLp_injective [μ.IsOpenPosMeasure] [NormedField 𝕜] [NormedSpace 𝕜 E] :
    Function.Injective (⇑(toLp p μ 𝕜 : C(α, E) →L[𝕜] Lp E p μ)) :=
  (BoundedContinuousFunction.toLp_injective _).comp (linearIsometryBoundedOfCompact α E 𝕜).injective
#align continuous_map.to_Lp_injective ContinuousMap.toLp_injective

theorem toLp_inj {f g : C(α, E)} [μ.IsOpenPosMeasure] [NormedField 𝕜] [NormedSpace 𝕜 E] :
    toLp (E := E) p μ 𝕜 f = toLp (E := E) p μ 𝕜 g ↔ f = g :=
  (toLp_injective μ).eq_iff
#align continuous_map.to_Lp_inj ContinuousMap.toLp_inj

variable {μ}

/-- If a sum of continuous functions `g n` is convergent, and the same sum converges in `Lᵖ` to `h`,
then in fact `g n` converges uniformly to `h`.  -/
theorem hasSum_of_hasSum_Lp {β : Type*} [μ.IsOpenPosMeasure] [NormedField 𝕜] [NormedSpace 𝕜 E]
    {g : β → C(α, E)} {f : C(α, E)} (hg : Summable g)
    (hg2 : HasSum (toLp (E := E) p μ 𝕜 ∘ g) (toLp (E := E) p μ 𝕜 f)) : HasSum g f := by
  convert Summable.hasSum hg
  exact toLp_injective μ (hg2.unique ((toLp p μ 𝕜).hasSum <| Summable.hasSum hg))
#align continuous_map.has_sum_of_has_sum_Lp ContinuousMap.hasSum_of_hasSum_Lp

variable (μ) [NontriviallyNormedField 𝕜] [NormedSpace 𝕜 E]

theorem toLp_norm_eq_toLp_norm_coe :
    ‖(toLp p μ 𝕜 : C(α, E) →L[𝕜] Lp E p μ)‖ =
      ‖(BoundedContinuousFunction.toLp p μ 𝕜 : (α →ᵇ E) →L[𝕜] Lp E p μ)‖ :=
  ContinuousLinearMap.op_norm_comp_linearIsometryEquiv _ _
#align continuous_map.to_Lp_norm_eq_to_Lp_norm_coe ContinuousMap.toLp_norm_eq_toLp_norm_coe

/-- Bound for the operator norm of `ContinuousMap.toLp`. -/
theorem toLp_norm_le :
    ‖(toLp p μ 𝕜 : C(α, E) →L[𝕜] Lp E p μ)‖ ≤ measureUnivNNReal μ ^ p.toReal⁻¹ := by
  rw [toLp_norm_eq_toLp_norm_coe]
  exact BoundedContinuousFunction.toLp_norm_le μ
#align continuous_map.to_Lp_norm_le ContinuousMap.toLp_norm_le

end ContinuousMap

end

namespace MeasureTheory

namespace Lp

theorem pow_mul_meas_ge_le_norm (f : Lp E p μ) (hp_ne_zero : p ≠ 0) (hp_ne_top : p ≠ ∞) (ε : ℝ≥0∞) :
    (ε * μ { x | ε ≤ (‖f x‖₊ : ℝ≥0∞) ^ p.toReal }) ^ (1 / p.toReal) ≤ ENNReal.ofReal ‖f‖ :=
  (ENNReal.ofReal_toReal (snorm_ne_top f)).symm ▸
    pow_mul_meas_ge_le_snorm μ hp_ne_zero hp_ne_top (Lp.aestronglyMeasurable f) ε
#align measure_theory.Lp.pow_mul_meas_ge_le_norm MeasureTheory.Lp.pow_mul_meas_ge_le_norm

theorem mul_meas_ge_le_pow_norm (f : Lp E p μ) (hp_ne_zero : p ≠ 0) (hp_ne_top : p ≠ ∞) (ε : ℝ≥0∞) :
    ε * μ { x | ε ≤ (‖f x‖₊ : ℝ≥0∞) ^ p.toReal } ≤ ENNReal.ofReal ‖f‖ ^ p.toReal :=
  (ENNReal.ofReal_toReal (snorm_ne_top f)).symm ▸
    mul_meas_ge_le_pow_snorm μ hp_ne_zero hp_ne_top (Lp.aestronglyMeasurable f) ε
#align measure_theory.Lp.mul_meas_ge_le_pow_norm MeasureTheory.Lp.mul_meas_ge_le_pow_norm

/-- A version of Markov's inequality with elements of Lp. -/
theorem mul_meas_ge_le_pow_norm' (f : Lp E p μ) (hp_ne_zero : p ≠ 0) (hp_ne_top : p ≠ ∞)
    (ε : ℝ≥0∞) : ε ^ p.toReal * μ { x | ε ≤ ‖f x‖₊ } ≤ ENNReal.ofReal ‖f‖ ^ p.toReal :=
  (ENNReal.ofReal_toReal (snorm_ne_top f)).symm ▸
    mul_meas_ge_le_pow_snorm' μ hp_ne_zero hp_ne_top (Lp.aestronglyMeasurable f) ε
#align measure_theory.Lp.mul_meas_ge_le_pow_norm' MeasureTheory.Lp.mul_meas_ge_le_pow_norm'

theorem meas_ge_le_mul_pow_norm (f : Lp E p μ) (hp_ne_zero : p ≠ 0) (hp_ne_top : p ≠ ∞) {ε : ℝ≥0∞}
    (hε : ε ≠ 0) : μ { x | ε ≤ ‖f x‖₊ } ≤ ε⁻¹ ^ p.toReal * ENNReal.ofReal ‖f‖ ^ p.toReal :=
  (ENNReal.ofReal_toReal (snorm_ne_top f)).symm ▸
    meas_ge_le_mul_pow_snorm μ hp_ne_zero hp_ne_top (Lp.aestronglyMeasurable f) hε
#align measure_theory.Lp.meas_ge_le_mul_pow_norm MeasureTheory.Lp.meas_ge_le_mul_pow_norm

end Lp

end MeasureTheory<|MERGE_RESOLUTION|>--- conflicted
+++ resolved
@@ -730,17 +730,9 @@
   · simp only [hp_zero, memℒp_zero_iff_aestronglyMeasurable]
     exact AEStronglyMeasurable.piecewise hs hf.1 hg.1
   refine ⟨AEStronglyMeasurable.piecewise hs hf.1 hg.1, ?_⟩
-<<<<<<< HEAD
-  by_cases hp_top : p = ∞
-  · have hf2 := hf.2
-    have hg2 := hg.2
-    simp only [hp_top] at hf2 hg2 ⊢
-    exact (snorm_top_piecewise_le f g hs).trans_lt (max_lt_iff.mpr ⟨hf2, hg2⟩)
-=======
   rcases eq_or_ne p ∞ with rfl | hp_top
   · rw [snorm_top_piecewise f g hs]
     exact max_lt hf.2 hg.2
->>>>>>> 78a6874b
   rw [snorm_lt_top_iff_lintegral_rpow_nnnorm_lt_top hp_zero hp_top, ← lintegral_add_compl _ hs,
     ENNReal.add_lt_top]
   constructor
