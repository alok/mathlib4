/-
Copyright (c) 2017 Johannes Hölzl. All rights reserved.
Released under Apache 2.0 license as described in the file LICENSE.
Authors: Johannes Hölzl
-/
import Mathlib.Algebra.BigOperators.NatAntidiagonal
import Mathlib.Topology.Algebra.InfiniteSum.Basic
import Mathlib.Topology.Algebra.Ring.Basic

#align_import topology.algebra.infinite_sum.ring from "leanprover-community/mathlib"@"9a59dcb7a2d06bf55da57b9030169219980660cd"

/-!
# Infinite sum in a ring

This file provides lemmas about the interaction between infinite sums and multiplication.

## Main results

* `tsum_mul_tsum_eq_tsum_sum_antidiagonal`: Cauchy product formula
-/


open Filter Finset Function

open BigOperators Classical

variable {ι κ R α : Type*}

section NonUnitalNonAssocSemiring

variable [NonUnitalNonAssocSemiring α] [TopologicalSpace α] [TopologicalSemiring α] {f g : ι → α}
  {a a₁ a₂ : α}

theorem HasSum.mul_left (a₂) (h : HasSum f a₁) : HasSum (fun i => a₂ * f i) (a₂ * a₁) := by
  simpa only using h.map (AddMonoidHom.mulLeft a₂) (continuous_const.mul continuous_id)
#align has_sum.mul_left HasSum.mul_left

theorem HasSum.mul_right (a₂) (hf : HasSum f a₁) : HasSum (fun i => f i * a₂) (a₁ * a₂) := by
  simpa only using hf.map (AddMonoidHom.mulRight a₂) (continuous_id.mul continuous_const)
#align has_sum.mul_right HasSum.mul_right

theorem Summable.mul_left (a) (hf : Summable f) : Summable fun i => a * f i :=
  (hf.hasSum.mul_left _).summable
#align summable.mul_left Summable.mul_left

theorem Summable.mul_right (a) (hf : Summable f) : Summable fun i => f i * a :=
  (hf.hasSum.mul_right _).summable
#align summable.mul_right Summable.mul_right

section tsum

variable [T2Space α]

theorem Summable.tsum_mul_left (a) (hf : Summable f) : ∑' i, a * f i = a * ∑' i, f i :=
  (hf.hasSum.mul_left _).tsum_eq
#align summable.tsum_mul_left Summable.tsum_mul_left

theorem Summable.tsum_mul_right (a) (hf : Summable f) : ∑' i, f i * a = (∑' i, f i) * a :=
  (hf.hasSum.mul_right _).tsum_eq
#align summable.tsum_mul_right Summable.tsum_mul_right

theorem Commute.tsum_right (a) (h : ∀ i, Commute a (f i)) : Commute a (∑' i, f i) :=
  if hf : Summable f then
    (hf.tsum_mul_left a).symm.trans ((congr_arg _ <| funext h).trans (hf.tsum_mul_right a))
  else (tsum_eq_zero_of_not_summable hf).symm ▸ Commute.zero_right _
#align commute.tsum_right Commute.tsum_right

theorem Commute.tsum_left (a) (h : ∀ i, Commute (f i) a) : Commute (∑' i, f i) a :=
  (Commute.tsum_right _ fun i => (h i).symm).symm
#align commute.tsum_left Commute.tsum_left

end tsum

end NonUnitalNonAssocSemiring

section DivisionSemiring

variable [DivisionSemiring α] [TopologicalSpace α] [TopologicalSemiring α] {f g : ι → α}
  {a a₁ a₂ : α}

theorem HasSum.div_const (h : HasSum f a) (b : α) : HasSum (fun i => f i / b) (a / b) := by
  simp only [div_eq_mul_inv, h.mul_right b⁻¹]
#align has_sum.div_const HasSum.div_const

theorem Summable.div_const (h : Summable f) (b : α) : Summable fun i => f i / b :=
  (h.hasSum.div_const _).summable
#align summable.div_const Summable.div_const

theorem hasSum_mul_left_iff (h : a₂ ≠ 0) : HasSum (fun i => a₂ * f i) (a₂ * a₁) ↔ HasSum f a₁ :=
  ⟨fun H => by simpa only [inv_mul_cancel_left₀ h] using H.mul_left a₂⁻¹, HasSum.mul_left _⟩
#align has_sum_mul_left_iff hasSum_mul_left_iff

theorem hasSum_mul_right_iff (h : a₂ ≠ 0) : HasSum (fun i => f i * a₂) (a₁ * a₂) ↔ HasSum f a₁ :=
  ⟨fun H => by simpa only [mul_inv_cancel_right₀ h] using H.mul_right a₂⁻¹, HasSum.mul_right _⟩
#align has_sum_mul_right_iff hasSum_mul_right_iff

theorem hasSum_div_const_iff (h : a₂ ≠ 0) : HasSum (fun i => f i / a₂) (a₁ / a₂) ↔ HasSum f a₁ := by
  simpa only [div_eq_mul_inv] using hasSum_mul_right_iff (inv_ne_zero h)
#align has_sum_div_const_iff hasSum_div_const_iff

theorem summable_mul_left_iff (h : a ≠ 0) : (Summable fun i => a * f i) ↔ Summable f :=
  ⟨fun H => by simpa only [inv_mul_cancel_left₀ h] using H.mul_left a⁻¹, fun H => H.mul_left _⟩
#align summable_mul_left_iff summable_mul_left_iff

theorem summable_mul_right_iff (h : a ≠ 0) : (Summable fun i => f i * a) ↔ Summable f :=
  ⟨fun H => by simpa only [mul_inv_cancel_right₀ h] using H.mul_right a⁻¹, fun H => H.mul_right _⟩
#align summable_mul_right_iff summable_mul_right_iff

theorem summable_div_const_iff (h : a ≠ 0) : (Summable fun i => f i / a) ↔ Summable f := by
  simpa only [div_eq_mul_inv] using summable_mul_right_iff (inv_ne_zero h)
#align summable_div_const_iff summable_div_const_iff

theorem tsum_mul_left [T2Space α] : ∑' x, a * f x = a * ∑' x, f x :=
  if hf : Summable f then hf.tsum_mul_left a
  else if ha : a = 0 then by simp [ha]
  else by rw [tsum_eq_zero_of_not_summable hf,
              tsum_eq_zero_of_not_summable (mt (summable_mul_left_iff ha).mp hf), mul_zero]
#align tsum_mul_left tsum_mul_left

theorem tsum_mul_right [T2Space α] : ∑' x, f x * a = (∑' x, f x) * a :=
  if hf : Summable f then hf.tsum_mul_right a
  else if ha : a = 0 then by simp [ha]
  else by rw [tsum_eq_zero_of_not_summable hf,
              tsum_eq_zero_of_not_summable (mt (summable_mul_right_iff ha).mp hf), zero_mul]
#align tsum_mul_right tsum_mul_right

theorem tsum_div_const [T2Space α] : ∑' x, f x / a = (∑' x, f x) / a := by
  simpa only [div_eq_mul_inv] using tsum_mul_right
#align tsum_div_const tsum_div_const

end DivisionSemiring

/-!
### Multipliying two infinite sums

In this section, we prove various results about `(∑' x : ι, f x) * (∑' y : κ, g y)`. Note that we
always assume that the family `λ x : ι × κ, f x.1 * g x.2` is summable, since there is no way to
deduce this from the summabilities of `f` and `g` in general, but if you are working in a normed
space, you may want to use the analogous lemmas in `Analysis/NormedSpace/Basic`
(e.g `tsum_mul_tsum_of_summable_norm`).

We first establish results about arbitrary index types, `ι` and `κ`, and then we specialize to
`ι = κ = ℕ` to prove the Cauchy product formula (see `tsum_mul_tsum_eq_tsum_sum_antidiagonal`).

#### Arbitrary index types
-/


section tsum_mul_tsum

variable [TopologicalSpace α] [T3Space α] [NonUnitalNonAssocSemiring α] [TopologicalSemiring α]
  {f : ι → α} {g : κ → α} {s t u : α}

theorem HasSum.mul_eq (hf : HasSum f s) (hg : HasSum g t)
    (hfg : HasSum (fun x : ι × κ => f x.1 * g x.2) u) : s * t = u :=
  have key₁ : HasSum (fun i => f i * t) (s * t) := hf.mul_right t
  have this : ∀ i : ι, HasSum (fun c : κ => f i * g c) (f i * t) := fun i => hg.mul_left (f i)
  have key₂ : HasSum (fun i => f i * t) u := HasSum.prod_fiberwise hfg this
  key₁.unique key₂
#align has_sum.mul_eq HasSum.mul_eq

theorem HasSum.mul (hf : HasSum f s) (hg : HasSum g t)
    (hfg : Summable fun x : ι × κ => f x.1 * g x.2) :
    HasSum (fun x : ι × κ => f x.1 * g x.2) (s * t) :=
  let ⟨_u, hu⟩ := hfg
  (hf.mul_eq hg hu).symm ▸ hu
#align has_sum.mul HasSum.mul

/-- Product of two infinites sums indexed by arbitrary types.
    See also `tsum_mul_tsum_of_summable_norm` if `f` and `g` are absolutely summable. -/
theorem tsum_mul_tsum (hf : Summable f) (hg : Summable g)
    (hfg : Summable fun x : ι × κ => f x.1 * g x.2) :
    ((∑' x, f x) * ∑' y, g y) = ∑' z : ι × κ, f z.1 * g z.2 :=
  hf.hasSum.mul_eq hg.hasSum hfg.hasSum
#align tsum_mul_tsum tsum_mul_tsum

end tsum_mul_tsum

/-!
#### `ℕ`-indexed families (Cauchy product)

We prove two versions of the Cauchy product formula. The first one is
`tsum_mul_tsum_eq_tsum_sum_range`, where the `n`-th term is a sum over `Finset.range (n+1)`
involving `Nat` subtraction.
In order to avoid `Nat` subtraction, we also provide `tsum_mul_tsum_eq_tsum_sum_antidiagonal`,
where the `n`-th term is a sum over all pairs `(k, l)` such that `k+l=n`, which corresponds to the
<<<<<<< HEAD
`Finset` `Finset.antidiagonal n`
=======
`Finset` `Finset.antidiagonal n`.
This in fact allows us to generalize to any type satisfying `[Finset.HasAntidiagonal A]`
>>>>>>> 9183ab23
-/


section CauchyProduct

section HasAntidiagonal
variable {A : Type*} [AddCommMonoid A] [HasAntidiagonal A]
variable [TopologicalSpace α] [NonUnitalNonAssocSemiring α] {f g : A → α}

/- The family `(k, l) : ℕ × ℕ ↦ f k * g l` is summable if and only if the family
`(n, k, l) : Σ (n : ℕ), antidiagonal n ↦ f k * g l` is summable. -/
theorem summable_mul_prod_iff_summable_mul_sigma_antidiagonal :
<<<<<<< HEAD
    (Summable fun x : ℕ × ℕ => f x.1 * g x.2) ↔
      Summable fun x : Σn : ℕ, antidiagonal n => f (x.2 : ℕ × ℕ).1 * g (x.2 : ℕ × ℕ).2 :=
  Nat.sigmaAntidiagonalEquivProd.summable_iff.symm
=======
    (Summable fun x : A × A => f x.1 * g x.2) ↔
      Summable fun x : Σn : A, antidiagonal n => f (x.2 : A × A).1 * g (x.2 : A × A).2 :=
  Finset.sigmaAntidiagonalEquivProd.summable_iff.symm
>>>>>>> 9183ab23
#align summable_mul_prod_iff_summable_mul_sigma_antidiagonal summable_mul_prod_iff_summable_mul_sigma_antidiagonal

variable [T3Space α] [TopologicalSemiring α]

theorem summable_sum_mul_antidiagonal_of_summable_mul
<<<<<<< HEAD
    (h : Summable fun x : ℕ × ℕ => f x.1 * g x.2) :
=======
    (h : Summable fun x : A × A => f x.1 * g x.2) :
>>>>>>> 9183ab23
    Summable fun n => ∑ kl in antidiagonal n, f kl.1 * g kl.2 := by
  rw [summable_mul_prod_iff_summable_mul_sigma_antidiagonal] at h
  conv => congr; ext; rw [← Finset.sum_finset_coe, ← tsum_fintype]
  exact h.sigma' fun n => (hasSum_fintype _).summable
#align summable_sum_mul_antidiagonal_of_summable_mul summable_sum_mul_antidiagonal_of_summable_mul

/-- The **Cauchy product formula** for the product of two infinites sums indexed by `ℕ`, expressed
by summing on `Finset.antidiagonal`.

See also `tsum_mul_tsum_eq_tsum_sum_antidiagonal_of_summable_norm` if `f` and `g` are absolutely
summable. -/
theorem tsum_mul_tsum_eq_tsum_sum_antidiagonal (hf : Summable f) (hg : Summable g)
<<<<<<< HEAD
    (hfg : Summable fun x : ℕ × ℕ => f x.1 * g x.2) :
=======
    (hfg : Summable fun x : A × A => f x.1 * g x.2) :
>>>>>>> 9183ab23
    ((∑' n, f n) * ∑' n, g n) = ∑' n, ∑ kl in antidiagonal n, f kl.1 * g kl.2 := by
  conv_rhs => congr; ext; rw [← Finset.sum_finset_coe, ← tsum_fintype]
  rw [tsum_mul_tsum hf hg hfg, ← sigmaAntidiagonalEquivProd.tsum_eq (_ : A × A → α)]
  exact
    tsum_sigma' (fun n => (hasSum_fintype _).summable)
      (summable_mul_prod_iff_summable_mul_sigma_antidiagonal.mp hfg)
#align tsum_mul_tsum_eq_tsum_sum_antidiagonal tsum_mul_tsum_eq_tsum_sum_antidiagonal

end HasAntidiagonal

section Nat

variable [TopologicalSpace α] [NonUnitalNonAssocSemiring α] {f g : ℕ → α}
variable [T3Space α] [TopologicalSemiring α]

theorem summable_sum_mul_range_of_summable_mul (h : Summable fun x : ℕ × ℕ => f x.1 * g x.2) :
    Summable fun n => ∑ k in range (n + 1), f k * g (n - k) := by
  simp_rw [← Nat.sum_antidiagonal_eq_sum_range_succ fun k l => f k * g l]
  exact summable_sum_mul_antidiagonal_of_summable_mul h
#align summable_sum_mul_range_of_summable_mul summable_sum_mul_range_of_summable_mul

/-- The **Cauchy product formula** for the product of two infinites sums indexed by `ℕ`, expressed
by summing on `Finset.range`.

See also `tsum_mul_tsum_eq_tsum_sum_range_of_summable_norm` if `f` and `g` are absolutely summable.
-/
theorem tsum_mul_tsum_eq_tsum_sum_range (hf : Summable f) (hg : Summable g)
    (hfg : Summable fun x : ℕ × ℕ => f x.1 * g x.2) :
    ((∑' n, f n) * ∑' n, g n) = ∑' n, ∑ k in range (n + 1), f k * g (n - k) := by
  simp_rw [← Nat.sum_antidiagonal_eq_sum_range_succ fun k l => f k * g l]
  exact tsum_mul_tsum_eq_tsum_sum_antidiagonal hf hg hfg
#align tsum_mul_tsum_eq_tsum_sum_range tsum_mul_tsum_eq_tsum_sum_range

end Nat

end CauchyProduct<|MERGE_RESOLUTION|>--- conflicted
+++ resolved
@@ -184,12 +184,8 @@
 involving `Nat` subtraction.
 In order to avoid `Nat` subtraction, we also provide `tsum_mul_tsum_eq_tsum_sum_antidiagonal`,
 where the `n`-th term is a sum over all pairs `(k, l)` such that `k+l=n`, which corresponds to the
-<<<<<<< HEAD
-`Finset` `Finset.antidiagonal n`
-=======
 `Finset` `Finset.antidiagonal n`.
 This in fact allows us to generalize to any type satisfying `[Finset.HasAntidiagonal A]`
->>>>>>> 9183ab23
 -/
 
 
@@ -202,25 +198,15 @@
 /- The family `(k, l) : ℕ × ℕ ↦ f k * g l` is summable if and only if the family
 `(n, k, l) : Σ (n : ℕ), antidiagonal n ↦ f k * g l` is summable. -/
 theorem summable_mul_prod_iff_summable_mul_sigma_antidiagonal :
-<<<<<<< HEAD
-    (Summable fun x : ℕ × ℕ => f x.1 * g x.2) ↔
-      Summable fun x : Σn : ℕ, antidiagonal n => f (x.2 : ℕ × ℕ).1 * g (x.2 : ℕ × ℕ).2 :=
-  Nat.sigmaAntidiagonalEquivProd.summable_iff.symm
-=======
     (Summable fun x : A × A => f x.1 * g x.2) ↔
       Summable fun x : Σn : A, antidiagonal n => f (x.2 : A × A).1 * g (x.2 : A × A).2 :=
   Finset.sigmaAntidiagonalEquivProd.summable_iff.symm
->>>>>>> 9183ab23
 #align summable_mul_prod_iff_summable_mul_sigma_antidiagonal summable_mul_prod_iff_summable_mul_sigma_antidiagonal
 
 variable [T3Space α] [TopologicalSemiring α]
 
 theorem summable_sum_mul_antidiagonal_of_summable_mul
-<<<<<<< HEAD
-    (h : Summable fun x : ℕ × ℕ => f x.1 * g x.2) :
-=======
     (h : Summable fun x : A × A => f x.1 * g x.2) :
->>>>>>> 9183ab23
     Summable fun n => ∑ kl in antidiagonal n, f kl.1 * g kl.2 := by
   rw [summable_mul_prod_iff_summable_mul_sigma_antidiagonal] at h
   conv => congr; ext; rw [← Finset.sum_finset_coe, ← tsum_fintype]
@@ -233,11 +219,7 @@
 See also `tsum_mul_tsum_eq_tsum_sum_antidiagonal_of_summable_norm` if `f` and `g` are absolutely
 summable. -/
 theorem tsum_mul_tsum_eq_tsum_sum_antidiagonal (hf : Summable f) (hg : Summable g)
-<<<<<<< HEAD
-    (hfg : Summable fun x : ℕ × ℕ => f x.1 * g x.2) :
-=======
     (hfg : Summable fun x : A × A => f x.1 * g x.2) :
->>>>>>> 9183ab23
     ((∑' n, f n) * ∑' n, g n) = ∑' n, ∑ kl in antidiagonal n, f kl.1 * g kl.2 := by
   conv_rhs => congr; ext; rw [← Finset.sum_finset_coe, ← tsum_fintype]
   rw [tsum_mul_tsum hf hg hfg, ← sigmaAntidiagonalEquivProd.tsum_eq (_ : A × A → α)]
