/-
Copyright (c) 2021 Johan Commelin. All rights reserved.
Released under Apache 2.0 license as described in the file LICENSE.
Authors: Johan Commelin
-/
import Mathlib.Algebra.Algebra.Pi
import Mathlib.LinearAlgebra.Pi
import Mathlib.Topology.LocallyConstant.Basic

#align_import topology.locally_constant.algebra from "leanprover-community/mathlib"@"bcfa726826abd57587355b4b5b7e78ad6527b7e4"

/-!
# Algebraic structure on locally constant functions

This file puts algebraic structure (`Group`, `AddGroup`, etc)
on the type of locally constant functions.

-/

set_option autoImplicit true

namespace LocallyConstant

variable {X Y : Type*} [TopologicalSpace X]

@[to_additive]
instance [One Y] : One (LocallyConstant X Y) where one := const X 1

@[to_additive (attr := simp)]
theorem coe_one [One Y] : ⇑(1 : LocallyConstant X Y) = (1 : X → Y) :=
  rfl
#align locally_constant.coe_one LocallyConstant.coe_one
#align locally_constant.coe_zero LocallyConstant.coe_zero

@[to_additive]
theorem one_apply [One Y] (x : X) : (1 : LocallyConstant X Y) x = 1 :=
  rfl
#align locally_constant.one_apply LocallyConstant.one_apply
#align locally_constant.zero_apply LocallyConstant.zero_apply

@[to_additive]
instance [Inv Y] : Inv (LocallyConstant X Y) where inv f := ⟨f⁻¹, f.isLocallyConstant.inv⟩

@[to_additive (attr := simp)]
theorem coe_inv [Inv Y] (f : LocallyConstant X Y) : ⇑(f⁻¹ : LocallyConstant X Y) = (f : X → Y)⁻¹ :=
  rfl
#align locally_constant.coe_inv LocallyConstant.coe_inv
#align locally_constant.coe_neg LocallyConstant.coe_neg

@[to_additive]
theorem inv_apply [Inv Y] (f : LocallyConstant X Y) (x : X) : f⁻¹ x = (f x)⁻¹ :=
  rfl
#align locally_constant.inv_apply LocallyConstant.inv_apply
#align locally_constant.neg_apply LocallyConstant.neg_apply

@[to_additive]
instance [Mul Y] : Mul (LocallyConstant X Y) where
  mul f g := ⟨f * g, f.isLocallyConstant.mul g.isLocallyConstant⟩

@[to_additive (attr := simp)]
theorem coe_mul [Mul Y] (f g : LocallyConstant X Y) : ⇑(f * g) = f * g :=
  rfl
#align locally_constant.coe_mul LocallyConstant.coe_mul
#align locally_constant.coe_add LocallyConstant.coe_add

@[to_additive]
theorem mul_apply [Mul Y] (f g : LocallyConstant X Y) (x : X) : (f * g) x = f x * g x :=
  rfl
#align locally_constant.mul_apply LocallyConstant.mul_apply
#align locally_constant.add_apply LocallyConstant.add_apply

@[to_additive]
instance [MulOneClass Y] : MulOneClass (LocallyConstant X Y) :=
  Function.Injective.mulOneClass FunLike.coe FunLike.coe_injective' rfl fun _ _ => rfl

/-- `FunLike.coe` as a `MonoidHom`. -/
@[to_additive (attr := simps) "`FunLike.coe` as an `AddMonoidHom`."]
def coeFnMonoidHom [MulOneClass Y] : LocallyConstant X Y →* X → Y where
  toFun := FunLike.coe
  map_one' := rfl
  map_mul' _ _ := rfl
#align locally_constant.coe_fn_monoid_hom LocallyConstant.coeFnMonoidHom
#align locally_constant.coe_fn_add_monoid_hom LocallyConstant.coeFnAddMonoidHom

/-- The constant-function embedding, as a multiplicative monoid hom. -/
@[to_additive (attr := simps) "The constant-function embedding, as an additive monoid hom."]
def constMonoidHom [MulOneClass Y] : Y →* LocallyConstant X Y where
  toFun := const X
  map_one' := rfl
  map_mul' _ _ := rfl
#align locally_constant.const_monoid_hom LocallyConstant.constMonoidHom
#align locally_constant.const_add_monoid_hom LocallyConstant.constAddMonoidHom

instance [MulZeroClass Y] : MulZeroClass (LocallyConstant X Y) :=
  Function.Injective.mulZeroClass FunLike.coe FunLike.coe_injective' rfl fun _ _ => rfl

instance [MulZeroOneClass Y] : MulZeroOneClass (LocallyConstant X Y) :=
  Function.Injective.mulZeroOneClass FunLike.coe FunLike.coe_injective' rfl rfl fun _ _ => rfl

section CharFn

variable (Y) [MulZeroOneClass Y] {U V : Set X}

/-- Characteristic functions are locally constant functions taking `x : X` to `1` if `x ∈ U`,
  where `U` is a clopen set, and `0` otherwise. -/
noncomputable def charFn (hU : IsClopen U) : LocallyConstant X Y :=
  indicator 1 hU
#align locally_constant.char_fn LocallyConstant.charFn

theorem coe_charFn (hU : IsClopen U) : (charFn Y hU : X → Y) = Set.indicator U 1 :=
  rfl
#align locally_constant.coe_char_fn LocallyConstant.coe_charFn

theorem charFn_eq_one [Nontrivial Y] (x : X) (hU : IsClopen U) : charFn Y hU x = (1 : Y) ↔ x ∈ U :=
  Set.indicator_eq_one_iff_mem _
#align locally_constant.char_fn_eq_one LocallyConstant.charFn_eq_one

theorem charFn_eq_zero [Nontrivial Y] (x : X) (hU : IsClopen U) : charFn Y hU x = (0 : Y) ↔ x ∉ U :=
  Set.indicator_eq_zero_iff_not_mem _
#align locally_constant.char_fn_eq_zero LocallyConstant.charFn_eq_zero

theorem charFn_inj [Nontrivial Y] (hU : IsClopen U) (hV : IsClopen V)
    (h : charFn Y hU = charFn Y hV) : U = V :=
  Set.indicator_one_inj Y <| coe_inj.mpr h
#align locally_constant.char_fn_inj LocallyConstant.charFn_inj

end CharFn

@[to_additive]
instance [Div Y] : Div (LocallyConstant X Y) where
  div f g := ⟨f / g, f.isLocallyConstant.div g.isLocallyConstant⟩

@[to_additive]
theorem coe_div [Div Y] (f g : LocallyConstant X Y) : ⇑(f / g) = f / g :=
  rfl
#align locally_constant.coe_div LocallyConstant.coe_div
#align locally_constant.coe_sub LocallyConstant.coe_sub

@[to_additive]
theorem div_apply [Div Y] (f g : LocallyConstant X Y) (x : X) : (f / g) x = f x / g x :=
  rfl
#align locally_constant.div_apply LocallyConstant.div_apply
#align locally_constant.sub_apply LocallyConstant.sub_apply

@[to_additive]
instance [Semigroup Y] : Semigroup (LocallyConstant X Y) :=
  Function.Injective.semigroup FunLike.coe FunLike.coe_injective' fun _ _ => rfl

instance [SemigroupWithZero Y] : SemigroupWithZero (LocallyConstant X Y) :=
  Function.Injective.semigroupWithZero FunLike.coe FunLike.coe_injective' rfl fun _ _ => rfl

@[to_additive]
instance [CommSemigroup Y] : CommSemigroup (LocallyConstant X Y) :=
  Function.Injective.commSemigroup FunLike.coe FunLike.coe_injective' fun _ _ => rfl

@[to_additive]
instance smul [SMul α Y] : SMul α (LocallyConstant X Y) where
  smul n f := f.map (n • ·)

@[to_additive (attr := simp)]
theorem coe_smul [SMul R Y] (r : R) (f : LocallyConstant X Y) : ⇑(r • f) = r • (f : X → Y) :=
  rfl
#align locally_constant.coe_smul LocallyConstant.coe_smul

@[to_additive]
theorem smul_apply [SMul R Y] (r : R) (f : LocallyConstant X Y) (x : X) : (r • f) x = r • f x :=
  rfl
#align locally_constant.smul_apply LocallyConstant.smul_apply

@[to_additive existing LocallyConstant.smul]
instance [Pow Y α] : Pow (LocallyConstant X Y) α where
  pow f n := f.map (· ^ n)

@[to_additive]
instance [Monoid Y] : Monoid (LocallyConstant X Y) :=
  Function.Injective.monoid FunLike.coe FunLike.coe_injective' rfl (fun _ _ => rfl) fun _ _ => rfl

instance [NatCast Y] : NatCast (LocallyConstant X Y) where
  natCast n := const X n

instance [IntCast Y] : IntCast (LocallyConstant X Y) where
  intCast n := const X n

instance [AddMonoidWithOne Y] : AddMonoidWithOne (LocallyConstant X Y) :=
  Function.Injective.addMonoidWithOne FunLike.coe FunLike.coe_injective' rfl rfl (fun _ _ => rfl)
    (fun _ _ => rfl) fun _ => rfl

@[to_additive]
instance [CommMonoid Y] : CommMonoid (LocallyConstant X Y) :=
  Function.Injective.commMonoid FunLike.coe FunLike.coe_injective' rfl (fun _ _ => rfl)
    fun _ _ => rfl

@[to_additive]
instance [Group Y] : Group (LocallyConstant X Y) :=
  Function.Injective.group FunLike.coe FunLike.coe_injective' rfl (fun _ _ => rfl)
    (fun _ => rfl) (fun _ _ => rfl) (fun _ _ => rfl) (fun _ _ => rfl)

@[to_additive]
instance [CommGroup Y] : CommGroup (LocallyConstant X Y) :=
  Function.Injective.commGroup FunLike.coe FunLike.coe_injective' rfl (fun _ _ => rfl)
    (fun _ => rfl) (fun _ _ => rfl) (fun _ _ => rfl) (fun _ _ => rfl)

instance [Distrib Y] : Distrib (LocallyConstant X Y) :=
  Function.Injective.distrib FunLike.coe FunLike.coe_injective' (fun _ _ => rfl) fun _ _ => rfl

instance [NonUnitalNonAssocSemiring Y] : NonUnitalNonAssocSemiring (LocallyConstant X Y) :=
  Function.Injective.nonUnitalNonAssocSemiring FunLike.coe FunLike.coe_injective' rfl
    (fun _ _ => rfl) (fun _ _ => rfl) (fun _ _ => rfl)

instance [NonUnitalSemiring Y] : NonUnitalSemiring (LocallyConstant X Y) :=
  Function.Injective.nonUnitalSemiring FunLike.coe FunLike.coe_injective' rfl
    (fun _ _ => rfl) (fun _ _ => rfl) (fun _ _ => rfl)

instance [NonAssocSemiring Y] : NonAssocSemiring (LocallyConstant X Y) :=
  Function.Injective.nonAssocSemiring FunLike.coe FunLike.coe_injective' rfl rfl
    (fun _ _ => rfl) (fun _ _ => rfl) (fun _ _ => rfl) fun _ => rfl

/-- The constant-function embedding, as a ring hom.  -/
@[simps]
def constRingHom [NonAssocSemiring Y] : Y →+* LocallyConstant X Y :=
  { constMonoidHom, constAddMonoidHom with toFun := const X }
#align locally_constant.const_ring_hom LocallyConstant.constRingHom

instance [Semiring Y] : Semiring (LocallyConstant X Y) :=
  Function.Injective.semiring FunLike.coe FunLike.coe_injective' rfl rfl
    (fun _ _ => rfl) (fun _ _ => rfl) (fun _ _ => rfl) (fun _ _ => rfl) fun _ => rfl

instance [NonUnitalCommSemiring Y] : NonUnitalCommSemiring (LocallyConstant X Y) :=
  Function.Injective.nonUnitalCommSemiring FunLike.coe FunLike.coe_injective' rfl
    (fun _ _ => rfl) (fun _ _ => rfl) (fun _ _ => rfl)

instance [CommSemiring Y] : CommSemiring (LocallyConstant X Y) :=
  Function.Injective.commSemiring FunLike.coe FunLike.coe_injective' rfl rfl
    (fun _ _ => rfl) (fun _ _ => rfl) (fun _ _ => rfl) (fun _ _ => rfl) fun _ => rfl

instance [NonUnitalNonAssocRing Y] : NonUnitalNonAssocRing (LocallyConstant X Y) :=
  Function.Injective.nonUnitalNonAssocRing FunLike.coe FunLike.coe_injective' rfl (fun _ _ => rfl)
    (fun _ _ => rfl) (fun _ => rfl) (fun _ _ => rfl) (fun _ _ => rfl) (fun _ _ => rfl)

instance [NonUnitalRing Y] : NonUnitalRing (LocallyConstant X Y) :=
  Function.Injective.nonUnitalRing FunLike.coe FunLike.coe_injective' rfl (fun _ _ => rfl)
    (fun _ _ => rfl) (fun _ => rfl) (fun _ _ => rfl) (fun _ _ => rfl) (fun _ _ => rfl)

instance [NonAssocRing Y] : NonAssocRing (LocallyConstant X Y) :=
  Function.Injective.nonAssocRing FunLike.coe FunLike.coe_injective' rfl rfl (fun _ _ => rfl)
    (fun _ _ => rfl) (fun _ => rfl) (fun _ _ => rfl) (fun _ _ => rfl) (fun _ _ => rfl)
    (fun _ => rfl) (fun _ => rfl)

instance [Ring Y] : Ring (LocallyConstant X Y) :=
  Function.Injective.ring FunLike.coe FunLike.coe_injective' rfl rfl (fun _ _ => rfl)
    (fun _ _ => rfl) (fun _ => rfl) (fun _ _ => rfl) (fun _ _ => rfl) (fun _ _ => rfl)
    (fun _ _ => rfl) (fun _ => rfl) fun _ => rfl

instance [NonUnitalCommRing Y] : NonUnitalCommRing (LocallyConstant X Y) :=
  Function.Injective.nonUnitalCommRing FunLike.coe FunLike.coe_injective' rfl (fun _ _ => rfl)
    (fun _ _ => rfl) (fun _ => rfl) (fun _ _ => rfl) (fun _ _ => rfl) (fun _ _ => rfl)

instance [CommRing Y] : CommRing (LocallyConstant X Y) :=
  Function.Injective.commRing FunLike.coe FunLike.coe_injective' rfl rfl (fun _ _ => rfl)
    (fun _ _ => rfl) (fun _ => rfl) (fun _ _ => rfl) (fun _ _ => rfl) (fun _ _ => rfl)
    (fun _ _ => rfl) (fun _ => rfl) fun _ => rfl

variable {R : Type*}

instance [Monoid R] [MulAction R Y] : MulAction R (LocallyConstant X Y) :=
  Function.Injective.mulAction _ coe_injective fun _ _ => rfl

instance [Monoid R] [AddMonoid Y] [DistribMulAction R Y] :
    DistribMulAction R (LocallyConstant X Y) :=
  Function.Injective.distribMulAction coeFnAddMonoidHom coe_injective fun _ _ => rfl

instance [Semiring R] [AddCommMonoid Y] [Module R Y] : Module R (LocallyConstant X Y) :=
  Function.Injective.module R coeFnAddMonoidHom coe_injective fun _ _ => rfl

section Algebra

variable [CommSemiring R] [Semiring Y] [Algebra R Y]

instance : Algebra R (LocallyConstant X Y) where
  toRingHom := constRingHom.comp <| algebraMap R Y
  commutes' := by
    intros
    ext
    exact Algebra.commutes' _ _
  smul_def' := by
    intros
    ext
    exact Algebra.smul_def' _ _

@[simp]
theorem coe_algebraMap (r : R) : ⇑(algebraMap R (LocallyConstant X Y) r) = algebraMap R (X → Y) r :=
  rfl
#align locally_constant.coe_algebra_map LocallyConstant.coe_algebraMap

end Algebra

section coeFn

/-- `FunLike.coe` as a `RingHom`. -/
@[simps!] def coeFnRingHom [Semiring Y] : LocallyConstant X Y →+* X → Y where
  toMonoidHom := coeFnMonoidHom
  __ := coeFnAddMonoidHom

/-- `FunLike.coe` as a linear map. -/
@[simps!] def coeFnₗ (R : Type*) [Semiring R] [AddCommMonoid Y]
    [Module R Y] : LocallyConstant X Y →ₗ[R] X → Y where
  toAddHom := coeFnAddMonoidHom.toAddHom
  map_smul' _ _ := rfl

/-- `FunLike.coe` as an `AlgHom`. -/
@[simps!] def coeFnAlgHom (R : Type*) [CommSemiring R] [Semiring Y] [Algebra R Y] :
    LocallyConstant X Y →ₐ[R] X → Y where
  toRingHom := coeFnRingHom
  commutes' _ := rfl

end coeFn

section Eval

/-- Evaluation as a `MonoidHom` -/
@[to_additive (attr := simps!) "Evaluation as an `AddMonoidHom`"]
def evalMonoidHom [MulOneClass Y] (x : X) : LocallyConstant X Y →* Y :=
  (Pi.evalMonoidHom _ x).comp coeFnMonoidHom

/-- Evaluation as a linear map -/
@[simps!] def evalₗ (R : Type*) [Semiring R] [AddCommMonoid Y]
    [Module R Y] (x : X) : LocallyConstant X Y →ₗ[R] Y :=
  (LinearMap.proj x).comp (coeFnₗ R)

/-- Evaluation as a `RingHom` -/
@[simps!] def evalRingHom [Semiring Y] (x : X) : LocallyConstant X Y →+* Y :=
  (Pi.evalRingHom _ x).comp coeFnRingHom

/-- Evaluation as an `AlgHom` -/
@[simps!]
def evalₐ (R : Type*) [CommSemiring R] [Semiring Y] [Algebra R Y] (x : X) :
    LocallyConstant X Y →ₐ[R] Y :=
  (Pi.evalAlgHom _ _ x).comp (coeFnAlgHom R)

end Eval

section Comap

variable [TopologicalSpace Y]

/-- `LocallyConstant.comap` as a `MulHom`. -/
@[to_additive (attr := simps) "`LocallyConstant.comap` as an `AddHom`."]
noncomputable
def comapMulHom [Mul Z] (f : X → Y) (hf : Continuous f) :
    LocallyConstant Y Z →ₙ* LocallyConstant X Z where
  toFun := comap f
  map_mul' r s := by ext x; simp [hf]

/-- `LocallyConstant.comap` as a `MonoidHom`. -/
@[to_additive (attr := simps) "`LocallyConstant.comap` as an `AddMonoidHom`."]
noncomputable
def comapMonoidHom [MulOneClass Z] (f : X → Y) (hf : Continuous f) :
    LocallyConstant Y Z →* LocallyConstant X Z where
  toFun := comap f
  map_one' := by ext x; simp [hf]
  map_mul' := map_mul (comapMulHom f hf)

/-- `LocallyConstant.comap` as a linear map. -/
@[simps!]
noncomputable
<<<<<<< HEAD
def comapₗ {R : Type _} [Semiring R] [AddCommMonoid Z] [Module R Z] (f : X → Y)
=======
def comapₗ (R : Type*) [Semiring R] [AddCommMonoid Z] [Module R Z] (f : X → Y)
>>>>>>> 7df583cc
    (hf : Continuous f) : LocallyConstant Y Z →ₗ[R] LocallyConstant X Z where
  toFun := comap f
  map_add' := map_add (comapAddMonoidHom f hf)
  map_smul' r s := by ext x; simp [hf]

/-- `LocallyConstant.comap` as a `RingHom`. -/
@[simps!]
noncomputable
def comapRingHom [Semiring Z] (f : X → Y) (hf : Continuous f) :
    LocallyConstant Y Z →+* LocallyConstant X Z where
  toMonoidHom := comapMonoidHom f hf
  __ := (comapAddMonoidHom f hf)

/-- `LocallyConstant.comap` as an `AlgHom` -/
@[simps!]
noncomputable
def comapₐ (R: Type*) [CommSemiring R] [Semiring Z] [Algebra R Z]
    (f : X → Y) (hf : Continuous f) : LocallyConstant Y Z →ₐ[R] LocallyConstant X Z where
  toRingHom := comapRingHom f hf
  commutes' r := by ext x; simp [hf]

<<<<<<< HEAD
lemma ker_comapₗ {R : Type _} [Semiring R] [AddCommMonoid Z] [Module R Z] (f : X → Y)
=======
lemma ker_comapₗ [Semiring R] [AddCommMonoid Z] [Module R Z] (f : X → Y)
>>>>>>> 7df583cc
    (hf : Continuous f) (hfs : Function.Surjective f) :
    LinearMap.ker (comapₗ R f hf : LocallyConstant Y Z →ₗ[R] LocallyConstant X Z) = ⊥ :=
  LinearMap.ker_eq_bot_of_injective <| comap_injective _ hf hfs

/-- `LocallyConstant.congrLeft` as a `MulEquiv`. -/
@[to_additive (attr := simps!) "`LocallyConstant.congrLeft` as an `AddEquiv`."]
noncomputable
def congrLeftMulEquiv [Mul Z] (e : X ≃ₜ Y) :
    LocallyConstant X Z ≃* LocallyConstant Y Z where
  toEquiv := congrLeft e
  map_mul' := map_mul (comapMulHom _ e.symm.continuous)

/-- `LocallyConstant.congrLeft` as a linear equivalence. -/
@[simps!]
noncomputable
<<<<<<< HEAD
def congrLeftₗ {R : Type _} [Semiring R] [AddCommMonoid Z] [Module R Z] (e : X ≃ₜ Y) :
=======
def congrLeftₗ (R: Type*) [Semiring R] [AddCommMonoid Z] [Module R Z] (e : X ≃ₜ Y) :
>>>>>>> 7df583cc
    LocallyConstant X Z ≃ₗ[R] LocallyConstant Y Z where
  toLinearMap := comapₗ R _ e.symm.continuous
  __ := congrLeft e

/-- `LocallyConstant.congrLeft` as a `RingEquiv`. -/
@[simps!]
noncomputable
def congrLeftRingEquiv [Semiring Z] (e : X ≃ₜ Y) :
    LocallyConstant X Z ≃+* LocallyConstant Y Z where
  toEquiv := congrLeft e
  __ := comapMonoidHom _ e.symm.continuous
  __ := comapAddMonoidHom _ e.symm.continuous

/-- `LocallyConstant.congrLeft` as an `AlgEquiv`. -/
@[simps!]
noncomputable
def congrLeftₐ (R: Type*) [CommSemiring R] [Semiring Z] [Algebra R Z] (e : X ≃ₜ Y) :
    LocallyConstant X Z ≃ₐ[R] LocallyConstant Y Z where
  toEquiv := congrLeft e
  __ := comapₐ R _ e.symm.continuous

end Comap

end LocallyConstant<|MERGE_RESOLUTION|>--- conflicted
+++ resolved
@@ -363,11 +363,7 @@
 /-- `LocallyConstant.comap` as a linear map. -/
 @[simps!]
 noncomputable
-<<<<<<< HEAD
-def comapₗ {R : Type _} [Semiring R] [AddCommMonoid Z] [Module R Z] (f : X → Y)
-=======
 def comapₗ (R : Type*) [Semiring R] [AddCommMonoid Z] [Module R Z] (f : X → Y)
->>>>>>> 7df583cc
     (hf : Continuous f) : LocallyConstant Y Z →ₗ[R] LocallyConstant X Z where
   toFun := comap f
   map_add' := map_add (comapAddMonoidHom f hf)
@@ -389,11 +385,7 @@
   toRingHom := comapRingHom f hf
   commutes' r := by ext x; simp [hf]
 
-<<<<<<< HEAD
-lemma ker_comapₗ {R : Type _} [Semiring R] [AddCommMonoid Z] [Module R Z] (f : X → Y)
-=======
 lemma ker_comapₗ [Semiring R] [AddCommMonoid Z] [Module R Z] (f : X → Y)
->>>>>>> 7df583cc
     (hf : Continuous f) (hfs : Function.Surjective f) :
     LinearMap.ker (comapₗ R f hf : LocallyConstant Y Z →ₗ[R] LocallyConstant X Z) = ⊥ :=
   LinearMap.ker_eq_bot_of_injective <| comap_injective _ hf hfs
@@ -409,11 +401,7 @@
 /-- `LocallyConstant.congrLeft` as a linear equivalence. -/
 @[simps!]
 noncomputable
-<<<<<<< HEAD
-def congrLeftₗ {R : Type _} [Semiring R] [AddCommMonoid Z] [Module R Z] (e : X ≃ₜ Y) :
-=======
 def congrLeftₗ (R: Type*) [Semiring R] [AddCommMonoid Z] [Module R Z] (e : X ≃ₜ Y) :
->>>>>>> 7df583cc
     LocallyConstant X Z ≃ₗ[R] LocallyConstant Y Z where
   toLinearMap := comapₗ R _ e.symm.continuous
   __ := congrLeft e
