/-
Copyright (c) 2019 Scott Morrison. All rights reserved.
Released under Apache 2.0 license as described in the file LICENSE.
Authors: Scott Morrison, Nicolò Cavalleri
-/
import Mathlib.Algebra.Algebra.Pi
import Mathlib.Algebra.Order.LatticeGroup
import Mathlib.Algebra.Periodic
import Mathlib.Algebra.Algebra.Subalgebra.Basic
import Mathlib.Algebra.Star.StarAlgHom
import Mathlib.Tactic.FieldSimp
import Mathlib.Topology.Algebra.Module.Basic
import Mathlib.Topology.Algebra.InfiniteSum.Basic
import Mathlib.Topology.Algebra.Ring.Basic
import Mathlib.Topology.Algebra.Star
import Mathlib.Topology.Algebra.UniformGroup
import Mathlib.Topology.ContinuousFunction.Ordered
import Mathlib.Topology.UniformSpace.CompactConvergence

#align_import topology.continuous_function.algebra from "leanprover-community/mathlib"@"16e59248c0ebafabd5d071b1cd41743eb8698ffb"

/-!
# Algebraic structures over continuous functions

In this file we define instances of algebraic structures over the type `ContinuousMap α β`
(denoted `C(α, β)`) of **bundled** continuous maps from `α` to `β`. For example, `C(α, β)`
is a group when `β` is a group, a ring when `β` is a ring, etc.

For each type of algebraic structure, we also define an appropriate subobject of `α → β`
with carrier `{ f : α → β | Continuous f }`. For example, when `β` is a group, a subgroup
`continuousSubgroup α β` of `α → β` is constructed with carrier `{ f : α → β | Continuous f }`.

Note that, rather than using the derived algebraic structures on these subobjects
(for example, when `β` is a group, the derived group structure on `continuousSubgroup α β`),
one should use `C(α, β)` with the appropriate instance of the structure.
-/


--attribute [elab_without_expected_type] Continuous.comp

namespace ContinuousFunctions

variable {α : Type*} {β : Type*} [TopologicalSpace α] [TopologicalSpace β]

variable {f g : { f : α → β | Continuous f }}

instance : CoeFun { f : α → β | Continuous f } fun _ => α → β :=
  ⟨Subtype.val⟩

end ContinuousFunctions

namespace ContinuousMap

variable {α : Type*} {β : Type*} {γ : Type*}

variable [TopologicalSpace α] [TopologicalSpace β] [TopologicalSpace γ]

-- ### "mul" and "add"
@[to_additive]
instance instMul [Mul β] [ContinuousMul β] : Mul C(α, β) :=
  ⟨fun f g => ⟨f * g, continuous_mul.comp (f.continuous.prod_mk g.continuous : _)⟩⟩
#align continuous_map.has_mul ContinuousMap.instMul
#align continuous_map.has_add ContinuousMap.instAdd

@[to_additive (attr := norm_cast, simp)]
theorem coe_mul [Mul β] [ContinuousMul β] (f g : C(α, β)) : ⇑(f * g) = f * g :=
  rfl
#align continuous_map.coe_mul ContinuousMap.coe_mul
#align continuous_map.coe_add ContinuousMap.coe_add

@[to_additive (attr := simp)]
theorem mul_apply [Mul β] [ContinuousMul β] (f g : C(α, β)) (x : α) : (f * g) x = f x * g x :=
  rfl
#align continuous_map.mul_apply ContinuousMap.mul_apply
#align continuous_map.add_apply ContinuousMap.add_apply

@[to_additive (attr := simp)]
theorem mul_comp [Mul γ] [ContinuousMul γ] (f₁ f₂ : C(β, γ)) (g : C(α, β)) :
    (f₁ * f₂).comp g = f₁.comp g * f₂.comp g :=
  rfl
#align continuous_map.mul_comp ContinuousMap.mul_comp
#align continuous_map.add_comp ContinuousMap.add_comp

-- ### "one"
@[to_additive]
instance [One β] : One C(α, β) :=
  ⟨const α 1⟩

@[to_additive (attr := norm_cast, simp)]
theorem coe_one [One β] : ⇑(1 : C(α, β)) = 1 :=
  rfl
#align continuous_map.coe_one ContinuousMap.coe_one
#align continuous_map.coe_zero ContinuousMap.coe_zero

@[to_additive (attr := simp)]
theorem one_apply [One β] (x : α) : (1 : C(α, β)) x = 1 :=
  rfl
#align continuous_map.one_apply ContinuousMap.one_apply
#align continuous_map.zero_apply ContinuousMap.zero_apply

@[to_additive (attr := simp)]
theorem one_comp [One γ] (g : C(α, β)) : (1 : C(β, γ)).comp g = 1 :=
  rfl
#align continuous_map.one_comp ContinuousMap.one_comp
#align continuous_map.zero_comp ContinuousMap.zero_comp

-- ### "nat_cast"
instance [NatCast β] : NatCast C(α, β) :=
  ⟨fun n => ContinuousMap.const _ n⟩

@[simp, norm_cast]
theorem coe_nat_cast [NatCast β] (n : ℕ) : ((n : C(α, β)) : α → β) = n :=
  rfl
#align continuous_map.coe_nat_cast ContinuousMap.coe_nat_cast

@[simp]
theorem nat_cast_apply [NatCast β] (n : ℕ) (x : α) : (n : C(α, β)) x = n :=
  rfl
#align continuous_map.nat_cast_apply ContinuousMap.nat_cast_apply

-- ### "int_cast"
instance [IntCast β] : IntCast C(α, β) :=
  ⟨fun n => ContinuousMap.const _ n⟩

@[simp, norm_cast]
theorem coe_int_cast [IntCast β] (n : ℤ) : ((n : C(α, β)) : α → β) = n :=
  rfl
#align continuous_map.coe_int_cast ContinuousMap.coe_int_cast

@[simp]
theorem int_cast_apply [IntCast β] (n : ℤ) (x : α) : (n : C(α, β)) x = n :=
  rfl
#align continuous_map.int_cast_apply ContinuousMap.int_cast_apply

-- ### "nsmul" and "pow"
instance instNSMul [AddMonoid β] [ContinuousAdd β] : SMul ℕ C(α, β) :=
  ⟨fun n f => ⟨n • ⇑f, f.continuous.nsmul n⟩⟩
#align continuous_map.has_nsmul ContinuousMap.instNSMul

@[to_additive existing]
instance instPow [Monoid β] [ContinuousMul β] : Pow C(α, β) ℕ :=
  ⟨fun f n => ⟨(⇑f) ^ n, f.continuous.pow n⟩⟩
#align continuous_map.has_pow ContinuousMap.instPow

@[to_additive (attr := norm_cast)]
theorem coe_pow [Monoid β] [ContinuousMul β] (f : C(α, β)) (n : ℕ) : ⇑(f ^ n) = (⇑f) ^ n :=
  rfl
#align continuous_map.coe_pow ContinuousMap.coe_pow
#align continuous_map.coe_nsmul ContinuousMap.coe_nsmul

@[to_additive (attr := norm_cast)]
theorem pow_apply [Monoid β] [ContinuousMul β] (f : C(α, β)) (n : ℕ) (x : α) :
    (f ^ n) x = f x ^ n :=
  rfl
#align continuous_map.pow_apply ContinuousMap.pow_apply
#align continuous_map.nsmul_apply ContinuousMap.nsmul_apply

-- don't make auto-generated `coe_nsmul` and `nsmul_apply` simp, as the linter complains they're
-- redundant WRT `coe_smul`
attribute [simp] coe_pow pow_apply

@[to_additive]
theorem pow_comp [Monoid γ] [ContinuousMul γ] (f : C(β, γ)) (n : ℕ) (g : C(α, β)) :
    (f ^ n).comp g = f.comp g ^ n :=
  rfl
#align continuous_map.pow_comp ContinuousMap.pow_comp
#align continuous_map.nsmul_comp ContinuousMap.nsmul_comp

-- don't make `nsmul_comp` simp as the linter complains it's redundant WRT `smul_comp`
attribute [simp] pow_comp

-- ### "inv" and "neg"
@[to_additive]
instance [Group β] [TopologicalGroup β] : Inv C(α, β) where inv f := ⟨f⁻¹, f.continuous.inv⟩

@[to_additive (attr := simp)]
theorem coe_inv [Group β] [TopologicalGroup β] (f : C(α, β)) : ⇑f⁻¹ = (⇑f)⁻¹ :=
  rfl
#align continuous_map.coe_inv ContinuousMap.coe_inv
#align continuous_map.coe_neg ContinuousMap.coe_neg

@[to_additive (attr := simp)]
theorem inv_apply [Group β] [TopologicalGroup β] (f : C(α, β)) (x : α) : f⁻¹ x = (f x)⁻¹ :=
  rfl
#align continuous_map.inv_apply ContinuousMap.inv_apply
#align continuous_map.neg_apply ContinuousMap.neg_apply

@[to_additive (attr := simp)]
theorem inv_comp [Group γ] [TopologicalGroup γ] (f : C(β, γ)) (g : C(α, β)) :
    f⁻¹.comp g = (f.comp g)⁻¹ :=
  rfl
#align continuous_map.inv_comp ContinuousMap.inv_comp
#align continuous_map.neg_comp ContinuousMap.neg_comp

-- ### "div" and "sub"
@[to_additive]
instance [Div β] [ContinuousDiv β] : Div C(α, β) where
  div f g := ⟨f / g, f.continuous.div' g.continuous⟩

@[to_additive (attr := norm_cast, simp)]
theorem coe_div [Div β] [ContinuousDiv β] (f g : C(α, β)) : ⇑(f / g) = f / g :=
  rfl
#align continuous_map.coe_div ContinuousMap.coe_div
#align continuous_map.coe_sub ContinuousMap.coe_sub

@[to_additive (attr := simp)]
theorem div_apply [Div β] [ContinuousDiv β] (f g : C(α, β)) (x : α) : (f / g) x = f x / g x :=
  rfl
#align continuous_map.div_apply ContinuousMap.div_apply
#align continuous_map.sub_apply ContinuousMap.sub_apply

@[to_additive (attr := simp)]
theorem div_comp [Div γ] [ContinuousDiv γ] (f g : C(β, γ)) (h : C(α, β)) :
    (f / g).comp h = f.comp h / g.comp h :=
  rfl
#align continuous_map.div_comp ContinuousMap.div_comp
#align continuous_map.sub_comp ContinuousMap.sub_comp

-- ### "zpow" and "zsmul"
instance instZSMul [AddGroup β] [TopologicalAddGroup β] : SMul ℤ C(α, β) where
  smul z f := ⟨z • ⇑f, f.continuous.zsmul z⟩
#align continuous_map.has_zsmul ContinuousMap.instZSMul

@[to_additive existing]
instance instZPow [Group β] [TopologicalGroup β] : Pow C(α, β) ℤ where
  pow f z := ⟨(⇑f) ^ z, f.continuous.zpow z⟩
#align continuous_map.has_zpow ContinuousMap.instZPow

@[to_additive (attr := norm_cast)]
theorem coe_zpow [Group β] [TopologicalGroup β] (f : C(α, β)) (z : ℤ) : ⇑(f ^ z) = (⇑f) ^ z :=
  rfl
#align continuous_map.coe_zpow ContinuousMap.coe_zpow
#align continuous_map.coe_zsmul ContinuousMap.coe_zsmul

@[to_additive]
theorem zpow_apply [Group β] [TopologicalGroup β] (f : C(α, β)) (z : ℤ) (x : α) :
    (f ^ z) x = f x ^ z :=
  rfl
#align continuous_map.zpow_apply ContinuousMap.zpow_apply
#align continuous_map.zsmul_apply ContinuousMap.zsmul_apply

-- don't make auto-generated `coe_zsmul` and `zsmul_apply` simp as the linter complains they're
-- redundant WRT `coe_smul`
attribute [simp] coe_zpow zpow_apply

@[to_additive]
theorem zpow_comp [Group γ] [TopologicalGroup γ] (f : C(β, γ)) (z : ℤ) (g : C(α, β)) :
    (f ^ z).comp g = f.comp g ^ z :=
  rfl
#align continuous_map.zpow_comp ContinuousMap.zpow_comp
#align continuous_map.zsmul_comp ContinuousMap.zsmul_comp

-- don't make `zsmul_comp` simp as the linter complains it's redundant WRT `smul_comp`
attribute [simp] zpow_comp

end ContinuousMap

section GroupStructure

/-!
### Group structure

In this section we show that continuous functions valued in a topological group inherit
the structure of a group.
-/


section Subtype

/-- The `Submonoid` of continuous maps `α → β`. -/
@[to_additive "The `AddSubmonoid` of continuous maps `α → β`. "]
def continuousSubmonoid (α : Type*) (β : Type*) [TopologicalSpace α] [TopologicalSpace β]
    [MulOneClass β] [ContinuousMul β] : Submonoid (α → β) where
  carrier := { f : α → β | Continuous f }
  one_mem' := @continuous_const _ _ _ _ 1
  mul_mem' fc gc := fc.mul gc
#align continuous_submonoid continuousSubmonoid
#align continuous_add_submonoid continuousAddSubmonoid

/-- The subgroup of continuous maps `α → β`. -/
@[to_additive "The `AddSubgroup` of continuous maps `α → β`. "]
def continuousSubgroup (α : Type*) (β : Type*) [TopologicalSpace α] [TopologicalSpace β] [Group β]
    [TopologicalGroup β] : Subgroup (α → β) :=
  { continuousSubmonoid α β with inv_mem' := fun fc => Continuous.inv fc }
#align continuous_subgroup continuousSubgroup
#align continuous_add_subgroup continuousAddSubgroup

end Subtype

namespace ContinuousMap

variable {α β : Type*} [TopologicalSpace α] [TopologicalSpace β]

@[to_additive]
instance [Semigroup β] [ContinuousMul β] : Semigroup C(α, β) :=
  coe_injective.semigroup _ coe_mul

@[to_additive]
instance [CommSemigroup β] [ContinuousMul β] : CommSemigroup C(α, β) :=
  coe_injective.commSemigroup _ coe_mul

@[to_additive]
instance [MulOneClass β] [ContinuousMul β] : MulOneClass C(α, β) :=
  coe_injective.mulOneClass _ coe_one coe_mul

instance [MulZeroClass β] [ContinuousMul β] : MulZeroClass C(α, β) :=
  coe_injective.mulZeroClass _ coe_zero coe_mul

instance [SemigroupWithZero β] [ContinuousMul β] : SemigroupWithZero C(α, β) :=
  coe_injective.semigroupWithZero _ coe_zero coe_mul

@[to_additive]
instance [Monoid β] [ContinuousMul β] : Monoid C(α, β) :=
  coe_injective.monoid _ coe_one coe_mul coe_pow

instance [MonoidWithZero β] [ContinuousMul β] : MonoidWithZero C(α, β) :=
  coe_injective.monoidWithZero _ coe_zero coe_one coe_mul coe_pow

@[to_additive]
instance [CommMonoid β] [ContinuousMul β] : CommMonoid C(α, β) :=
  coe_injective.commMonoid _ coe_one coe_mul coe_pow

instance [CommMonoidWithZero β] [ContinuousMul β] : CommMonoidWithZero C(α, β) :=
  coe_injective.commMonoidWithZero _ coe_zero coe_one coe_mul coe_pow

@[to_additive]
instance [LocallyCompactSpace α] [Mul β] [ContinuousMul β] : ContinuousMul C(α, β) :=
  ⟨by
    refine' continuous_of_continuous_uncurry _ _
    have h1 : Continuous fun x : (C(α, β) × C(α, β)) × α => x.fst.fst x.snd :=
      continuous_eval'.comp (continuous_fst.prod_map continuous_id)
    have h2 : Continuous fun x : (C(α, β) × C(α, β)) × α => x.fst.snd x.snd :=
      continuous_eval'.comp (continuous_snd.prod_map continuous_id)
    exact h1.mul h2⟩

/-- Coercion to a function as a `MonoidHom`. Similar to `MonoidHom.coeFn`. -/
@[to_additive (attr := simps)
  "Coercion to a function as an `AddMonoidHom`. Similar to `AddMonoidHom.coeFn`." ]
def coeFnMonoidHom [Monoid β] [ContinuousMul β] : C(α, β) →* α → β where
  toFun f := f
  map_one' := coe_one
  map_mul' := coe_mul
#align continuous_map.coe_fn_monoid_hom ContinuousMap.coeFnMonoidHom
#align continuous_map.coe_fn_add_monoid_hom ContinuousMap.coeFnAddMonoidHom

variable (α)

/-- Composition on the left by a (continuous) homomorphism of topological monoids, as a
`MonoidHom`. Similar to `MonoidHom.compLeft`. -/
@[to_additive (attr := simps)
"Composition on the left by a (continuous) homomorphism of topological `AddMonoid`s, as an
`AddMonoidHom`. Similar to `AddMonoidHom.comp_left`."]
protected def _root_.MonoidHom.compLeftContinuous {γ : Type*} [Monoid β] [ContinuousMul β]
    [TopologicalSpace γ] [Monoid γ] [ContinuousMul γ] (g : β →* γ) (hg : Continuous g) :
    C(α, β) →* C(α, γ) where
  toFun f := (⟨g, hg⟩ : C(β, γ)).comp f
  map_one' := ext fun _ => g.map_one
  map_mul' _ _ := ext fun _ => g.map_mul _ _
#align monoid_hom.comp_left_continuous MonoidHom.compLeftContinuous
#align add_monoid_hom.comp_left_continuous AddMonoidHom.compLeftContinuous

variable {α}

/-- Composition on the right as a `MonoidHom`. Similar to `MonoidHom.compHom'`. -/
@[to_additive (attr := simps)
      "Composition on the right as an `AddMonoidHom`. Similar to `AddMonoidHom.compHom'`."]
def compMonoidHom' {γ : Type*} [TopologicalSpace γ] [MulOneClass γ] [ContinuousMul γ]
    (g : C(α, β)) : C(β, γ) →* C(α, γ) where
  toFun f := f.comp g
  map_one' := one_comp g
  map_mul' f₁ f₂ := mul_comp f₁ f₂ g
#align continuous_map.comp_monoid_hom' ContinuousMap.compMonoidHom'
#align continuous_map.comp_add_monoid_hom' ContinuousMap.compAddMonoidHom'

open BigOperators

@[to_additive (attr := simp)]
theorem coe_prod [CommMonoid β] [ContinuousMul β] {ι : Type*} (s : Finset ι) (f : ι → C(α, β)) :
    ⇑(∏ i in s, f i) = ∏ i in s, (f i : α → β) :=
  (coeFnMonoidHom : C(α, β) →* _).map_prod f s
#align continuous_map.coe_prod ContinuousMap.coe_prod
#align continuous_map.coe_sum ContinuousMap.coe_sum

@[to_additive]
theorem prod_apply [CommMonoid β] [ContinuousMul β] {ι : Type*} (s : Finset ι) (f : ι → C(α, β))
    (a : α) : (∏ i in s, f i) a = ∏ i in s, f i a := by simp
#align continuous_map.prod_apply ContinuousMap.prod_apply
#align continuous_map.sum_apply ContinuousMap.sum_apply

@[to_additive]
instance [Group β] [TopologicalGroup β] : Group C(α, β) :=
  coe_injective.group _ coe_one coe_mul coe_inv coe_div coe_pow coe_zpow

@[to_additive]
instance instCommGroupContinuousMap [CommGroup β] [TopologicalGroup β] : CommGroup C(α, β) :=
  coe_injective.commGroup _ coe_one coe_mul coe_inv coe_div coe_pow coe_zpow

@[to_additive]
instance [CommGroup β] [TopologicalGroup β] : TopologicalGroup C(α, β) where
  continuous_mul := by
    letI : UniformSpace β := TopologicalGroup.toUniformSpace β
    have : UniformGroup β := comm_topologicalGroup_is_uniform
    rw [continuous_iff_continuousAt]
    rintro ⟨f, g⟩
    rw [ContinuousAt, tendsto_iff_forall_compact_tendstoUniformlyOn, nhds_prod_eq]
    exact fun K hK =>
      uniformContinuous_mul.comp_tendstoUniformlyOn
        ((tendsto_iff_forall_compact_tendstoUniformlyOn.mp Filter.tendsto_id K hK).prod
          (tendsto_iff_forall_compact_tendstoUniformlyOn.mp Filter.tendsto_id K hK))
  continuous_inv := by
    letI : UniformSpace β := TopologicalGroup.toUniformSpace β
    have : UniformGroup β := comm_topologicalGroup_is_uniform
    rw [continuous_iff_continuousAt]
    intro f
    rw [ContinuousAt, tendsto_iff_forall_compact_tendstoUniformlyOn]
    exact fun K hK =>
      uniformContinuous_inv.comp_tendstoUniformlyOn
        (tendsto_iff_forall_compact_tendstoUniformlyOn.mp Filter.tendsto_id K hK)

-- TODO: rewrite the next three lemmas for products and deduce sum case via `to_additive`, once
-- definition of `tprod` is in place
/-- If `α` is locally compact, and an infinite sum of functions in `C(α, β)`
converges to `g` (for the compact-open topology), then the pointwise sum converges to `g x` for
all `x ∈ α`. -/
theorem hasSum_apply {γ : Type*} [AddCommMonoid β] [ContinuousAdd β]
    {f : γ → C(α, β)} {g : C(α, β)} (hf : HasSum f g) (x : α) :
    HasSum (fun i : γ => f i x) (g x) := by
  let ev : C(α, β) →+ β := (Pi.evalAddMonoidHom _ x).comp coeFnAddMonoidHom
  exact hf.map ev (ContinuousMap.continuous_eval_const x)
#align continuous_map.has_sum_apply ContinuousMap.hasSum_apply

theorem summable_apply [AddCommMonoid β] [ContinuousAdd β] {γ : Type*} {f : γ → C(α, β)}
    (hf : Summable f) (x : α) : Summable fun i : γ => f i x :=
  (hasSum_apply hf.hasSum x).summable
#align continuous_map.summable_apply ContinuousMap.summable_apply

theorem tsum_apply [T2Space β] [AddCommMonoid β] [ContinuousAdd β] {γ : Type*} {f : γ → C(α, β)}
    (hf : Summable f) (x : α) :
    ∑' i : γ, f i x = (∑' i : γ, f i) x :=
  (hasSum_apply hf.hasSum x).tsum_eq
#align continuous_map.tsum_apply ContinuousMap.tsum_apply

end ContinuousMap

end GroupStructure

section RingStructure

/-!
### Ring structure

In this section we show that continuous functions valued in a topological semiring `R` inherit
the structure of a ring.
-/


section Subtype

/-- The subsemiring of continuous maps `α → β`. -/
def continuousSubsemiring (α : Type*) (R : Type*) [TopologicalSpace α] [TopologicalSpace R]
    [NonAssocSemiring R] [TopologicalSemiring R] : Subsemiring (α → R) :=
  { continuousAddSubmonoid α R, continuousSubmonoid α R with }
#align continuous_subsemiring continuousSubsemiring

/-- The subring of continuous maps `α → β`. -/
def continuousSubring (α : Type*) (R : Type*) [TopologicalSpace α] [TopologicalSpace R] [Ring R]
    [TopologicalRing R] : Subring (α → R) :=
  { continuousAddSubgroup α R, continuousSubsemiring α R with }
#align continuous_subring continuousSubring

end Subtype

namespace ContinuousMap

instance {α : Type*} {β : Type*} [TopologicalSpace α] [TopologicalSpace β]
    [NonUnitalNonAssocSemiring β] [TopologicalSemiring β] : NonUnitalNonAssocSemiring C(α, β) :=
  coe_injective.nonUnitalNonAssocSemiring _ coe_zero coe_add coe_mul coe_nsmul

instance {α : Type*} {β : Type*} [TopologicalSpace α] [TopologicalSpace β] [NonUnitalSemiring β]
    [TopologicalSemiring β] : NonUnitalSemiring C(α, β) :=
  coe_injective.nonUnitalSemiring _ coe_zero coe_add coe_mul coe_nsmul

instance {α : Type*} {β : Type*} [TopologicalSpace α] [TopologicalSpace β] [AddMonoidWithOne β]
    [ContinuousAdd β] : AddMonoidWithOne C(α, β) :=
  coe_injective.addMonoidWithOne _ coe_zero coe_one coe_add coe_nsmul coe_nat_cast

instance {α : Type*} {β : Type*} [TopologicalSpace α] [TopologicalSpace β] [NonAssocSemiring β]
    [TopologicalSemiring β] : NonAssocSemiring C(α, β) :=
  coe_injective.nonAssocSemiring _ coe_zero coe_one coe_add coe_mul coe_nsmul coe_nat_cast

instance {α : Type*} {β : Type*} [TopologicalSpace α] [TopologicalSpace β] [Semiring β]
    [TopologicalSemiring β] : Semiring C(α, β) :=
  coe_injective.semiring _ coe_zero coe_one coe_add coe_mul coe_nsmul coe_pow coe_nat_cast

instance {α : Type*} {β : Type*} [TopologicalSpace α] [TopologicalSpace β]
    [NonUnitalNonAssocRing β] [TopologicalRing β] : NonUnitalNonAssocRing C(α, β) :=
  coe_injective.nonUnitalNonAssocRing _ coe_zero coe_add coe_mul coe_neg coe_sub coe_nsmul coe_zsmul

instance {α : Type*} {β : Type*} [TopologicalSpace α] [TopologicalSpace β] [NonUnitalRing β]
    [TopologicalRing β] : NonUnitalRing C(α, β) :=
  coe_injective.nonUnitalRing _ coe_zero coe_add coe_mul coe_neg coe_sub coe_nsmul coe_zsmul

instance {α : Type*} {β : Type*} [TopologicalSpace α] [TopologicalSpace β] [NonAssocRing β]
    [TopologicalRing β] : NonAssocRing C(α, β) :=
  coe_injective.nonAssocRing _ coe_zero coe_one coe_add coe_mul coe_neg coe_sub coe_nsmul coe_zsmul
    coe_nat_cast coe_int_cast

instance instRingContinuousMap {α : Type*} {β : Type*} [TopologicalSpace α] [TopologicalSpace β]
    [Ring β] [TopologicalRing β] : Ring C(α, β) :=
  coe_injective.ring _ coe_zero coe_one coe_add coe_mul coe_neg coe_sub coe_nsmul coe_zsmul coe_pow
    coe_nat_cast coe_int_cast

instance {α : Type*} {β : Type*} [TopologicalSpace α] [TopologicalSpace β]
    [NonUnitalCommSemiring β] [TopologicalSemiring β] : NonUnitalCommSemiring C(α, β) :=
  coe_injective.nonUnitalCommSemiring _ coe_zero coe_add coe_mul coe_nsmul

instance {α : Type*} {β : Type*} [TopologicalSpace α] [TopologicalSpace β] [CommSemiring β]
    [TopologicalSemiring β] : CommSemiring C(α, β) :=
  coe_injective.commSemiring _ coe_zero coe_one coe_add coe_mul coe_nsmul coe_pow coe_nat_cast

instance {α : Type*} {β : Type*} [TopologicalSpace α] [TopologicalSpace β] [NonUnitalCommRing β]
    [TopologicalRing β] : NonUnitalCommRing C(α, β) :=
  coe_injective.nonUnitalCommRing _ coe_zero coe_add coe_mul coe_neg coe_sub coe_nsmul coe_zsmul

instance {α : Type*} {β : Type*} [TopologicalSpace α] [TopologicalSpace β] [CommRing β]
    [TopologicalRing β] : CommRing C(α, β) :=
  coe_injective.commRing _ coe_zero coe_one coe_add coe_mul coe_neg coe_sub coe_nsmul coe_zsmul
    coe_pow coe_nat_cast coe_int_cast

/-- Composition on the left by a (continuous) homomorphism of topological semirings, as a
`RingHom`.  Similar to `RingHom.compLeft`. -/
@[simps!]
protected def _root_.RingHom.compLeftContinuous (α : Type*) {β : Type*} {γ : Type*}
    [TopologicalSpace α]
    [TopologicalSpace β] [Semiring β] [TopologicalSemiring β] [TopologicalSpace γ] [Semiring γ]
    [TopologicalSemiring γ] (g : β →+* γ) (hg : Continuous g) : C(α, β) →+* C(α, γ) :=
  { g.toMonoidHom.compLeftContinuous α hg, g.toAddMonoidHom.compLeftContinuous α hg with }
#align ring_hom.comp_left_continuous RingHom.compLeftContinuous

/-- Coercion to a function as a `RingHom`. -/
@[simps!]
def coeFnRingHom {α : Type*} {β : Type*} [TopologicalSpace α] [TopologicalSpace β] [Semiring β]
    [TopologicalSemiring β] : C(α, β) →+* α → β :=
  { (coeFnMonoidHom : C(α, β) →* _),
    (coeFnAddMonoidHom : C(α, β) →+ _) with }
#align continuous_map.coe_fn_ring_hom ContinuousMap.coeFnRingHom

end ContinuousMap

end RingStructure

attribute [local ext] Subtype.eq

section ModuleStructure

-- Porting note: Is "Semiodule" a typo of "Semimodule" or "Submodule"?
/-!
### Semiodule structure

In this section we show that continuous functions valued in a topological module `M` over a
topological semiring `R` inherit the structure of a module.
-/


section Subtype

variable (α : Type*) [TopologicalSpace α]

variable (R : Type*) [Semiring R]

variable (M : Type*) [TopologicalSpace M] [AddCommGroup M]

variable [Module R M] [ContinuousConstSMul R M] [TopologicalAddGroup M]

/-- The `R`-submodule of continuous maps `α → M`. -/
def continuousSubmodule : Submodule R (α → M) :=
  { continuousAddSubgroup α M with
    carrier := { f : α → M | Continuous f }
    smul_mem' := fun c _ hf => hf.const_smul c }
#align continuous_submodule continuousSubmodule

end Subtype

namespace ContinuousMap

variable {α β : Type*} [TopologicalSpace α] [TopologicalSpace β] {R R₁ : Type*} {M : Type*}
  [TopologicalSpace M] {M₂ : Type*} [TopologicalSpace M₂]

@[to_additive]
instance instSMul [SMul R M] [ContinuousConstSMul R M] : SMul R C(α, M) :=
  ⟨fun r f => ⟨r • ⇑f, f.continuous.const_smul r⟩⟩
#align continuous_map.has_smul ContinuousMap.instSMul
#align continuous_map.has_vadd ContinuousMap.instVAdd

@[to_additive]
instance [LocallyCompactSpace α] [SMul R M] [ContinuousConstSMul R M] :
    ContinuousConstSMul R C(α, M) :=
  ⟨fun γ => continuous_of_continuous_uncurry _ (continuous_eval'.const_smul γ)⟩

@[to_additive]
instance [LocallyCompactSpace α] [TopologicalSpace R] [SMul R M] [ContinuousSMul R M] :
    ContinuousSMul R C(α, M) :=
  ⟨by
    refine' continuous_of_continuous_uncurry _ _
    have h : Continuous fun x : (R × C(α, M)) × α => x.fst.snd x.snd :=
      continuous_eval'.comp (continuous_snd.prod_map continuous_id)
    exact (continuous_fst.comp continuous_fst).smul h⟩

@[to_additive (attr := simp, norm_cast)]
theorem coe_smul [SMul R M] [ContinuousConstSMul R M] (c : R) (f : C(α, M)) : ⇑(c • f) = c • ⇑f :=
  rfl
#align continuous_map.coe_smul ContinuousMap.coe_smul
#align continuous_map.coe_vadd ContinuousMap.coe_vadd

-- Porting note: adding `@[simp]` here, as `Pi.smul_apply` no longer fires.
@[to_additive (attr := simp)]
theorem smul_apply [SMul R M] [ContinuousConstSMul R M] (c : R) (f : C(α, M)) (a : α) :
    (c • f) a = c • f a :=
  rfl
#align continuous_map.smul_apply ContinuousMap.smul_apply
#align continuous_map.vadd_apply ContinuousMap.vadd_apply

@[to_additive (attr := simp)]
theorem smul_comp [SMul R M] [ContinuousConstSMul R M] (r : R) (f : C(β, M)) (g : C(α, β)) :
    (r • f).comp g = r • f.comp g :=
  rfl
#align continuous_map.smul_comp ContinuousMap.smul_comp
#align continuous_map.vadd_comp ContinuousMap.vadd_comp

@[to_additive]
instance [SMul R M] [ContinuousConstSMul R M] [SMul R₁ M] [ContinuousConstSMul R₁ M]
    [SMulCommClass R R₁ M] : SMulCommClass R R₁ C(α, M) where
  smul_comm _ _ _ := ext fun _ => smul_comm _ _ _

instance [SMul R M] [ContinuousConstSMul R M] [SMul R₁ M] [ContinuousConstSMul R₁ M] [SMul R R₁]
    [IsScalarTower R R₁ M] : IsScalarTower R R₁ C(α, M) where
  smul_assoc _ _ _ := ext fun _ => smul_assoc _ _ _

instance [SMul R M] [SMul Rᵐᵒᵖ M] [ContinuousConstSMul R M] [IsCentralScalar R M] :
    IsCentralScalar R C(α, M) where op_smul_eq_smul _ _ := ext fun _ => op_smul_eq_smul _ _

instance [Monoid R] [MulAction R M] [ContinuousConstSMul R M] : MulAction R C(α, M) :=
  Function.Injective.mulAction _ coe_injective coe_smul

instance [Monoid R] [AddMonoid M] [DistribMulAction R M] [ContinuousAdd M]
    [ContinuousConstSMul R M] : DistribMulAction R C(α, M) :=
  Function.Injective.distribMulAction coeFnAddMonoidHom coe_injective coe_smul

variable [Semiring R] [AddCommMonoid M] [AddCommMonoid M₂]

variable [ContinuousAdd M] [Module R M] [ContinuousConstSMul R M]

variable [ContinuousAdd M₂] [Module R M₂] [ContinuousConstSMul R M₂]

instance module : Module R C(α, M) :=
  Function.Injective.module R coeFnAddMonoidHom coe_injective coe_smul
#align continuous_map.module ContinuousMap.module

variable (R)

/-- Composition on the left by a continuous linear map, as a `LinearMap`.
Similar to `LinearMap.compLeft`. -/
@[simps]
protected def _root_.ContinuousLinearMap.compLeftContinuous (α : Type*) [TopologicalSpace α]
    (g : M →L[R] M₂) : C(α, M) →ₗ[R] C(α, M₂) :=
  { g.toLinearMap.toAddMonoidHom.compLeftContinuous α g.continuous with
    map_smul' := fun c _ => ext fun _ => g.map_smul' c _ }
#align continuous_linear_map.comp_left_continuous ContinuousLinearMap.compLeftContinuous

/-- Coercion to a function as a `LinearMap`. -/
@[simps]
def coeFnLinearMap : C(α, M) →ₗ[R] α → M :=
  { (coeFnAddMonoidHom : C(α, M) →+ _) with
    map_smul' := coe_smul }
#align continuous_map.coe_fn_linear_map ContinuousMap.coeFnLinearMap

end ContinuousMap

end ModuleStructure

section AlgebraStructure

/-!
### Algebra structure

In this section we show that continuous functions valued in a topological algebra `A` over a ring
`R` inherit the structure of an algebra. Note that the hypothesis that `A` is a topological algebra
is obtained by requiring that `A` be both a `ContinuousSMul` and a `TopologicalSemiring`.-/


section Subtype

variable {α : Type*} [TopologicalSpace α] {R : Type*} [CommSemiring R] {A : Type*}
  [TopologicalSpace A] [Semiring A] [Algebra R A] [TopologicalSemiring A]

/-- The `R`-subalgebra of continuous maps `α → A`. -/
def continuousSubalgebra : Subalgebra R (α → A) :=
  { continuousSubsemiring α A with
    carrier := { f : α → A | Continuous f }
    algebraMap_mem' := fun r => (continuous_const : Continuous fun _ : α => algebraMap R A r) }
#align continuous_subalgebra continuousSubalgebra

end Subtype

section ContinuousMap

variable {α : Type*} [TopologicalSpace α] {R : Type*} [CommSemiring R] {A : Type*}
  [TopologicalSpace A] [Semiring A] [Algebra R A] [TopologicalSemiring A] {A₂ : Type*}
  [TopologicalSpace A₂] [Semiring A₂] [Algebra R A₂] [TopologicalSemiring A₂]

/-- Continuous constant functions as a `RingHom`. -/
def ContinuousMap.C : R →+* C(α, A) where
  toFun := fun c : R => ⟨fun _ : α => (algebraMap R A) c, continuous_const⟩
  map_one' := by ext _; exact (algebraMap R A).map_one
  map_mul' c₁ c₂ := by ext _; exact (algebraMap R A).map_mul _ _
  map_zero' := by ext _; exact (algebraMap R A).map_zero
  map_add' c₁ c₂ := by ext _; exact (algebraMap R A).map_add _ _
set_option linter.uppercaseLean3 false in
#align continuous_map.C ContinuousMap.C

@[simp]
theorem ContinuousMap.C_apply (r : R) (a : α) : ContinuousMap.C r a = algebraMap R A r :=
  rfl
set_option linter.uppercaseLean3 false in
#align continuous_map.C_apply ContinuousMap.C_apply

instance ContinuousMap.algebra : Algebra R C(α, A) where
  toRingHom := ContinuousMap.C
  commutes' c f := by ext x; exact Algebra.commutes' _ _
  smul_def' c f := by ext x; exact Algebra.smul_def' _ _
#align continuous_map.algebra ContinuousMap.algebra

variable (R)

/-- Composition on the left by a (continuous) homomorphism of topological `R`-algebras, as an
`AlgHom`. Similar to `AlgHom.compLeft`. -/
@[simps!]
protected def AlgHom.compLeftContinuous {α : Type*} [TopologicalSpace α] (g : A →ₐ[R] A₂)
    (hg : Continuous g) : C(α, A) →ₐ[R] C(α, A₂) :=
  { g.toRingHom.compLeftContinuous α hg with
    commutes' := fun _ => ContinuousMap.ext fun _ => g.commutes' _ }
#align alg_hom.comp_left_continuous AlgHom.compLeftContinuous

variable (A)

/-- Precomposition of functions into a normed ring by a continuous map is an algebra homomorphism.
-/
@[simps]
def ContinuousMap.compRightAlgHom {α β : Type*} [TopologicalSpace α] [TopologicalSpace β]
    (f : C(α, β)) : C(β, A) →ₐ[R] C(α, A) where
  toFun g := g.comp f
  map_zero' := by
    ext
    rfl
  map_add' g₁ g₂ := by
    ext
    rfl
  map_one' := by
    ext
    rfl
  map_mul' g₁ g₂ := by
    ext
    rfl
  commutes' r := by
    ext
    rfl
#align continuous_map.comp_right_alg_hom ContinuousMap.compRightAlgHom

variable {A}

/-- Coercion to a function as an `AlgHom`. -/
@[simps!]
def ContinuousMap.coeFnAlgHom : C(α, A) →ₐ[R] α → A :=
  { (ContinuousMap.coeFnRingHom : C(α, A) →+* _) with
    commutes' := fun _ => rfl }
#align continuous_map.coe_fn_alg_hom ContinuousMap.coeFnAlgHom

variable {R}

/-- A version of `Set.SeparatesPoints` for subalgebras of the continuous functions,
used for stating the Stone-Weierstrass theorem.
-/
abbrev Subalgebra.SeparatesPoints (s : Subalgebra R C(α, A)) : Prop :=
  Set.SeparatesPoints ((fun f : C(α, A) => (f : α → A)) '' (s : Set C(α, A)))
#align subalgebra.separates_points Subalgebra.SeparatesPoints

theorem Subalgebra.separatesPoints_monotone :
    Monotone fun s : Subalgebra R C(α, A) => s.SeparatesPoints := fun s s' r h x y n => by
  obtain ⟨f, m, w⟩ := h n
  rcases m with ⟨f, ⟨m, rfl⟩⟩
  exact ⟨_, ⟨f, ⟨r m, rfl⟩⟩, w⟩
#align subalgebra.separates_points_monotone Subalgebra.separatesPoints_monotone

@[simp]
theorem algebraMap_apply (k : R) (a : α) : algebraMap R C(α, A) k a = k • (1 : A) := by
  rw [Algebra.algebraMap_eq_smul_one]
  rfl
#align algebra_map_apply algebraMap_apply

variable {𝕜 : Type*} [TopologicalSpace 𝕜]

variable (s : Set C(α, 𝕜)) (f : s) (x : α)

/-- A set of continuous maps "separates points strongly"
if for each pair of distinct points there is a function with specified values on them.

We give a slightly unusual formulation, where the specified values are given by some
function `v`, and we ask `f x = v x ∧ f y = v y`. This avoids needing a hypothesis `x ≠ y`.

In fact, this definition would work perfectly well for a set of non-continuous functions,
but as the only current use case is in the Stone-Weierstrass theorem,
writing it this way avoids having to deal with casts inside the set.
(This may need to change if we do Stone-Weierstrass on non-compact spaces,
where the functions would be continuous functions vanishing at infinity.)
-/
def Set.SeparatesPointsStrongly (s : Set C(α, 𝕜)) : Prop :=
  ∀ (v : α → 𝕜) (x y : α), ∃ f ∈ s, (f x : 𝕜) = v x ∧ f y = v y
#align set.separates_points_strongly Set.SeparatesPointsStrongly

variable [Field 𝕜] [TopologicalRing 𝕜]

/-- Working in continuous functions into a topological field,
a subalgebra of functions that separates points also separates points strongly.

By the hypothesis, we can find a function `f` so `f x ≠ f y`.
By an affine transformation in the field we can arrange so that `f x = a` and `f x = b`.
-/
theorem Subalgebra.SeparatesPoints.strongly {s : Subalgebra 𝕜 C(α, 𝕜)} (h : s.SeparatesPoints) :
    (s : Set C(α, 𝕜)).SeparatesPointsStrongly := fun v x y => by
  by_cases n : x = y
  · subst n
    refine' ⟨_, (v x • (1 : s) : s).prop, mul_one _, mul_one _⟩
  obtain ⟨_, ⟨f, hf, rfl⟩, hxy⟩ := h n
  replace hxy : f x - f y ≠ 0 := sub_ne_zero_of_ne hxy
  let a := v x
  let b := v y
  let f' : s :=
    ((b - a) * (f x - f y)⁻¹) • (algebraMap _ s (f x) - (⟨f, hf⟩ : s)) + algebraMap _ s a
  refine' ⟨f', f'.prop, _, _⟩
  · simp
  · simp [inv_mul_cancel_right₀ hxy]
#align subalgebra.separates_points.strongly Subalgebra.SeparatesPoints.strongly

end ContinuousMap

instance ContinuousMap.subsingleton_subalgebra (α : Type*) [TopologicalSpace α] (R : Type*)
    [CommSemiring R] [TopologicalSpace R] [TopologicalSemiring R] [Subsingleton α] :
    Subsingleton (Subalgebra R C(α, R)) :=
  ⟨fun s₁ s₂ => by
    cases isEmpty_or_nonempty α
    · haveI : Subsingleton C(α, R) := FunLike.coe_injective.subsingleton
      exact Subsingleton.elim _ _
    · inhabit α
      ext f
      have h : f = algebraMap R C(α, R) (f default) := by
        ext x'
        simp only [mul_one, Algebra.id.smul_eq_mul, algebraMap_apply]
        congr
        simp
      rw [h]
      simp only [Subalgebra.algebraMap_mem]⟩
#align continuous_map.subsingleton_subalgebra ContinuousMap.subsingleton_subalgebra

end AlgebraStructure

section ModuleOverContinuousFunctions

/-!
### Structure as module over scalar functions

If `M` is a module over `R`, then we show that the space of continuous functions from `α` to `M`
is naturally a module over the ring of continuous functions from `α` to `R`. -/


namespace ContinuousMap

instance instSMul' {α : Type*} [TopologicalSpace α] {R : Type*} [Semiring R] [TopologicalSpace R]
    {M : Type*} [TopologicalSpace M] [AddCommMonoid M] [Module R M] [ContinuousSMul R M] :
    SMul C(α, R) C(α, M) :=
  ⟨fun f g => ⟨fun x => f x • g x, Continuous.smul f.2 g.2⟩⟩
#align continuous_map.has_smul' ContinuousMap.instSMul'

instance module' {α : Type*} [TopologicalSpace α] (R : Type*) [Semiring R] [TopologicalSpace R]
    [TopologicalSemiring R] (M : Type*) [TopologicalSpace M] [AddCommMonoid M] [ContinuousAdd M]
    [Module R M] [ContinuousSMul R M] : Module C(α, R) C(α, M) where
  smul := (· • ·)
  smul_add c f g := by ext x; exact smul_add (c x) (f x) (g x)
  add_smul c₁ c₂ f := by ext x; exact add_smul (c₁ x) (c₂ x) (f x)
  mul_smul c₁ c₂ f := by ext x; exact mul_smul (c₁ x) (c₂ x) (f x)
  one_smul f := by ext x; exact one_smul R (f x)
  zero_smul f := by ext x; exact zero_smul _ _
  smul_zero r := by ext x; exact smul_zero _
#align continuous_map.module' ContinuousMap.module'

end ContinuousMap

end ModuleOverContinuousFunctions

/-!
We now provide formulas for `f ⊓ g` and `f ⊔ g`, where `f g : C(α, β)`,
in terms of `ContinuousMap.abs`.
-/

namespace ContinuousMap

section Lattice

variable {α : Type*} [TopologicalSpace α]

variable {β : Type*} [TopologicalSpace β]

/-! `C(α, β)`is a lattice ordered group -/

@[to_additive]
<<<<<<< HEAD
instance covariant_class_mul_le_left [PartialOrder β] [Mul β] [ContinuousMul β]
  [CovariantClass β β HMul.hMul LE.le] :
  CovariantClass C(α, β) C(α, β) HMul.hMul LE.le :=
⟨fun _ _ _ hg₁₂ x => mul_le_mul_left' (hg₁₂ x) _⟩

@[to_additive]
instance covariant_class_mul_le_right [PartialOrder β] [Mul β] [ContinuousMul β]
  [CovariantClass β β (Function.swap HMul.hMul) LE.le] :
  CovariantClass C(α, β) C(α, β) (Function.swap HMul.hMul) LE.le :=
=======
instance instCovariantClass_mul_le_left [PartialOrder β] [Mul β] [ContinuousMul β]
  [CovariantClass β β (· * ·) (· ≤ ·)] :
  CovariantClass C(α, β) C(α, β) (· * ·) (· ≤ ·) :=
⟨fun _ _ _ hg₁₂ x => mul_le_mul_left' (hg₁₂ x) _⟩

@[to_additive]
instance instCovariantClass_mul_le_right [PartialOrder β] [Mul β] [ContinuousMul β]
  [CovariantClass β β (Function.swap (· * ·)) (· ≤ ·)] :
  CovariantClass C(α, β) C(α, β) (Function.swap (· * ·)) (· ≤ ·) :=
>>>>>>> 9479520d
⟨fun _ _ _ hg₁₂ x => mul_le_mul_right' (hg₁₂ x) _⟩

end Lattice

/-!
### Star structure

If `β` has a continuous star operation, we put a star structure on `C(α, β)` by using the
star operation pointwise.

If `β` is a ⋆-ring, then `C(α, β)` inherits a ⋆-ring structure.

If `β` is a ⋆-ring and a ⋆-module over `R`, then the space of continuous functions from `α` to `β`
is a ⋆-module over `R`.

-/


section StarStructure

variable {R α β : Type*}

variable [TopologicalSpace α] [TopologicalSpace β]

section Star

variable [Star β] [ContinuousStar β]

instance : Star C(α, β) where star f := starContinuousMap.comp f

@[simp]
theorem coe_star (f : C(α, β)) : ⇑(star f) = star (⇑f) :=
  rfl
#align continuous_map.coe_star ContinuousMap.coe_star

@[simp]
theorem star_apply (f : C(α, β)) (x : α) : star f x = star (f x) :=
  rfl
#align continuous_map.star_apply ContinuousMap.star_apply

end Star

instance [InvolutiveStar β] [ContinuousStar β] : InvolutiveStar C(α, β) where
  star_involutive _ := ext fun _ => star_star _

instance starAddMonoid [AddMonoid β] [ContinuousAdd β] [StarAddMonoid β] [ContinuousStar β] :
    StarAddMonoid C(α, β) where
  star_add _ _ := ext fun _ => star_add _ _

instance starMul [Mul β] [ContinuousMul β] [StarMul β] [ContinuousStar β] :
    StarMul C(α, β) where
  star_mul _ _ := ext fun _ => star_mul _ _

instance [NonUnitalNonAssocSemiring β] [TopologicalSemiring β] [StarRing β] [ContinuousStar β] :
    StarRing C(α, β) :=
  { ContinuousMap.starAddMonoid, ContinuousMap.starMul with }

instance [Star R] [Star β] [SMul R β] [StarModule R β] [ContinuousStar β]
    [ContinuousConstSMul R β] : StarModule R C(α, β) where
  star_smul _ _ := ext fun _ => star_smul _ _

end StarStructure

variable {X Y Z : Type*} [TopologicalSpace X] [TopologicalSpace Y] [TopologicalSpace Z]

variable (𝕜 : Type*) [CommSemiring 𝕜]

variable (A : Type*) [TopologicalSpace A] [Semiring A] [TopologicalSemiring A] [StarRing A]

variable [ContinuousStar A] [Algebra 𝕜 A]

/-- The functorial map taking `f : C(X, Y)` to `C(Y, A) →⋆ₐ[𝕜] C(X, A)` given by pre-composition
with the continuous function `f`. See `ContinuousMap.compMonoidHom'` and
`ContinuousMap.compAddMonoidHom'`, `ContinuousMap.compRightAlgHom` for bundlings of
pre-composition into a `MonoidHom`, an `AddMonoidHom` and an `AlgHom`, respectively, under
suitable assumptions on `A`. -/
@[simps]
def compStarAlgHom' (f : C(X, Y)) : C(Y, A) →⋆ₐ[𝕜] C(X, A) where
  toFun g := g.comp f
  map_one' := one_comp _
  map_mul' _ _ := rfl
  map_zero' := zero_comp f
  map_add' _ _ := rfl
  commutes' _ := rfl
  map_star' _ := rfl
#align continuous_map.comp_star_alg_hom' ContinuousMap.compStarAlgHom'

/-- `ContinuousMap.compStarAlgHom'` sends the identity continuous map to the identity
`StarAlgHom` -/
theorem compStarAlgHom'_id : compStarAlgHom' 𝕜 A (ContinuousMap.id X) = StarAlgHom.id 𝕜 C(X, A) :=
  StarAlgHom.ext fun _ => ContinuousMap.ext fun _ => rfl
#align continuous_map.comp_star_alg_hom'_id ContinuousMap.compStarAlgHom'_id

/-- `ContinuousMap.compStarAlgHom'` is functorial. -/
theorem compStarAlgHom'_comp (g : C(Y, Z)) (f : C(X, Y)) :
    compStarAlgHom' 𝕜 A (g.comp f) = (compStarAlgHom' 𝕜 A f).comp (compStarAlgHom' 𝕜 A g) :=
  StarAlgHom.ext fun _ => ContinuousMap.ext fun _ => rfl
#align continuous_map.comp_star_alg_hom'_comp ContinuousMap.compStarAlgHom'_comp

section Periodicity

/-! ### Summing translates of a function -/

/-- Summing the translates of `f` by `ℤ • p` gives a map which is periodic with period `p`.
(This is true without any convergence conditions, since if the sum doesn't converge it is taken to
be the zero map, which is periodic.) -/
theorem periodic_tsum_comp_add_zsmul [AddCommGroup X] [TopologicalAddGroup X] [AddCommMonoid Y]
    [ContinuousAdd Y] [T2Space Y] (f : C(X, Y)) (p : X) :
    Function.Periodic (⇑(∑' n : ℤ, f.comp (ContinuousMap.addRight (n • p)))) p := by
  intro x
  by_cases h : Summable fun n : ℤ => f.comp (ContinuousMap.addRight (n • p))
  · convert congr_arg (fun f : C(X, Y) => f x) ((Equiv.addRight (1 : ℤ)).tsum_eq _) using 1
    -- Porting note: in mathlib3 the proof from here was:
    -- simp_rw [←tsum_apply h, ←tsum_apply ((equiv.add_right (1 : ℤ)).summable_iff.mpr h),
    --   equiv.coe_add_right, comp_apply, coe_add_right, add_one_zsmul, add_comm (_ • p) p,
    --   ←add_assoc]
    -- However now the second `←tsum_apply` doesn't fire unless we use `erw`.
    simp_rw [← tsum_apply h]
    erw [← tsum_apply ((Equiv.addRight (1 : ℤ)).summable_iff.mpr h)]
    simp [coe_addRight, add_one_zsmul, add_comm (_ • p) p, ← add_assoc]
  · rw [tsum_eq_zero_of_not_summable h]
    simp only [coe_zero, Pi.zero_apply]
#align continuous_map.periodic_tsum_comp_add_zsmul ContinuousMap.periodic_tsum_comp_add_zsmul

end Periodicity

end ContinuousMap

namespace Homeomorph

variable {X Y : Type*} [TopologicalSpace X] [TopologicalSpace Y]

variable (𝕜 : Type*) [CommSemiring 𝕜]

variable (A : Type*) [TopologicalSpace A] [Semiring A] [TopologicalSemiring A] [StarRing A]

variable [ContinuousStar A] [Algebra 𝕜 A]

/-- `ContinuousMap.compStarAlgHom'` as a `StarAlgEquiv` when the continuous map `f` is
actually a homeomorphism. -/
@[simps]
def compStarAlgEquiv' (f : X ≃ₜ Y) : C(Y, A) ≃⋆ₐ[𝕜] C(X, A) :=
  { f.toContinuousMap.compStarAlgHom' 𝕜 A with
    toFun := (f : C(X, Y)).compStarAlgHom' 𝕜 A
    invFun := (f.symm : C(Y, X)).compStarAlgHom' 𝕜 A
    left_inv := fun g => by
      simp only [ContinuousMap.compStarAlgHom'_apply, ContinuousMap.comp_assoc,
        toContinuousMap_comp_symm, ContinuousMap.comp_id]
    right_inv := fun g => by
      simp only [ContinuousMap.compStarAlgHom'_apply, ContinuousMap.comp_assoc,
        symm_comp_toContinuousMap, ContinuousMap.comp_id]
    map_smul' := fun k a => map_smul (f.toContinuousMap.compStarAlgHom' 𝕜 A) k a }
#align homeomorph.comp_star_alg_equiv' Homeomorph.compStarAlgEquiv'

end Homeomorph<|MERGE_RESOLUTION|>--- conflicted
+++ resolved
@@ -912,27 +912,15 @@
 /-! `C(α, β)`is a lattice ordered group -/
 
 @[to_additive]
-<<<<<<< HEAD
-instance covariant_class_mul_le_left [PartialOrder β] [Mul β] [ContinuousMul β]
+instance instCovariantClass_mul_le_left [PartialOrder β] [Mul β] [ContinuousMul β]
   [CovariantClass β β HMul.hMul LE.le] :
   CovariantClass C(α, β) C(α, β) HMul.hMul LE.le :=
 ⟨fun _ _ _ hg₁₂ x => mul_le_mul_left' (hg₁₂ x) _⟩
 
 @[to_additive]
-instance covariant_class_mul_le_right [PartialOrder β] [Mul β] [ContinuousMul β]
+instance instCovariantClass_mul_le_right [PartialOrder β] [Mul β] [ContinuousMul β]
   [CovariantClass β β (Function.swap HMul.hMul) LE.le] :
   CovariantClass C(α, β) C(α, β) (Function.swap HMul.hMul) LE.le :=
-=======
-instance instCovariantClass_mul_le_left [PartialOrder β] [Mul β] [ContinuousMul β]
-  [CovariantClass β β (· * ·) (· ≤ ·)] :
-  CovariantClass C(α, β) C(α, β) (· * ·) (· ≤ ·) :=
-⟨fun _ _ _ hg₁₂ x => mul_le_mul_left' (hg₁₂ x) _⟩
-
-@[to_additive]
-instance instCovariantClass_mul_le_right [PartialOrder β] [Mul β] [ContinuousMul β]
-  [CovariantClass β β (Function.swap (· * ·)) (· ≤ ·)] :
-  CovariantClass C(α, β) C(α, β) (Function.swap (· * ·)) (· ≤ ·) :=
->>>>>>> 9479520d
 ⟨fun _ _ _ hg₁₂ x => mul_le_mul_right' (hg₁₂ x) _⟩
 
 end Lattice
