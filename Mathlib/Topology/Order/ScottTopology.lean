--- conflicted
+++ resolved
@@ -8,11 +8,6 @@
 import Mathlib.Order.Directed
 import Mathlib.Order.UpperLower.Basic
 import Mathlib.Topology.Basic
-<<<<<<< HEAD
-import Mathlib.Topology.Order
-import Mathlib.Topology.Order.STopology
-=======
->>>>>>> 6bc728f4
 import Mathlib.Topology.ContinuousFunction.Basic
 import Mathlib.Topology.Order
 import Mathlib.Topology.Order.LowerTopology
@@ -140,13 +135,7 @@
 The Scott topology is defined as the join of the topology of upper sets and the Scott Hausdorff
 topology.
 -/
-<<<<<<< HEAD
-def ScottTopology' : TopologicalSpace α := upperSetTopology ⊔ (@STopology α _)
-
-lemma S_le_Scott' : (@STopology α _) ≤ (ScottTopology') := le_sup_right
-=======
 def ScottTopology' : TopologicalSpace α := upperSetTopology ⊔ ScottHausdorffTopology
->>>>>>> 6bc728f4
 
 end preorder
 
@@ -221,22 +210,12 @@
 def withScottTopologyHomeomorph : WithScottTopology α ≃ₜ α :=
   WithScottTopology.ofScott.toHomeomorphOfInducing ⟨by erw [topology_eq α, induced_id]; rfl⟩
 
-<<<<<<< HEAD
-lemma ScottOpen_iff_upper_and_SOpen (u : Set α) : IsOpen u
-↔ (IsUpperSet u ∧ STopology.IsOpen u) := by erw [topology_eq α]; rfl
-
-lemma isOpen_iff_upper_and_LUB_mem_implies_inter_nonempty (u : Set α) :
-IsOpen u ↔ (IsUpperSet u ∧ ∀ (d : Set α) (a : α), d.Nonempty → DirectedOn (· ≤ ·) d → IsLUB d a →
-a ∈ u → (d ∩ u).Nonempty) := by
-  rw [ScottOpen_iff_upper_and_SOpen]
-=======
 lemma isOpen_iff_upper_and_Scott_Hausdorff_Open (u : Set α) : IsOpen u
 ↔ (IsUpperSet u ∧ ScottHausdorffTopology.IsOpen u) := by erw [topology_eq α]; rfl
 
 lemma isOpen_iff_upper_and_inaccessible_by_directed_joins (u : Set α) :
 IsOpen u ↔ (IsUpperSet u ∧ inaccessible_by_directed_joins u) := by
   rw [isOpen_iff_upper_and_Scott_Hausdorff_Open]
->>>>>>> 6bc728f4
   constructor
   . refine' And.imp_right _
     intros h d a d₁ d₂ d₃ ha
@@ -280,11 +259,7 @@
     contradiction
 
 lemma isOpen_isUpperSet {s : Set α} : IsOpen s → IsUpperSet s := fun h =>
-<<<<<<< HEAD
-  ((ScottOpen_iff_upper_and_SOpen s).mp h).left
-=======
   ((isOpen_iff_upper_and_Scott_Hausdorff_Open s).mp h).left
->>>>>>> 6bc728f4
 
 lemma isClosed_isLower {s : Set α} : IsClosed s → IsLowerSet s := fun h =>
   ((isClosed_iff_lower_and_subset_implies_LUB_mem s).mp h).left
@@ -383,11 +358,7 @@
 lemma isOpen_iff_isUpperSet_and_sup_mem_implies_tail_subset {u : Set α} :
   IsOpen u ↔ (IsUpperSet u ∧ ∀ ⦃d : Set α⦄,
     d.Nonempty → DirectedOn (· ≤ ·) d → supₛ d ∈ u → ∃ b ∈ d, Ici b ∩ d ⊆ u) := by
-<<<<<<< HEAD
-  rw [ScottTopology.ScottOpen_iff_upper_and_SOpen]
-=======
   rw [ScottTopology.isOpen_iff_upper_and_Scott_Hausdorff_Open]
->>>>>>> 6bc728f4
   apply and_congr_right'
   constructor
   . exact fun h d hd₁ hd₂ hd₃ => h d (supₛ d) hd₁ hd₂ (isLUB_supₛ d) hd₃
