--- conflicted
+++ resolved
@@ -67,8 +67,6 @@
     c.toStructuredArrow ⋙ StructuredArrow.toUnder _ _ ⋙ Under.forget _ = F :=
   rfl
 
-<<<<<<< HEAD
-=======
 /-- Given a diagram of `StructuredArrow X F`s, we may obtain a cone with cone point `X`. -/
 @[simps!]
 def Cone.fromStructuredArrow (F : C ⥤ D) {X : D} (G : J ⥤ StructuredArrow X F) :
@@ -86,7 +84,6 @@
   π := { app := fun j => StructuredArrow.homMk (c.π.app j) rfl }
 #align category_theory.structured_arrow_cone.to_cone CategoryTheory.Limits.Cone.toStructuredArrowCone
 
->>>>>>> cf479f4e
 /-- Construct an object of the category `(Δ ↓ F)` from a cone on `F`. This is part of an
     equivalence, see `Cone.equivCostructuredArrow`. -/
 @[simps]
@@ -208,8 +205,6 @@
     c.toCostructuredArrow ⋙ CostructuredArrow.toOver _ _ ⋙ Over.forget _ = F :=
   rfl
 
-<<<<<<< HEAD
-=======
 /-- Given a diagram `CostructuredArrow F X`s, we may obtain a cocone with cone point `X`. -/
 @[simps!]
 def Cocone.fromCostructuredArrow (F : C ⥤ D) {X : D} (G : J ⥤ CostructuredArrow F X) :
@@ -225,7 +220,6 @@
   pt := CostructuredArrow.mk f
   ι := { app := fun j => CostructuredArrow.homMk (c.ι.app j) rfl }
 
->>>>>>> cf479f4e
 /-- Construct an object of the category `(F ↓ Δ)` from a cocone on `F`. This is part of an
     equivalence, see `Cocone.equivStructuredArrow`. -/
 @[simps]
