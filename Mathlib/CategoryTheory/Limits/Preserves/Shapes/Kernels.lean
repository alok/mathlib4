/-
Copyright (c) 2022 Scott Morrison. All rights reserved.
Released under Apache 2.0 license as described in the file LICENSE.
Authors: Scott Morrison
-/
import Mathlib.CategoryTheory.Limits.Shapes.Kernels
import Mathlib.CategoryTheory.Limits.Preserves.Shapes.Zero

#align_import category_theory.limits.preserves.shapes.kernels from "leanprover-community/mathlib"@"956af7c76589f444f2e1313911bad16366ea476d"

/-!
# Preserving (co)kernels

Constructions to relate the notions of preserving (co)kernels and reflecting (co)kernels
to concrete (co)forks.

In particular, we show that `kernel_comparison f g G` is an isomorphism iff `G` preserves
the limit of the parallel pair `f,0`, as well as the dual result.
-/


noncomputable section

universe v₁ v₂ u₁ u₂

open CategoryTheory CategoryTheory.Category CategoryTheory.Limits

variable {C : Type u₁} [Category.{v₁} C] [HasZeroMorphisms C]

variable {D : Type u₂} [Category.{v₂} D] [HasZeroMorphisms D]

namespace CategoryTheory.Limits

namespace KernelFork

<<<<<<< HEAD
variable {X Y : C} {f : X ⟶ Y} (c : KernelFork f) (hc : IsLimit c)
=======
variable {X Y : C} {f : X ⟶ Y} (c : KernelFork f)
>>>>>>> 472450d0
  (G : C ⥤ D) [Functor.PreservesZeroMorphisms G]

@[reassoc (attr := simp)]
lemma map_condition : G.map c.ι ≫ G.map f = 0 := by
  rw [← G.map_comp, c.condition, G.map_zero]

/-- A kernel fork for `f` is mapped to a kernel fork for `G.map f` if `G` is a functor
which preserves zero morphisms. -/
def map : KernelFork (G.map f) :=
  KernelFork.ofι (G.map c.ι) (c.map_condition G)

@[simp]
lemma map_ι : (c.map G).ι = G.map c.ι := rfl

/-- The underlying cone of a kernel fork is mapped to a limit cone if and only if
the mapped kernel fork is limit. -/
def isLimitMapConeEquiv :
    IsLimit (G.mapCone c) ≃ IsLimit (c.map G) := by
  refine' (IsLimit.postcomposeHomEquiv _ _).symm.trans (IsLimit.equivIsoLimit _)
  refine' parallelPair.ext (Iso.refl _) (Iso.refl _) _ _ <;> simp
  exact Cones.ext (Iso.refl _) (by rintro (_|_) <;> aesop_cat)

/-- A limit kernel fork is mapped to a limit kernel fork by a functor `G` when this functor
preserves the corresponding limit. -/
<<<<<<< HEAD
def mapIsLimit [PreservesLimit (parallelPair f 0) G] :
=======
def mapIsLimit (hc : IsLimit c) (G : C ⥤ D)
    [Functor.PreservesZeroMorphisms G] [PreservesLimit (parallelPair f 0) G] :
>>>>>>> 472450d0
    IsLimit (c.map G) :=
  c.isLimitMapConeEquiv G (isLimitOfPreserves G hc)

end KernelFork

section Kernels

variable (G : C ⥤ D) [Functor.PreservesZeroMorphisms G]
  {X Y Z : C} {f : X ⟶ Y} {h : Z ⟶ X} (w : h ≫ f = 0)

/-- The map of a kernel fork is a limit iff
the kernel fork consisting of the mapped morphisms is a limit.
This essentially lets us commute `KernelFork.ofι` with `Functor.mapCone`.

This is a variant of `isLimitMapConeForkEquiv` for equalizers,
which we can't use directly between `G.map 0 = 0` does not hold definitionally.
-/
def isLimitMapConeForkEquiv' :
    IsLimit (G.mapCone (KernelFork.ofι h w)) ≃
      IsLimit
        (KernelFork.ofι (G.map h) (by simp only [← G.map_comp, w, Functor.map_zero]) :
          Fork (G.map f) 0) :=
  KernelFork.isLimitMapConeEquiv _ _
#align category_theory.limits.is_limit_map_cone_fork_equiv' CategoryTheory.Limits.isLimitMapConeForkEquiv'

/-- The property of preserving kernels expressed in terms of kernel forks.

This is a variant of `isLimitForkMapOfIsLimit` for equalizers,
which we can't use directly between `G.map 0 = 0` does not hold definitionally.
-/
def isLimitForkMapOfIsLimit' [PreservesLimit (parallelPair f 0) G]
    (l : IsLimit (KernelFork.ofι h w)) :
    IsLimit
      (KernelFork.ofι (G.map h) (by simp only [← G.map_comp, w, Functor.map_zero]) :
        Fork (G.map f) 0) :=
  isLimitMapConeForkEquiv' G w (PreservesLimit.preserves l)
#align category_theory.limits.is_limit_fork_map_of_is_limit' CategoryTheory.Limits.isLimitForkMapOfIsLimit'

variable (f) [HasKernel f]

/-- If `G` preserves kernels and `C` has them, then the fork constructed of the mapped morphisms of
a kernel fork is a limit.
-/
def isLimitOfHasKernelOfPreservesLimit [PreservesLimit (parallelPair f 0) G] :
    IsLimit
      (Fork.ofι (G.map (kernel.ι f))
          (by simp only [← G.map_comp, kernel.condition, comp_zero, Functor.map_zero]) :
        Fork (G.map f) 0) :=
  isLimitForkMapOfIsLimit' G (kernel.condition f) (kernelIsKernel f)
#align category_theory.limits.is_limit_of_has_kernel_of_preserves_limit CategoryTheory.Limits.isLimitOfHasKernelOfPreservesLimit

instance [PreservesLimit (parallelPair f 0) G] : HasKernel (G.map f)
    where exists_limit := ⟨⟨_, isLimitOfHasKernelOfPreservesLimit G f⟩⟩

variable [HasKernel (G.map f)]

/-- If the kernel comparison map for `G` at `f` is an isomorphism, then `G` preserves the
kernel of `f`.
-/
def PreservesKernel.ofIsoComparison [i : IsIso (kernelComparison f G)] :
    PreservesLimit (parallelPair f 0) G := by
  apply preservesLimitOfPreservesLimitCone (kernelIsKernel f)
  apply (isLimitMapConeForkEquiv' G (kernel.condition f)).symm _
  exact @IsLimit.ofPointIso _ _ _ _ _ _ _ (kernelIsKernel (G.map f)) i
#align category_theory.limits.preserves_kernel.of_iso_comparison CategoryTheory.Limits.PreservesKernel.ofIsoComparison

variable [PreservesLimit (parallelPair f 0) G]

/-- If `G` preserves the kernel of `f`, then the kernel comparison map for `G` at `f` is
an isomorphism.
-/
def PreservesKernel.iso : G.obj (kernel f) ≅ kernel (G.map f) :=
  IsLimit.conePointUniqueUpToIso (isLimitOfHasKernelOfPreservesLimit G f) (limit.isLimit _)
#align category_theory.limits.preserves_kernel.iso CategoryTheory.Limits.PreservesKernel.iso

@[simp]
theorem PreservesKernel.iso_hom : (PreservesKernel.iso G f).hom = kernelComparison f G := by
  rw [← cancel_mono (kernel.ι _)]
  simp [PreservesKernel.iso]
#align category_theory.limits.preserves_kernel.iso_hom CategoryTheory.Limits.PreservesKernel.iso_hom

instance : IsIso (kernelComparison f G) := by
  rw [← PreservesKernel.iso_hom]
  infer_instance

@[reassoc]
theorem kernel_map_comp_preserves_kernel_iso_inv {X' Y' : C} (g : X' ⟶ Y') [HasKernel g]
    [HasKernel (G.map g)] [PreservesLimit (parallelPair g 0) G] (p : X ⟶ X') (q : Y ⟶ Y')
    (hpq : f ≫ q = p ≫ g) :
    kernel.map (G.map f) (G.map g) (G.map p) (G.map q) (by rw [← G.map_comp, hpq, G.map_comp]) ≫
        (PreservesKernel.iso G _).inv =
      (PreservesKernel.iso G _).inv ≫ G.map (kernel.map f g p q hpq) := by
  rw [Iso.comp_inv_eq, Category.assoc, PreservesKernel.iso_hom, Iso.eq_inv_comp,
    PreservesKernel.iso_hom, kernelComparison_comp_kernel_map]
#align category_theory.limits.kernel_map_comp_preserves_kernel_iso_inv CategoryTheory.Limits.kernel_map_comp_preserves_kernel_iso_inv

end Kernels

namespace CokernelCofork

<<<<<<< HEAD
variable {X Y : C} {f : X ⟶ Y} (c : CokernelCofork f) (hc : IsColimit c)
=======
variable {X Y : C} {f : X ⟶ Y} (c : CokernelCofork f)
>>>>>>> 472450d0
  (G : C ⥤ D) [Functor.PreservesZeroMorphisms G]

@[reassoc (attr := simp)]
lemma map_condition : G.map f ≫ G.map c.π = 0 := by
  rw [← G.map_comp, c.condition, G.map_zero]

/-- A cokernel cofork for `f` is mapped to a cokernel cofork for `G.map f` if `G` is a functor
which preserves zero morphisms. -/
def map : CokernelCofork (G.map f) :=
  CokernelCofork.ofπ (G.map c.π) (c.map_condition G)

@[simp]
lemma map_π : (c.map G).π = G.map c.π := rfl

/-- The underlying cocone of a cokernel cofork is mapped to a colimit cocone if and only if
the mapped cokernel cofork is colimit. -/
def isColimitMapCoconeEquiv :
    IsColimit (G.mapCocone c) ≃ IsColimit (c.map G) := by
  refine' (IsColimit.precomposeHomEquiv _ _).symm.trans (IsColimit.equivIsoColimit _)
  refine' parallelPair.ext (Iso.refl _) (Iso.refl _) _ _ <;> simp
  exact Cocones.ext (Iso.refl _) (by rintro (_|_) <;> aesop_cat)

/-- A colimit cokernel cofork is mapped to a colimit cokernel cofork by a functor `G`
when this functor preserves the corresponding colimit. -/
<<<<<<< HEAD
def mapIsColimit [PreservesColimit (parallelPair f 0) G] :
=======
def mapIsColimit  (hc : IsColimit c) (G : C ⥤ D)
    [Functor.PreservesZeroMorphisms G] [PreservesColimit (parallelPair f 0) G] :
>>>>>>> 472450d0
    IsColimit (c.map G) :=
  c.isColimitMapCoconeEquiv G (isColimitOfPreserves G hc)

end CokernelCofork

section Cokernels

variable (G : C ⥤ D) [Functor.PreservesZeroMorphisms G]
  {X Y Z : C} {f : X ⟶ Y} {h : Y ⟶ Z} (w : f ≫ h = 0)

/-- The map of a cokernel cofork is a colimit iff
the cokernel cofork consisting of the mapped morphisms is a colimit.
This essentially lets us commute `CokernelCofork.ofπ` with `Functor.mapCocone`.

This is a variant of `isColimitMapCoconeCoforkEquiv` for equalizers,
which we can't use directly between `G.map 0 = 0` does not hold definitionally.
-/
def isColimitMapCoconeCoforkEquiv' :
    IsColimit (G.mapCocone (CokernelCofork.ofπ h w)) ≃
      IsColimit
        (CokernelCofork.ofπ (G.map h) (by simp only [← G.map_comp, w, Functor.map_zero]) :
          Cofork (G.map f) 0) :=
  CokernelCofork.isColimitMapCoconeEquiv _ _
#align category_theory.limits.is_colimit_map_cocone_cofork_equiv' CategoryTheory.Limits.isColimitMapCoconeCoforkEquiv'

/-- The property of preserving cokernels expressed in terms of cokernel coforks.

This is a variant of `isColimitCoforkMapOfIsColimit` for equalizers,
which we can't use directly between `G.map 0 = 0` does not hold definitionally.
-/
def isColimitCoforkMapOfIsColimit' [PreservesColimit (parallelPair f 0) G]
    (l : IsColimit (CokernelCofork.ofπ h w)) :
    IsColimit
      (CokernelCofork.ofπ (G.map h) (by simp only [← G.map_comp, w, Functor.map_zero]) :
        Cofork (G.map f) 0) :=
  isColimitMapCoconeCoforkEquiv' G w (PreservesColimit.preserves l)
#align category_theory.limits.is_colimit_cofork_map_of_is_colimit' CategoryTheory.Limits.isColimitCoforkMapOfIsColimit'

variable (f) [HasCokernel f]

/--
If `G` preserves cokernels and `C` has them, then the cofork constructed of the mapped morphisms of
a cokernel cofork is a colimit.
-/
def isColimitOfHasCokernelOfPreservesColimit [PreservesColimit (parallelPair f 0) G] :
    IsColimit
      (Cofork.ofπ (G.map (cokernel.π f))
          (by simp only [← G.map_comp, cokernel.condition, zero_comp, Functor.map_zero]) :
        Cofork (G.map f) 0) :=
  isColimitCoforkMapOfIsColimit' G (cokernel.condition f) (cokernelIsCokernel f)
#align category_theory.limits.is_colimit_of_has_cokernel_of_preserves_colimit CategoryTheory.Limits.isColimitOfHasCokernelOfPreservesColimit

instance [PreservesColimit (parallelPair f 0) G] : HasCokernel (G.map f)
    where exists_colimit := ⟨⟨_, isColimitOfHasCokernelOfPreservesColimit G f⟩⟩

variable [HasCokernel (G.map f)]

/-- If the cokernel comparison map for `G` at `f` is an isomorphism, then `G` preserves the
cokernel of `f`.
-/
def PreservesCokernel.ofIsoComparison [i : IsIso (cokernelComparison f G)] :
    PreservesColimit (parallelPair f 0) G := by
  apply preservesColimitOfPreservesColimitCocone (cokernelIsCokernel f)
  apply (isColimitMapCoconeCoforkEquiv' G (cokernel.condition f)).symm _
  exact @IsColimit.ofPointIso _ _ _ _ _ _ _ (cokernelIsCokernel (G.map f)) i
#align category_theory.limits.preserves_cokernel.of_iso_comparison CategoryTheory.Limits.PreservesCokernel.ofIsoComparison

variable [PreservesColimit (parallelPair f 0) G]

/-- If `G` preserves the cokernel of `f`, then the cokernel comparison map for `G` at `f` is
an isomorphism.
-/
def PreservesCokernel.iso : G.obj (cokernel f) ≅ cokernel (G.map f) :=
  IsColimit.coconePointUniqueUpToIso (isColimitOfHasCokernelOfPreservesColimit G f)
    (colimit.isColimit _)
#align category_theory.limits.preserves_cokernel.iso CategoryTheory.Limits.PreservesCokernel.iso

@[simp]
theorem PreservesCokernel.iso_inv : (PreservesCokernel.iso G f).inv = cokernelComparison f G := by
  rw [← cancel_epi (cokernel.π _)]
  simp [PreservesCokernel.iso]
#align category_theory.limits.preserves_cokernel.iso_inv CategoryTheory.Limits.PreservesCokernel.iso_inv

instance : IsIso (cokernelComparison f G) := by
  rw [← PreservesCokernel.iso_inv]
  infer_instance

@[reassoc]
theorem preserves_cokernel_iso_comp_cokernel_map {X' Y' : C} (g : X' ⟶ Y') [HasCokernel g]
    [HasCokernel (G.map g)] [PreservesColimit (parallelPair g 0) G] (p : X ⟶ X') (q : Y ⟶ Y')
    (hpq : f ≫ q = p ≫ g) :
    (PreservesCokernel.iso G _).hom ≫
        cokernel.map (G.map f) (G.map g) (G.map p) (G.map q)
          (by rw [← G.map_comp, hpq, G.map_comp]) =
      G.map (cokernel.map f g p q hpq) ≫ (PreservesCokernel.iso G _).hom := by
  rw [← Iso.comp_inv_eq, Category.assoc, ← Iso.eq_inv_comp, PreservesCokernel.iso_inv,
    cokernel_map_comp_cokernelComparison, PreservesCokernel.iso_inv]
#align category_theory.limits.preserves_cokernel_iso_comp_cokernel_map CategoryTheory.Limits.preserves_cokernel_iso_comp_cokernel_map

end Cokernels

variable (X Y : C) (G : C ⥤ D) [Functor.PreservesZeroMorphisms G]

noncomputable instance preservesKernelZero :
    PreservesLimit (parallelPair (0 : X ⟶ Y) 0) G where
  preserves {c} hc := by
    have := KernelFork.IsLimit.isIso_ι c hc rfl
    refine' (KernelFork.isLimitMapConeEquiv c G).symm _
    refine' IsLimit.ofIsoLimit (KernelFork.IsLimit.ofId _ (G.map_zero _ _)) _
    exact (Fork.ext (G.mapIso (asIso (Fork.ι c))).symm (by simp))

noncomputable instance preservesCokernelZero :
    PreservesColimit (parallelPair (0 : X ⟶ Y) 0) G where
  preserves {c} hc := by
    have := CokernelCofork.IsColimit.isIso_π c hc rfl
    refine' (CokernelCofork.isColimitMapCoconeEquiv c G).symm _
    refine' IsColimit.ofIsoColimit (CokernelCofork.IsColimit.ofId _ (G.map_zero _ _)) _
    exact (Cofork.ext (G.mapIso (asIso (Cofork.π c))) (by simp))

variable {X Y}

/-- The kernel of a zero map is preserved by any functor which preserves zero morphisms. -/
noncomputable def preservesKernelZero' (f : X ⟶ Y) (hf : f = 0) :
    PreservesLimit (parallelPair f 0) G := by
  rw [hf]
  infer_instance

/-- The cokernel of a zero map is preserved by any functor which preserves zero morphisms. -/
noncomputable def preservesCokernelZero' (f : X ⟶ Y) (hf : f = 0) :
    PreservesColimit (parallelPair f 0) G := by
  rw [hf]
  infer_instance

end CategoryTheory.Limits<|MERGE_RESOLUTION|>--- conflicted
+++ resolved
@@ -33,11 +33,7 @@
 
 namespace KernelFork
 
-<<<<<<< HEAD
-variable {X Y : C} {f : X ⟶ Y} (c : KernelFork f) (hc : IsLimit c)
-=======
 variable {X Y : C} {f : X ⟶ Y} (c : KernelFork f)
->>>>>>> 472450d0
   (G : C ⥤ D) [Functor.PreservesZeroMorphisms G]
 
 @[reassoc (attr := simp)]
@@ -62,12 +58,8 @@
 
 /-- A limit kernel fork is mapped to a limit kernel fork by a functor `G` when this functor
 preserves the corresponding limit. -/
-<<<<<<< HEAD
-def mapIsLimit [PreservesLimit (parallelPair f 0) G] :
-=======
 def mapIsLimit (hc : IsLimit c) (G : C ⥤ D)
     [Functor.PreservesZeroMorphisms G] [PreservesLimit (parallelPair f 0) G] :
->>>>>>> 472450d0
     IsLimit (c.map G) :=
   c.isLimitMapConeEquiv G (isLimitOfPreserves G hc)
 
@@ -168,11 +160,7 @@
 
 namespace CokernelCofork
 
-<<<<<<< HEAD
-variable {X Y : C} {f : X ⟶ Y} (c : CokernelCofork f) (hc : IsColimit c)
-=======
 variable {X Y : C} {f : X ⟶ Y} (c : CokernelCofork f)
->>>>>>> 472450d0
   (G : C ⥤ D) [Functor.PreservesZeroMorphisms G]
 
 @[reassoc (attr := simp)]
@@ -197,12 +185,8 @@
 
 /-- A colimit cokernel cofork is mapped to a colimit cokernel cofork by a functor `G`
 when this functor preserves the corresponding colimit. -/
-<<<<<<< HEAD
-def mapIsColimit [PreservesColimit (parallelPair f 0) G] :
-=======
 def mapIsColimit  (hc : IsColimit c) (G : C ⥤ D)
     [Functor.PreservesZeroMorphisms G] [PreservesColimit (parallelPair f 0) G] :
->>>>>>> 472450d0
     IsColimit (c.map G) :=
   c.isColimitMapCoconeEquiv G (isColimitOfPreserves G hc)
 
