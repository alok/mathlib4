/-
Copyright (c) 2022 Xavier Roblot. All rights reserved.
Released under Apache 2.0 license as described in the file LICENSE.
Authors: Xavier Roblot
-/
import Mathlib.Algebra.Module.Zlattice
import Mathlib.MeasureTheory.Group.GeometryOfNumbers
import Mathlib.MeasureTheory.Measure.Lebesgue.VolumeOfBalls
import Mathlib.NumberTheory.NumberField.Embeddings
import Mathlib.RingTheory.Discriminant

#align_import number_theory.number_field.canonical_embedding from "leanprover-community/mathlib"@"60da01b41bbe4206f05d34fd70c8dd7498717a30"

/-!
# Canonical embedding of a number field

The canonical embedding of a number field `K` of degree `n` is the ring homomorphism
`K →+* ℂ^n` that sends `x ∈ K` to `(φ_₁(x),...,φ_n(x))` where the `φ_i`'s are the complex
embeddings of `K`. Note that we do not choose an ordering of the embeddings, but instead map `K`
into the type `(K →+* ℂ) → ℂ` of `ℂ`-vectors indexed by the complex embeddings.

## Main definitions and results

* `NumberField.canonicalEmbedding`: the ring homorphism `K →+* ((K →+* ℂ) → ℂ)` defined by
sending `x : K` to the vector `(φ x)` indexed by `φ : K →+* ℂ`.

* `NumberField.canonicalEmbedding.integerLattice.inter_ball_finite`: the intersection of the
image of the ring of integers by the canonical embedding and any ball centered at `0` of finite
radius is finite.

* `NumberField.mixedEmbedding`: the ring homomorphism from `K →+* ({ w // IsReal w } → ℝ) ×
({ w // IsComplex w } → ℂ)` that sends `x ∈ K` to `(φ_w x)_w` where `φ_w` is the embedding
associated to the infinite place `w`. In particular, if `w` is real then `φ_w : K →+* ℝ` and, if
`w` is complex, `φ_w` is an arbitrary choice between the two complex embeddings defining the place
`w`.

* `NumberField.mixedEmbedding.exists_ne_zero_mem_ringOfIntegers_lt`: let
`f : InfinitePlace K → ℝ≥0`, if the product `∏ w, f w` is large enough, then there exists a
nonzero algebraic integer `a` in `K` such that `w a < f w` for all infinite places `w`.

## Tags

number field, infinite places
-/

local macro_rules | `($x ^ $y) => `(HPow.hPow $x $y) -- Porting note: See issue lean4#2220

variable (K : Type*) [Field K]

namespace NumberField.canonicalEmbedding

open NumberField

/-- The canonical embedding of a number field `K` of degree `n` into `ℂ^n`. -/
def _root_.NumberField.canonicalEmbedding : K →+* ((K →+* ℂ) → ℂ) := Pi.ringHom fun φ => φ

theorem _root_.NumberField.canonicalEmbedding_injective [NumberField K] :
    Function.Injective (NumberField.canonicalEmbedding K) := RingHom.injective _

variable {K}

@[simp]
theorem apply_at (φ : K →+* ℂ) (x : K) : (NumberField.canonicalEmbedding K x) φ = φ x := rfl

open scoped ComplexConjugate

/-- The image of `canonicalEmbedding` lives in the `ℝ`-submodule of the `x ∈ ((K →+* ℂ) → ℂ)` such
that `conj x_φ = x_(conj φ)` for all `∀ φ : K →+* ℂ`. -/
theorem conj_apply {x : ((K →+* ℂ) → ℂ)} (φ : K →+* ℂ)
    (hx : x ∈ Submodule.span ℝ (Set.range (canonicalEmbedding K))) :
    conj (x φ) = x (ComplexEmbedding.conjugate φ) := by
  refine Submodule.span_induction hx ?_ ?_ (fun _ _ hx hy => ?_) (fun a _ hx => ?_)
  · rintro _ ⟨x, rfl⟩
    rw [apply_at, apply_at, ComplexEmbedding.conjugate_coe_eq]
  · rw [Pi.zero_apply, Pi.zero_apply, map_zero]
  · rw [Pi.add_apply, Pi.add_apply, map_add, hx, hy]
  · rw [Pi.smul_apply, Complex.real_smul, map_mul, Complex.conj_ofReal]
    exact congrArg ((a : ℂ) * ·) hx

theorem nnnorm_eq [NumberField K] (x : K) :
    ‖canonicalEmbedding K x‖₊ = Finset.univ.sup (fun φ : K →+* ℂ => ‖φ x‖₊) := by
  simp_rw [Pi.nnnorm_def, apply_at]

theorem norm_le_iff [NumberField K] (x : K) (r : ℝ) :
    ‖canonicalEmbedding K x‖ ≤ r ↔ ∀ φ : K →+* ℂ, ‖φ x‖ ≤ r := by
  obtain hr | hr := lt_or_le r 0
  · obtain ⟨φ⟩ := (inferInstance : Nonempty (K →+* ℂ))
    refine iff_of_false ?_ ?_
    exact (hr.trans_le (norm_nonneg _)).not_le
    exact fun h => hr.not_le (le_trans (norm_nonneg _) (h φ))
  · lift r to NNReal using hr
    simp_rw [← coe_nnnorm, nnnorm_eq, NNReal.coe_le_coe, Finset.sup_le_iff, Finset.mem_univ,
      forall_true_left]

variable (K)

/-- The image of `𝓞 K` as a subring of `ℂ^n`. -/
def integerLattice : Subring ((K →+* ℂ) → ℂ) :=
  (RingHom.range (algebraMap (𝓞 K) K)).map (canonicalEmbedding K)

theorem integerLattice.inter_ball_finite [NumberField K] (r : ℝ) :
    ((integerLattice K : Set ((K →+* ℂ) → ℂ)) ∩ Metric.closedBall 0 r).Finite := by
  obtain hr | _ := lt_or_le r 0
  · simp [Metric.closedBall_eq_empty.2 hr]
  · have heq : ∀ x, canonicalEmbedding K x ∈ Metric.closedBall 0 r ↔
        ∀ φ : K →+* ℂ, ‖φ x‖ ≤ r := by
      intro x; rw [← norm_le_iff, mem_closedBall_zero_iff]
    convert (Embeddings.finite_of_norm_le K ℂ r).image (canonicalEmbedding K)
    ext; constructor
    · rintro ⟨⟨_, ⟨x, rfl⟩, rfl⟩, hx⟩
      exact ⟨↑x, ⟨SetLike.coe_mem x, fun φ => (heq x).mp hx φ⟩, rfl⟩
    · rintro ⟨x, ⟨hx1, hx2⟩, rfl⟩
      exact ⟨⟨x, ⟨⟨x, hx1⟩, rfl⟩, rfl⟩, (heq x).mpr hx2⟩

open Module Fintype FiniteDimensional

/-- A `ℂ`-basis of `ℂ^n` that is also a `ℤ`-basis of the `integerLattice`. -/
noncomputable def latticeBasis [NumberField K] :
    Basis (Free.ChooseBasisIndex ℤ (𝓞 K)) ℂ ((K →+* ℂ) → ℂ) := by
  classical
  -- Let `B` be the canonical basis of `(K →+* ℂ) → ℂ`. We prove that the determinant of
  -- the image by `canonicalEmbedding` of the integral basis of `K` is nonzero. This
  -- will imply the result.
    let B := Pi.basisFun ℂ (K →+* ℂ)
    let e : (K →+* ℂ) ≃ Free.ChooseBasisIndex ℤ (𝓞 K) :=
      equivOfCardEq ((Embeddings.card K ℂ).trans (finrank_eq_card_basis (integralBasis K)))
    let M := B.toMatrix (fun i => canonicalEmbedding K (integralBasis K (e i)))
    suffices M.det ≠ 0 by
      rw [← isUnit_iff_ne_zero, ← Basis.det_apply, ← is_basis_iff_det] at this
      refine basisOfLinearIndependentOfCardEqFinrank
        ((linearIndependent_equiv e.symm).mpr this.1) ?_
      rw [← finrank_eq_card_chooseBasisIndex, RingOfIntegers.rank, finrank_fintype_fun_eq_card,
        Embeddings.card]
  -- In order to prove that the determinant is nonzero, we show that it is equal to the
  -- square of the discriminant of the integral basis and thus it is not zero
    let N := Algebra.embeddingsMatrixReindex ℚ ℂ (fun i => integralBasis K (e i))
      RingHom.equivRatAlgHom
    rw [show M = N.transpose by { ext:2; rfl }]
    rw [Matrix.det_transpose, ← @pow_ne_zero_iff ℂ _ _ _ 2 (by norm_num)]
    convert (map_ne_zero_iff _ (algebraMap ℚ ℂ).injective).mpr
      (Algebra.discr_not_zero_of_basis ℚ (integralBasis K))
    rw [← Algebra.discr_reindex ℚ (integralBasis K) e.symm]
    exact (Algebra.discr_eq_det_embeddingsMatrixReindex_pow_two ℚ ℂ
      (fun i => integralBasis K (e i)) RingHom.equivRatAlgHom).symm

@[simp]
theorem latticeBasis_apply [NumberField K] (i : Free.ChooseBasisIndex ℤ (𝓞 K)) :
    latticeBasis K i = (canonicalEmbedding K) (integralBasis K i) := by
  simp only [latticeBasis, integralBasis_apply, coe_basisOfLinearIndependentOfCardEqFinrank,
    Function.comp_apply, Equiv.apply_symm_apply]

theorem mem_span_latticeBasis [NumberField K] (x : (K →+* ℂ) → ℂ) :
    x ∈ Submodule.span ℤ (Set.range (latticeBasis K)) ↔ x ∈ canonicalEmbedding K '' (𝓞 K) := by
  rw [show Set.range (latticeBasis K) =
      (canonicalEmbedding K).toIntAlgHom.toLinearMap '' (Set.range (integralBasis K)) by
    rw [← Set.range_comp]; exact congrArg Set.range (funext (fun i => latticeBasis_apply K i))]
  rw [← Submodule.map_span, ← SetLike.mem_coe, Submodule.map_coe]
  rw [show (Submodule.span ℤ (Set.range (integralBasis K)) : Set K) = 𝓞 K by
    ext; exact mem_span_integralBasis K]
  rfl

end NumberField.canonicalEmbedding

namespace NumberField.mixedEmbedding

open NumberField NumberField.InfinitePlace FiniteDimensional

/-- The space `ℝ^r₁ × ℂ^r₂` with `(r₁, r₂)` the signature of `K`. -/
local notation "E" K =>
  ({w : InfinitePlace K // IsReal w} → ℝ) × ({w : InfinitePlace K // IsComplex w} → ℂ)

/-- The mixed embedding of a number field `K` of signature `(r₁, r₂)` into `ℝ^r₁ × ℂ^r₂`. -/
noncomputable def _root_.NumberField.mixedEmbedding : K →+* (E K) :=
  RingHom.prod (Pi.ringHom fun w => embedding_of_isReal w.prop)
    (Pi.ringHom fun w => w.val.embedding)

instance [NumberField K] :  Nontrivial (E K) := by
  obtain ⟨w⟩ := (inferInstance : Nonempty (InfinitePlace K))
  obtain hw | hw := w.isReal_or_isComplex
  · have : Nonempty {w : InfinitePlace K // IsReal w} := ⟨⟨w, hw⟩⟩
    exact nontrivial_prod_left
  · have : Nonempty {w : InfinitePlace K // IsComplex w} := ⟨⟨w, hw⟩⟩
    exact nontrivial_prod_right

protected theorem finrank [NumberField K] : finrank ℝ (E K) = finrank ℚ K := by
  classical
  rw [finrank_prod, finrank_pi, finrank_pi_fintype, Complex.finrank_real_complex, Finset.sum_const,
    Finset.card_univ, ← NrRealPlaces, ← NrComplexPlaces, ← card_real_embeddings,
    Algebra.id.smul_eq_mul, mul_comm, ← card_complex_embeddings, ← NumberField.Embeddings.card K ℂ,
    Fintype.card_subtype_compl, Nat.add_sub_of_le (Fintype.card_subtype_le _)]

theorem _root_.NumberField.mixedEmbedding_injective [NumberField K] :
    Function.Injective (NumberField.mixedEmbedding K) := by
  exact RingHom.injective _

section commMap

/-- The linear map that makes `canonicalEmbedding` and `mixedEmbedding` commute, see
`commMap_canonical_eq_mixed`. -/
noncomputable def commMap : ((K →+* ℂ) → ℂ) →ₗ[ℝ] (E K) :=
{ toFun := fun x => ⟨fun w => (x w.val.embedding).re, fun w => x w.val.embedding⟩
  map_add' := by
    simp only [Pi.add_apply, Complex.add_re, Prod.mk_add_mk, Prod.mk.injEq]
    exact fun _ _ => ⟨rfl, rfl⟩
  map_smul' := by
    simp only [Pi.smul_apply, Complex.real_smul, Complex.mul_re, Complex.ofReal_re,
      Complex.ofReal_im, zero_mul, sub_zero, RingHom.id_apply, Prod.smul_mk, Prod.mk.injEq]
    exact fun _ _ => ⟨rfl, rfl⟩ }

theorem commMap_apply_of_isReal (x : (K →+* ℂ) → ℂ) {w : InfinitePlace K} (hw : IsReal w) :
    (commMap K x).1 ⟨w, hw⟩ = (x w.embedding).re := rfl

theorem commMap_apply_of_isComplex (x : (K →+* ℂ) → ℂ) {w : InfinitePlace K} (hw : IsComplex w) :
    (commMap K x).2 ⟨w, hw⟩ = x w.embedding := rfl

@[simp]
theorem commMap_canonical_eq_mixed (x : K) :
    commMap K (canonicalEmbedding K x) = mixedEmbedding K x := by
  simp only [canonicalEmbedding, commMap, LinearMap.coe_mk, AddHom.coe_mk, Pi.ringHom_apply,
    mixedEmbedding, RingHom.prod_apply, Prod.mk.injEq]
  exact ⟨rfl, rfl⟩

/-- This is a technical result to ensure that the image of the `ℂ`-basis of `ℂ^n` defined in
`canonicalEmbedding.latticeBasis` is a `ℝ`-basis of `ℝ^r₁ × ℂ^r₂`,
see `mixedEmbedding.latticeBasis`. -/
theorem disjoint_span_commMap_ker [NumberField K] :
    Disjoint (Submodule.span ℝ (Set.range (canonicalEmbedding.latticeBasis K)))
      (LinearMap.ker (commMap K)) := by
  refine LinearMap.disjoint_ker.mpr (fun x h_mem h_zero => ?_)
  replace h_mem : x ∈ Submodule.span ℝ (Set.range (canonicalEmbedding K)) := by
    refine (Submodule.span_mono ?_) h_mem
    rintro _ ⟨i, rfl⟩
    exact ⟨integralBasis K i, (canonicalEmbedding.latticeBasis_apply K i).symm⟩
  ext1 φ
  rw [Pi.zero_apply]
  by_cases hφ : ComplexEmbedding.IsReal φ
  · rw [show x φ = (x φ).re by
      rw [eq_comm, ← Complex.conj_eq_iff_re, canonicalEmbedding.conj_apply _ h_mem,
        ComplexEmbedding.isReal_iff.mp hφ], ← Complex.ofReal_zero]
    congr
    rw [← embedding_mk_eq_of_isReal hφ, ← commMap_apply_of_isReal K x ⟨φ, hφ, rfl⟩]
    exact congrFun (congrArg (fun x => x.1) h_zero) ⟨InfinitePlace.mk φ, _⟩
  · have := congrFun (congrArg (fun x => x.2) h_zero) ⟨InfinitePlace.mk φ, ⟨φ, hφ, rfl⟩⟩
    cases embedding_mk_eq φ with
    | inl h => rwa [← h, ← commMap_apply_of_isComplex K x ⟨φ, hφ, rfl⟩]
    | inr h =>
        apply RingHom.injective (starRingEnd ℂ)
        rwa [canonicalEmbedding.conj_apply _ h_mem, ← h, map_zero,
          ← commMap_apply_of_isComplex K x ⟨φ, hφ, rfl⟩]

end commMap

noncomputable section stdBasis

open Classical Complex MeasureTheory MeasureTheory.Measure Zspan Matrix BigOperators
  ComplexConjugate

variable [NumberField K]

/-- The type indexing the basis `stdBasis`. -/
abbrev index := {w : InfinitePlace K // IsReal w} ⊕ ({w : InfinitePlace K // IsComplex w}) × (Fin 2)

/-- The `ℝ`-basis of `({w // IsReal w} → ℝ) × ({ w // IsComplex w } → ℂ)` formed by the vector
equal to `1` at `w` and `0` elsewhere for `IsReal w` and by the couple of vectors equal to `1`
(resp. `I`) at `w` and `0` elsewhere for `IsComplex w`. -/
def stdBasis : Basis (index K) ℝ (E K) :=
  Basis.prod (Pi.basisFun ℝ _)
    (Basis.reindex (Pi.basis fun _ => basisOneI) (Equiv.sigmaEquivProd _ _))

variable {K}

@[simp]
theorem stdBasis_apply_ofIsReal (x : E K) (w : {w : InfinitePlace K // IsReal w}) :
    (stdBasis K).repr x (Sum.inl w) = x.1 w := rfl

@[simp]
theorem stdBasis_apply_ofIsComplex_fst (x : E K) (w : {w : InfinitePlace K // IsComplex w}) :
    (stdBasis K).repr x (Sum.inr ⟨w, 0⟩) = (x.2 w).re := rfl

@[simp]
theorem stdBasis_apply_ofIsComplex_snd (x : E K) (w : {w : InfinitePlace K // IsComplex w}) :
    (stdBasis K).repr x (Sum.inr ⟨w, 1⟩) = (x.2 w).im := rfl

variable (K)

theorem fundamentalDomain_stdBasis :
    fundamentalDomain (stdBasis K) =
        (Set.univ.pi fun _ => Set.Ico 0 1) ×ˢ
        (Set.univ.pi fun _ => Complex.measurableEquivPi⁻¹' (Set.univ.pi fun _ => Set.Ico 0 1)) := by
  ext
  simp [stdBasis, mem_fundamentalDomain, Complex.measurableEquivPi]

theorem volume_fundamentalDomain_stdBasis :
    volume (fundamentalDomain (stdBasis K)) = 1 := by
  rw [fundamentalDomain_stdBasis, volume_eq_prod, prod_prod, volume_pi, volume_pi, pi_pi, pi_pi,
    Complex.volume_preserving_equiv_pi.measure_preimage ?_, volume_pi, pi_pi, Real.volume_Ico,
    sub_zero, ENNReal.ofReal_one, Finset.prod_const_one, Finset.prod_const_one,
    Finset.prod_const_one, one_mul]
  exact MeasurableSet.pi Set.countable_univ (fun _ _ => measurableSet_Ico)

/-- The `Equiv` between `index K` and `K →+* ℂ` defined by sending a real infinite place `w` to
the unique corresponding embedding `w.embedding`, and the pair `⟨w, 0⟩` (resp. `⟨w, 1⟩`) for a
complex infinite place `w` to `w.embedding` (resp. `conjugate w.embedding`). -/
def indexEquiv : (index K) ≃ (K →+* ℂ) := by
  refine Equiv.ofBijective (fun c => ?_)
    ((Fintype.bijective_iff_surjective_and_card _).mpr ⟨?_, ?_⟩)
  · cases c with
    | inl w => exact w.val.embedding
    | inr wj => rcases wj with ⟨w, j⟩
                exact if j = 0 then w.val.embedding else ComplexEmbedding.conjugate w.val.embedding
  · intro φ
    by_cases hφ : ComplexEmbedding.IsReal φ
    · exact ⟨Sum.inl (InfinitePlace.mkReal ⟨φ, hφ⟩), by simp [embedding_mk_eq_of_isReal hφ]⟩
    · by_cases hw : (InfinitePlace.mk φ).embedding = φ
      · exact ⟨Sum.inr ⟨InfinitePlace.mkComplex ⟨φ, hφ⟩, 0⟩, by simp [hw]⟩
      · exact ⟨Sum.inr ⟨InfinitePlace.mkComplex ⟨φ, hφ⟩, 1⟩,
          by simp [(embedding_mk_eq φ).resolve_left hw]⟩
  · rw [Embeddings.card, ← mixedEmbedding.finrank K,
      ← FiniteDimensional.finrank_eq_card_basis (stdBasis K)]

variable {K}

@[simp]
theorem indexEquiv_apply_ofIsReal (w : {w : InfinitePlace K // IsReal w}) :
    (indexEquiv K) (Sum.inl w) = w.val.embedding := rfl

@[simp]
theorem indexEquiv_apply_ofIsComplex_fst (w : {w : InfinitePlace K // IsComplex w}) :
    (indexEquiv K) (Sum.inr ⟨w, 0⟩) = w.val.embedding := rfl

@[simp]
theorem indexEquiv_apply_ofIsComplex_snd (w : {w : InfinitePlace K // IsComplex w}) :
    (indexEquiv K) (Sum.inr ⟨w, 1⟩) = ComplexEmbedding.conjugate w.val.embedding := rfl

variable (K)

/-- The matrix that gives the representation on `stdBasis` of the image by `commMap` of an
element `x` of `(K →+* ℂ) → ℂ` fixed by the map `x_φ ↦ conj x_(conjugate φ)`,
<<<<<<< HEAD
see `stdBasis_repr_eq_matrix_to_stdBasis_mul`. -/
def matrix_to_stdBasis : Matrix (index K) (index K) ℂ :=
  fromBlocks (diagonal fun _ => 1) 0 0 <| reindex (Equiv.prodComm _ _) (Equiv.prodComm _ _)
    (blockDiagonal (fun _ => (2 : ℂ)⁻¹ • !![1, 1; - I, I]))

theorem det_matrix_to_stdBasis :
    (matrix_to_stdBasis K).det = (2⁻¹ * I) ^ Fintype.card {w : InfinitePlace K // IsComplex w} :=
  calc
  _ = ∏ k : { w : InfinitePlace K // IsComplex w }, det ((2 : ℂ)⁻¹ • !![1, 1; -I, I]) := by
      rw [matrix_to_stdBasis, det_fromBlocks_zero₂₁, det_diagonal, Finset.prod_const_one, one_mul,
=======
see `stdBasis_repr_eq_matrixToStdBasis_mul`. -/
def matrixToStdBasis : Matrix (index K) (index K) ℂ :=
  fromBlocks (diagonal fun _ => 1) 0 0 <| reindex (Equiv.prodComm _ _) (Equiv.prodComm _ _)
    (blockDiagonal (fun _ => (2 : ℂ)⁻¹ • !![1, 1; - I, I]))

theorem det_matrixToStdBasis :
    (matrixToStdBasis K).det = (2⁻¹ * I) ^ NrComplexPlaces K :=
  calc
  _ = ∏ k : { w : InfinitePlace K // IsComplex w }, det ((2 : ℂ)⁻¹ • !![1, 1; -I, I]) := by
      rw [matrixToStdBasis, det_fromBlocks_zero₂₁, det_diagonal, Finset.prod_const_one, one_mul,
>>>>>>> 3fdde997
          det_reindex_self, det_blockDiagonal]
  _ = ∏ k : { w : InfinitePlace K // IsComplex w }, (2⁻¹ * Complex.I) := by
      refine Finset.prod_congr (Eq.refl _) (fun _ _ => ?_)
      field_simp; ring
  _ = (2⁻¹ * Complex.I) ^ Fintype.card {w : InfinitePlace K // IsComplex w} := by
      rw [Finset.prod_const, Fintype.card]

/-- Let `x : (K →+* ℂ) → ℂ` such that `x_φ = conj x_(conj φ)` for all `φ : K →+* ℂ`, then the
<<<<<<< HEAD
representation of `comMap K x` on `stdBasis` is given (up to reindexing) by the product of
`matrix_to_stdBasis` by `x`. -/
theorem stdBasis_repr_eq_matrix_to_stdBasis_mul (x : (K →+* ℂ) → ℂ)
    (hx : ∀ φ, conj (x φ) = x (ComplexEmbedding.conjugate φ)) (c : index K) :
    ((stdBasis K).repr (commMap K x) c : ℂ) =
      (mulVec (matrix_to_stdBasis K) (x ∘ (indexEquiv K))) c := by
  simp_rw [commMap, matrix_to_stdBasis, LinearMap.coe_mk, AddHom.coe_mk,
=======
representation of `commMap K x` on `stdBasis` is given (up to reindexing) by the product of
`matrixToStdBasis` by `x`. -/
theorem stdBasis_repr_eq_matrixToStdBasis_mul (x : (K →+* ℂ) → ℂ)
    (hx : ∀ φ, conj (x φ) = x (ComplexEmbedding.conjugate φ)) (c : index K) :
    ((stdBasis K).repr (commMap K x) c : ℂ) =
      (mulVec (matrixToStdBasis K) (x ∘ (indexEquiv K))) c := by
  simp_rw [commMap, matrixToStdBasis, LinearMap.coe_mk, AddHom.coe_mk,
>>>>>>> 3fdde997
    mulVec, dotProduct, Function.comp_apply, index, Fintype.sum_sum_type,
    diagonal_one, reindex_apply, ← Finset.univ_product_univ, Finset.sum_product,
    indexEquiv_apply_ofIsReal, Fin.sum_univ_two, indexEquiv_apply_ofIsComplex_fst,
    indexEquiv_apply_ofIsComplex_snd, smul_of, smul_cons, smul_eq_mul,
    mul_one, smul_empty, Equiv.prodComm_symm, Equiv.coe_prodComm]
  cases c with
  | inl w =>
      simp_rw [stdBasis_apply_ofIsReal, fromBlocks_apply₁₁, fromBlocks_apply₁₂,
        one_apply, Matrix.zero_apply, ite_mul, one_mul, zero_mul, Finset.sum_ite_eq,
        Finset.mem_univ, ite_true, add_zero, Finset.sum_const_zero, add_zero,
        ← conj_eq_iff_re, hx (embedding w.val), conjugate_embedding_eq_of_isReal w.prop]
  | inr c =>
    rcases c with ⟨w, j⟩
    fin_cases j
    · simp_rw [Fin.mk_zero, stdBasis_apply_ofIsComplex_fst, fromBlocks_apply₂₁,
        fromBlocks_apply₂₂, Matrix.zero_apply, submatrix_apply,
        blockDiagonal_apply, Prod.swap_prod_mk, ite_mul, zero_mul, Finset.sum_const_zero,
        zero_add, Finset.sum_add_distrib, Finset.sum_ite_eq, Finset.mem_univ, ite_true,
        of_apply, cons_val', cons_val_zero, cons_val_one,
        head_cons, ← hx (embedding w), re_eq_add_conj]
      field_simp
    · simp_rw [Fin.mk_one, stdBasis_apply_ofIsComplex_snd, fromBlocks_apply₂₁,
        fromBlocks_apply₂₂, Matrix.zero_apply, submatrix_apply,
        blockDiagonal_apply, Prod.swap_prod_mk, ite_mul, zero_mul, Finset.sum_const_zero,
        zero_add, Finset.sum_add_distrib, Finset.sum_ite_eq, Finset.mem_univ, ite_true,
        of_apply, cons_val', cons_val_zero, cons_val_one,
        head_cons, ← hx (embedding w), im_eq_sub_conj]
      ring_nf; field_simp

end stdBasis

section integerLattice

open Module FiniteDimensional

/-- A `ℝ`-basis of `ℝ^r₁ × ℂ^r₂` that is also a `ℤ`-basis of the image of `𝓞 K`. -/
noncomputable def latticeBasis [NumberField K] :
    Basis (Free.ChooseBasisIndex ℤ (𝓞 K)) ℝ (E K) := by
  classical
    -- We construct an `ℝ`-linear independent family from the image of
    -- `canonicalEmbedding.lattice_basis` by `comm_map`
    have := LinearIndependent.map (LinearIndependent.restrict_scalars
      (by { simpa only [Complex.real_smul, mul_one] using Complex.ofReal_injective })
      (canonicalEmbedding.latticeBasis K).linearIndependent)
      (disjoint_span_commMap_ker K)
    -- and it's a basis since it has the right cardinality
    refine basisOfLinearIndependentOfCardEqFinrank this ?_
    rw [← finrank_eq_card_chooseBasisIndex, RingOfIntegers.rank, finrank_prod, finrank_pi,
      finrank_pi_fintype, Complex.finrank_real_complex, Finset.sum_const, Finset.card_univ,
      ← NrRealPlaces, ← NrComplexPlaces, ← card_real_embeddings, Algebra.id.smul_eq_mul, mul_comm,
      ← card_complex_embeddings, ← NumberField.Embeddings.card K ℂ, Fintype.card_subtype_compl,
      Nat.add_sub_of_le (Fintype.card_subtype_le _)]

@[simp]
theorem latticeBasis_apply [NumberField K] (i : Free.ChooseBasisIndex ℤ (𝓞 K)) :
    latticeBasis K i = (mixedEmbedding K) (integralBasis K i) := by
  simp only [latticeBasis, coe_basisOfLinearIndependentOfCardEqFinrank, Function.comp_apply,
    canonicalEmbedding.latticeBasis_apply, integralBasis_apply, commMap_canonical_eq_mixed]

theorem mem_span_latticeBasis [NumberField K] (x : (E K)) :
    x ∈ Submodule.span ℤ (Set.range (latticeBasis K)) ↔ x ∈ mixedEmbedding K '' (𝓞 K) := by
  rw [show Set.range (latticeBasis K) =
      (mixedEmbedding K).toIntAlgHom.toLinearMap '' (Set.range (integralBasis K)) by
    rw [← Set.range_comp]; exact congrArg Set.range (funext (fun i => latticeBasis_apply K i))]
  rw [← Submodule.map_span, ← SetLike.mem_coe, Submodule.map_coe]
  rw [show (Submodule.span ℤ (Set.range (integralBasis K)) : Set K) = 𝓞 K by
    ext; exact mem_span_integralBasis K]
  rfl

end integerLattice

section convexBodyLt

open Metric ENNReal NNReal

variable (f : InfinitePlace K → ℝ≥0)

/-- The convex body defined by `f`: the set of points `x : E` such that `‖x w‖ < f w` for all
infinite places `w`. -/
abbrev convexBodyLt : Set (E K) :=
  (Set.univ.pi (fun w : { w : InfinitePlace K // IsReal w } => ball 0 (f w))) ×ˢ
  (Set.univ.pi (fun w : { w : InfinitePlace K // IsComplex w } => ball 0 (f w)))

theorem convexBodyLt_mem {x : K} :
    mixedEmbedding K x ∈ (convexBodyLt K f) ↔ ∀ w : InfinitePlace K, w x < f w := by
  simp_rw [mixedEmbedding, RingHom.prod_apply, Set.mem_prod, Set.mem_pi, Set.mem_univ,
    forall_true_left, mem_ball_zero_iff, Pi.ringHom_apply, ← Complex.norm_real,
    embedding_of_isReal_apply, Subtype.forall, ← ball_or_left, ← not_isReal_iff_isComplex, em,
    forall_true_left, norm_embedding_eq]

theorem convexBodyLt_symmetric (x : E K) (hx : x ∈ (convexBodyLt K f)) :
    -x ∈ (convexBodyLt K f) := by
  simp only [Set.mem_prod, Prod.fst_neg, Set.mem_pi, Set.mem_univ, Pi.neg_apply,
    mem_ball_zero_iff, norm_neg, Real.norm_eq_abs, forall_true_left, Subtype.forall,
    Prod.snd_neg, Complex.norm_eq_abs, hx] at hx ⊢
  exact hx

theorem convexBodyLt_convex : Convex ℝ (convexBodyLt K f) :=
  Convex.prod (convex_pi (fun _ _ => convex_ball _ _)) (convex_pi (fun _ _ => convex_ball _ _))

open Classical Fintype MeasureTheory MeasureTheory.Measure BigOperators

variable [NumberField K]

instance : IsAddHaarMeasure (volume : Measure (E K)) := prod.instIsAddHaarMeasure volume volume

/-- The fudge factor that appears in the formula for the volume of `convexBodyLt`. -/
noncomputable abbrev convexBodyLtFactor : ℝ≥0∞ :=
<<<<<<< HEAD
  (2 : ℝ≥0∞) ^ card {w : InfinitePlace K // IsReal w} *
    (NNReal.pi : ℝ≥0∞) ^ card {w : InfinitePlace K // IsComplex w}
=======
  (2 : ℝ≥0∞) ^ NrRealPlaces K * (NNReal.pi : ℝ≥0∞) ^ NrComplexPlaces K
>>>>>>> 3fdde997

theorem convexBodyLtFactor_pos : 0 < (convexBodyLtFactor K) := by
  refine mul_pos (NeZero.ne _) (ENNReal.pow_ne_zero ?_ _)
  exact ne_of_gt (coe_pos.mpr Real.pi_pos)

theorem convexBodyLtFactor_lt_top : (convexBodyLtFactor K) < ⊤ := by
  refine mul_lt_top ?_ ?_
  · exact ne_of_lt (pow_lt_top (lt_top_iff_ne_top.mpr two_ne_top) _)
  · exact ne_of_lt (pow_lt_top coe_lt_top _)

/-- The volume of `(ConvexBodyLt K f)` where `convexBodyLt K f` is the set of points `x`
such that `‖x w‖ < f w` for all infinite places `w`. -/
theorem convexBodyLt_volume :
    volume (convexBodyLt K f) = (convexBodyLtFactor K) * ∏ w, (f w) ^ (mult w) := by
  calc
    _ = (∏ x : {w // InfinitePlace.IsReal w}, ENNReal.ofReal (2 * (f x.val))) *
          ∏ x : {w // InfinitePlace.IsComplex w}, pi * ENNReal.ofReal (f x.val) ^ 2 := by
      simp_rw [volume_eq_prod, prod_prod, volume_pi, pi_pi, Real.volume_ball, Complex.volume_ball]
<<<<<<< HEAD
    _ = (↑2 ^ card {w : InfinitePlace K // InfinitePlace.IsReal w} *
          (∏ x : {w // InfinitePlace.IsReal w}, ENNReal.ofReal (f x.val))) *
          (↑pi ^ card {w : InfinitePlace K // IsComplex w} *
          (∏ x : {w // IsComplex w}, ENNReal.ofReal (f x.val) ^ 2)) := by
=======
    _ = (↑2 ^ NrRealPlaces K * (∏ x : {w // InfinitePlace.IsReal w}, ENNReal.ofReal (f x.val))) *
          (↑pi ^ NrComplexPlaces K * (∏ x : {w // IsComplex w}, ENNReal.ofReal (f x.val) ^ 2)) := by
>>>>>>> 3fdde997
      simp_rw [ofReal_mul (by norm_num : 0 ≤ (2 : ℝ)), Finset.prod_mul_distrib, Finset.prod_const,
        Finset.card_univ, ofReal_ofNat]
    _ = (convexBodyLtFactor K) * ((∏ x : {w // InfinitePlace.IsReal w}, ENNReal.ofReal (f x.val)) *
        (∏ x : {w // IsComplex w}, ENNReal.ofReal (f x.val) ^ 2)) := by ring
    _ = (convexBodyLtFactor K) * ∏ w, (f w) ^ (mult w) := by
      simp_rw [mult, pow_ite, pow_one, Finset.prod_ite, ofReal_coe_nnreal, not_isReal_iff_isComplex,
        coe_mul, coe_finset_prod, ENNReal.coe_pow]
      congr 2
      · refine (Finset.prod_subtype (Finset.univ.filter _) ?_ (fun w => (f w : ℝ≥0∞))).symm
        exact fun _ => by simp only [Finset.mem_univ, forall_true_left, Finset.mem_filter, true_and]
      · refine (Finset.prod_subtype (Finset.univ.filter _) ?_ (fun w => (f w : ℝ≥0∞) ^ 2)).symm
        exact fun _ => by simp only [Finset.mem_univ, forall_true_left, Finset.mem_filter, true_and]

variable {f}

/-- This is a technical result: quite often, we want to impose conditions at all infinite places
but one and choose the value at the remaining place so that we can apply
`exists_ne_zero_mem_ringOfIntegers_lt`. -/
theorem adjust_f {w₁ : InfinitePlace K} (B : ℝ≥0) (hf : ∀ w, w ≠ w₁→ f w ≠ 0) :
    ∃ g : InfinitePlace K → ℝ≥0, (∀ w, w ≠ w₁ → g w = f w) ∧ ∏ w, (g w) ^ mult w = B := by
  let S := ∏ w in Finset.univ.erase w₁, (f w) ^ mult w
  refine ⟨Function.update f w₁ ((B * S⁻¹) ^ (mult w₁ : ℝ)⁻¹), ?_, ?_⟩
  · exact fun w hw => Function.update_noteq hw _ f
  · rw [← Finset.mul_prod_erase Finset.univ _ (Finset.mem_univ w₁), Function.update_same,
      Finset.prod_congr rfl fun w hw => by rw [Function.update_noteq (Finset.ne_of_mem_erase hw)],
      ← NNReal.rpow_nat_cast, ← NNReal.rpow_mul, inv_mul_cancel, NNReal.rpow_one, mul_assoc,
      inv_mul_cancel, mul_one]
    · rw [Finset.prod_ne_zero_iff]
      exact fun w hw => pow_ne_zero _ (hf w (Finset.ne_of_mem_erase hw))
    · rw [mult]; split_ifs <;> norm_num

end convexBodyLt

section convexBodySum

open ENNReal BigOperators Classical MeasureTheory Fintype

open scoped Real

variable [NumberField K] (B : ℝ)

variable {K}

noncomputable abbrev convexBodySumFun (x : E K) := ∑ w, ‖x.1 w‖ + 2 * ∑ w, ‖x.2 w‖

theorem convexBodySumFun_nonneg (x : E K) :
    0 ≤ convexBodySumFun x := by
  refine add_nonneg ?_ ?_
  · exact Finset.sum_nonneg (fun _ _ => norm_nonneg _)
  · exact mul_nonneg zero_le_two (Finset.sum_nonneg (fun _ _ => norm_nonneg _))

theorem convexBodySumFun_neg (x : E K) :
    convexBodySumFun (- x) = convexBodySumFun x := by
  simp_rw [convexBodySumFun, Prod.fst_neg, Prod.snd_neg, Pi.neg_apply, norm_neg]

theorem convexBodySumFun_add_le (x y : E K) :
    convexBodySumFun (x + y) ≤ convexBodySumFun x + convexBodySumFun y := by
  simp_rw [convexBodySumFun, Prod.fst_add, Pi.add_apply, Prod.snd_add]
  refine le_trans (add_le_add
    (Finset.sum_le_sum (fun w _ => norm_add_le (x.1 w) (y.1 w)))
    (mul_le_mul_of_nonneg_left
      (Finset.sum_le_sum (fun w _ => norm_add_le (x.2 w) (y.2 w))) (by norm_num))) ?_
  simp_rw [Finset.sum_add_distrib, mul_add]
  exact le_of_eq (by ring)

theorem convexBodySumFun_smul (c : ℝ) (x : E K) :
    convexBodySumFun (c • x) = |c| * convexBodySumFun x := by
  simp_rw [convexBodySumFun, Prod.smul_fst, Prod.smul_snd, Pi.smul_apply, smul_eq_mul,
    Complex.real_smul, norm_mul, Complex.norm_real, ← Finset.mul_sum, Real.norm_eq_abs]
  ring

theorem convexBodySumFun_eq_zero_iff (x : E K) :
    convexBodySumFun x = 0 ↔ x = 0 := by
  refine ⟨fun h => ?_, fun h => ?_⟩
  · rw [add_eq_zero_iff' (Finset.sum_nonneg fun _ _ => norm_nonneg _) (mul_nonneg zero_le_two
      (Finset.sum_nonneg fun _ _ => norm_nonneg _)), Finset.mul_sum,
      Finset.sum_eq_zero_iff_of_nonneg (fun _ _ => mul_nonneg zero_le_two (norm_nonneg _)),
      Finset.sum_eq_zero_iff_of_nonneg (fun _ _ => norm_nonneg _)] at h
    ext : 2
    · exact norm_eq_zero.mp (h.1 _ (Finset.mem_univ _))
    · exact norm_eq_zero.mp ((smul_eq_zero_iff_eq' two_ne_zero (α := ℝ)).mp
        (h.2 _ (Finset.mem_univ _)))
  · simp only [convexBodySumFun, h, Prod.fst_zero, Pi.zero_apply, norm_zero, Finset.sum_const_zero,
      Prod.snd_zero, mul_zero, add_zero]

variable (K)

/-- The convex body equal to the set of points `x : E` such that
  `∑ w real, ‖x w‖ + 2 * ∑ w complex, ‖x w‖ ≤ B`. -/
abbrev convexBodySum : Set (E K)  := { x | convexBodySumFun x ≤ B }

theorem convexBodySum_empty {B} (h : B < 0) : convexBodySum K B = ∅ := by
  ext x
  refine ⟨fun hx => ?_, fun h => h.elim⟩
  rw [Set.mem_setOf] at hx
  have : 0 ≤ convexBodySumFun x := convexBodySumFun_nonneg x
  linarith

theorem convexBodySum_mem {x : K} :
    mixedEmbedding K x ∈ (convexBodySum K B) ↔
      ∑ w : InfinitePlace K, (mult w) * w.val x ≤ B := by
  simp_rw [Set.mem_setOf_eq, mixedEmbedding, RingHom.prod_apply, convexBodySumFun, Pi.ringHom_apply,
    ← Complex.norm_real, embedding_of_isReal_apply, norm_embedding_eq, mult, Nat.cast_ite, ite_mul,
    Finset.sum_ite, Finset.filter_congr (fun _ _ => not_isReal_iff_isComplex), Finset.mul_sum,
    ← Finset.sum_subtype_eq_sum_filter, Finset.subtype_univ, Nat.cast_one, one_mul, Nat.cast_ofNat]
  rfl

theorem convexBodySum_symmetric (x : E K) (hx : x ∈ (convexBodySum K B)) :
    -x ∈ (convexBodySum K B) := by
  rw [Set.mem_setOf, convexBodySumFun_neg]
  exact hx

theorem convexBodySum_convex : Convex ℝ (convexBodySum K B) := by
  refine Convex_subadditive_le (fun _ _ => convexBodySumFun_add_le _ _) (fun c x h => ?_) B
  convert le_of_eq (convexBodySumFun_smul c x)
  exact (abs_eq_self.mpr h).symm

/-- The fudge factor that appears in the formula for the volume of `convexBodyLt`. -/
noncomputable abbrev convexBodySumFactor : ℝ≥0∞ :=
  (2:ℝ≥0∞) ^ (card {w : InfinitePlace K // IsReal w}) *
    (NNReal.pi / 2) ^ (card {w : InfinitePlace K // IsComplex w}) / (finrank ℚ K).factorial

open MeasureTheory MeasureTheory.Measure

theorem convexBodySum_volume (hB : 0 ≤ B) :
    volume (convexBodySum K B) = (convexBodySumFactor K) * (.ofReal B) ^ (finrank ℚ K) := by
  suffices volume (convexBodySum K 1) = (convexBodySumFactor K) by
    rw [mul_comm]
    convert addHaar_smul volume B (convexBodySum K 1)
    · simp_rw [← Set.preimage_smul_inv₀ sorry, Set.preimage_setOf_eq, convexBodySumFun,
        Prod.smul_fst, Prod.smul_snd,
        Pi.smul_apply, Complex.real_smul, smul_eq_mul, norm_mul, Complex.ofReal_inv, norm_inv,
        Real.norm_eq_abs B, Complex.norm_eq_abs B, Complex.abs_ofReal, abs_eq_self.mpr hB,
        ← Finset.mul_sum, ← mul_assoc, mul_comm (2:ℝ), mul_assoc, ← mul_add, inv_mul_le_iff sorry,
        mul_one]
    · rw [abs_pow, ofReal_pow (abs_nonneg _), abs_eq_self.mpr hB, mixedEmbedding.finrank]
    · exact this.symm
  rw [measure_le_one_eq_integral_div_gamma (g := fun x : (E K) => convexBodySumFun x)
    volume ((convexBodySumFun_eq_zero_iff 0).mpr rfl) convexBodySumFun_neg convexBodySumFun_add_le
    (fun hx => (convexBodySumFun_eq_zero_iff _).mp hx)
    (fun r x => le_of_eq (convexBodySumFun_smul r x)) zero_lt_one]
  simp_rw [mixedEmbedding.finrank, div_one, Real.Gamma_nat_eq_factorial, ofReal_div_of_pos sorry,
    Real.rpow_one, ofReal_coe_nat]
  congr!
  

  sorry

end convexBodySum

section minkowski

open MeasureTheory MeasureTheory.Measure Classical FiniteDimensional Zspan Real

open scoped ENNReal NNReal

variable [NumberField K]

/-- The bound that appears in Minkowski Convex Body theorem, see
`MeasureTheory.exists_ne_zero_mem_lattice_of_measure_mul_two_pow_lt_measure`. See
`NumberField.mixedEmbedding.volume_fundamentalDomain_latticeBasis` for the computation of
`volume (fundamentalDomain (latticeBasis K))`. -/
noncomputable def minkowskiBound : ℝ≥0∞ :=
  volume (fundamentalDomain (latticeBasis K)) * (2:ℝ≥0∞) ^ (finrank ℝ (E K))

theorem minkowskiBound_lt_top : minkowskiBound K < ⊤ := by
  refine ENNReal.mul_lt_top ?_ ?_
  · exact ne_of_lt (fundamentalDomain_isBounded (latticeBasis K)).measure_lt_top
  · exact ne_of_lt (ENNReal.pow_lt_top (lt_top_iff_ne_top.mpr ENNReal.two_ne_top) _)

variable {f : InfinitePlace K → ℝ≥0}

instance : IsAddHaarMeasure (volume : Measure (E K)) := prod.instIsAddHaarMeasure volume volume

/-- Assume that `f : InfinitePlace K → ℝ≥0` is such that
`minkowskiBound K < volume (convexBodyLt K f)` where `convexBodyLt K f` is the set of
points `x` such that `‖x w‖ < f w` for all infinite places `w` (see `convexBodyLt_volume` for
the computation of this volume), then there exists a nonzero algebraic integer `a` in `𝓞 K` such
that `w a < f w` for all infinite places `w`. -/
theorem exists_ne_zero_mem_ringOfIntegers_lt (h : minkowskiBound K < volume (convexBodyLt K f)) :
    ∃ (a : 𝓞 K), a ≠ 0 ∧ ∀ w : InfinitePlace K, w a < f w := by
  have h_fund := Zspan.isAddFundamentalDomain (latticeBasis K) volume
  have : Countable (Submodule.span ℤ (Set.range (latticeBasis K))).toAddSubgroup := by
    change Countable (Submodule.span ℤ (Set.range (latticeBasis K)): Set (E K))
    infer_instance
  obtain ⟨⟨x, hx⟩, h_nzr, h_mem⟩ := exists_ne_zero_mem_lattice_of_measure_mul_two_pow_lt_measure
    h_fund h (convexBodyLt_symmetric K f) (convexBodyLt_convex K f)
  rw [Submodule.mem_toAddSubgroup, mem_span_latticeBasis] at hx
  obtain ⟨a, ha, rfl⟩ := hx
  refine ⟨⟨a, ha⟩, ?_, (convexBodyLt_mem K f).mp h_mem⟩
  rw [ne_eq, AddSubgroup.mk_eq_zero_iff, map_eq_zero, ← ne_eq] at h_nzr
  exact Subtype.ne_of_val_ne h_nzr

theorem exists_ne_zero_mem_ringOfIntegers_of_norm_le {B : ℝ}
    (h : (minkowskiBound K) < volume (convexBodySum K B)) :
    ∃ (a : 𝓞 K), a ≠ 0 ∧ |Algebra.norm ℚ (a:K)| ≤ (B / (finrank ℚ K)) ^ (finrank ℚ K) := by
  have hB : 0 ≤ B := by
    contrapose! h
    rw [convexBodySum_empty K h, measure_empty]
    exact zero_le (minkowskiBound K)
  -- Some inequalities that will be useful later on
  have h1 : 0 < (finrank ℚ K : ℝ)⁻¹ := inv_pos.mpr (Nat.cast_pos.mpr finrank_pos)
  have h2 : 0 ≤ B / (finrank ℚ K) := div_nonneg hB (Nat.cast_nonneg _)
  have h_fund := Zspan.isAddFundamentalDomain (latticeBasis K) volume
  have : Countable (Submodule.span ℤ (Set.range (latticeBasis K))).toAddSubgroup := by
    change Countable (Submodule.span ℤ (Set.range (latticeBasis K)): Set (E K))
    infer_instance
  obtain ⟨⟨x, hx⟩, h_nzr, h_mem⟩ := exists_ne_zero_mem_lattice_of_measure_mul_two_pow_lt_measure
    h_fund h (convexBodySum_symmetric K B) (convexBodySum_convex K B)
  rw [Submodule.mem_toAddSubgroup, mem_span_latticeBasis] at hx
  obtain ⟨a, ha, rfl⟩ := hx
  refine ⟨⟨a, ha⟩, ?_, ?_⟩
  · rw [ne_eq, AddSubgroup.mk_eq_zero_iff, map_eq_zero, ← ne_eq] at h_nzr
    exact Subtype.ne_of_val_ne h_nzr
  · rw [← rpow_nat_cast, ← rpow_le_rpow_iff (by simp only [Rat.cast_abs, abs_nonneg])
      (rpow_nonneg_of_nonneg h2 _) h1, ← rpow_mul h2,  mul_inv_cancel (Nat.cast_ne_zero.mpr
      (ne_of_gt finrank_pos)), rpow_one, le_div_iff' (Nat.cast_pos.mpr finrank_pos)]
    refine le_trans ?_ ((convexBodySum_mem K B).mp h_mem)
    rw [← le_div_iff' (Nat.cast_pos.mpr finrank_pos), ← sum_mult_eq, Nat.cast_sum]
    refine le_trans ?_ (geom_mean_le_arith_mean Finset.univ _ _ (fun _ _ => Nat.cast_nonneg _)
      ?_ (fun _ _ => AbsoluteValue.nonneg _ _))
    · simp_rw [← prod_eq_abs_norm, rpow_nat_cast]
      exact le_of_eq rfl
    · rw [← Nat.cast_sum, sum_mult_eq, Nat.cast_pos]
      exact finrank_pos

end minkowski

end NumberField.mixedEmbedding<|MERGE_RESOLUTION|>--- conflicted
+++ resolved
@@ -336,18 +336,6 @@
 
 /-- The matrix that gives the representation on `stdBasis` of the image by `commMap` of an
 element `x` of `(K →+* ℂ) → ℂ` fixed by the map `x_φ ↦ conj x_(conjugate φ)`,
-<<<<<<< HEAD
-see `stdBasis_repr_eq_matrix_to_stdBasis_mul`. -/
-def matrix_to_stdBasis : Matrix (index K) (index K) ℂ :=
-  fromBlocks (diagonal fun _ => 1) 0 0 <| reindex (Equiv.prodComm _ _) (Equiv.prodComm _ _)
-    (blockDiagonal (fun _ => (2 : ℂ)⁻¹ • !![1, 1; - I, I]))
-
-theorem det_matrix_to_stdBasis :
-    (matrix_to_stdBasis K).det = (2⁻¹ * I) ^ Fintype.card {w : InfinitePlace K // IsComplex w} :=
-  calc
-  _ = ∏ k : { w : InfinitePlace K // IsComplex w }, det ((2 : ℂ)⁻¹ • !![1, 1; -I, I]) := by
-      rw [matrix_to_stdBasis, det_fromBlocks_zero₂₁, det_diagonal, Finset.prod_const_one, one_mul,
-=======
 see `stdBasis_repr_eq_matrixToStdBasis_mul`. -/
 def matrixToStdBasis : Matrix (index K) (index K) ℂ :=
   fromBlocks (diagonal fun _ => 1) 0 0 <| reindex (Equiv.prodComm _ _) (Equiv.prodComm _ _)
@@ -358,7 +346,6 @@
   calc
   _ = ∏ k : { w : InfinitePlace K // IsComplex w }, det ((2 : ℂ)⁻¹ • !![1, 1; -I, I]) := by
       rw [matrixToStdBasis, det_fromBlocks_zero₂₁, det_diagonal, Finset.prod_const_one, one_mul,
->>>>>>> 3fdde997
           det_reindex_self, det_blockDiagonal]
   _ = ∏ k : { w : InfinitePlace K // IsComplex w }, (2⁻¹ * Complex.I) := by
       refine Finset.prod_congr (Eq.refl _) (fun _ _ => ?_)
@@ -367,15 +354,6 @@
       rw [Finset.prod_const, Fintype.card]
 
 /-- Let `x : (K →+* ℂ) → ℂ` such that `x_φ = conj x_(conj φ)` for all `φ : K →+* ℂ`, then the
-<<<<<<< HEAD
-representation of `comMap K x` on `stdBasis` is given (up to reindexing) by the product of
-`matrix_to_stdBasis` by `x`. -/
-theorem stdBasis_repr_eq_matrix_to_stdBasis_mul (x : (K →+* ℂ) → ℂ)
-    (hx : ∀ φ, conj (x φ) = x (ComplexEmbedding.conjugate φ)) (c : index K) :
-    ((stdBasis K).repr (commMap K x) c : ℂ) =
-      (mulVec (matrix_to_stdBasis K) (x ∘ (indexEquiv K))) c := by
-  simp_rw [commMap, matrix_to_stdBasis, LinearMap.coe_mk, AddHom.coe_mk,
-=======
 representation of `commMap K x` on `stdBasis` is given (up to reindexing) by the product of
 `matrixToStdBasis` by `x`. -/
 theorem stdBasis_repr_eq_matrixToStdBasis_mul (x : (K →+* ℂ) → ℂ)
@@ -383,7 +361,6 @@
     ((stdBasis K).repr (commMap K x) c : ℂ) =
       (mulVec (matrixToStdBasis K) (x ∘ (indexEquiv K))) c := by
   simp_rw [commMap, matrixToStdBasis, LinearMap.coe_mk, AddHom.coe_mk,
->>>>>>> 3fdde997
     mulVec, dotProduct, Function.comp_apply, index, Fintype.sum_sum_type,
     diagonal_one, reindex_apply, ← Finset.univ_product_univ, Finset.sum_product,
     indexEquiv_apply_ofIsReal, Fin.sum_univ_two, indexEquiv_apply_ofIsComplex_fst,
@@ -492,12 +469,7 @@
 
 /-- The fudge factor that appears in the formula for the volume of `convexBodyLt`. -/
 noncomputable abbrev convexBodyLtFactor : ℝ≥0∞ :=
-<<<<<<< HEAD
-  (2 : ℝ≥0∞) ^ card {w : InfinitePlace K // IsReal w} *
-    (NNReal.pi : ℝ≥0∞) ^ card {w : InfinitePlace K // IsComplex w}
-=======
   (2 : ℝ≥0∞) ^ NrRealPlaces K * (NNReal.pi : ℝ≥0∞) ^ NrComplexPlaces K
->>>>>>> 3fdde997
 
 theorem convexBodyLtFactor_pos : 0 < (convexBodyLtFactor K) := by
   refine mul_pos (NeZero.ne _) (ENNReal.pow_ne_zero ?_ _)
@@ -516,15 +488,8 @@
     _ = (∏ x : {w // InfinitePlace.IsReal w}, ENNReal.ofReal (2 * (f x.val))) *
           ∏ x : {w // InfinitePlace.IsComplex w}, pi * ENNReal.ofReal (f x.val) ^ 2 := by
       simp_rw [volume_eq_prod, prod_prod, volume_pi, pi_pi, Real.volume_ball, Complex.volume_ball]
-<<<<<<< HEAD
-    _ = (↑2 ^ card {w : InfinitePlace K // InfinitePlace.IsReal w} *
-          (∏ x : {w // InfinitePlace.IsReal w}, ENNReal.ofReal (f x.val))) *
-          (↑pi ^ card {w : InfinitePlace K // IsComplex w} *
-          (∏ x : {w // IsComplex w}, ENNReal.ofReal (f x.val) ^ 2)) := by
-=======
     _ = (↑2 ^ NrRealPlaces K * (∏ x : {w // InfinitePlace.IsReal w}, ENNReal.ofReal (f x.val))) *
           (↑pi ^ NrComplexPlaces K * (∏ x : {w // IsComplex w}, ENNReal.ofReal (f x.val) ^ 2)) := by
->>>>>>> 3fdde997
       simp_rw [ofReal_mul (by norm_num : 0 ≤ (2 : ℝ)), Finset.prod_mul_distrib, Finset.prod_const,
         Finset.card_univ, ofReal_ofNat]
     _ = (convexBodyLtFactor K) * ((∏ x : {w // InfinitePlace.IsReal w}, ENNReal.ofReal (f x.val)) *
@@ -644,8 +609,7 @@
 
 /-- The fudge factor that appears in the formula for the volume of `convexBodyLt`. -/
 noncomputable abbrev convexBodySumFactor : ℝ≥0∞ :=
-  (2:ℝ≥0∞) ^ (card {w : InfinitePlace K // IsReal w}) *
-    (NNReal.pi / 2) ^ (card {w : InfinitePlace K // IsComplex w}) / (finrank ℚ K).factorial
+  (2:ℝ≥0∞) ^ NrRealPlaces K * (NNReal.pi / 2) ^ NrComplexPlaces K / (finrank ℚ K).factorial
 
 open MeasureTheory MeasureTheory.Measure
 
@@ -668,9 +632,11 @@
     (fun r x => le_of_eq (convexBodySumFun_smul r x)) zero_lt_one]
   simp_rw [mixedEmbedding.finrank, div_one, Real.Gamma_nat_eq_factorial, ofReal_div_of_pos sorry,
     Real.rpow_one, ofReal_coe_nat]
-  congr!
-  
-
+  suffices ∫ x : E K, rexp (-convexBodySumFun x) =
+      (2:ℝ) ^ NrRealPlaces K * (π / 2) ^ NrComplexPlaces K by
+    rw [this, convexBodySumFactor, ofReal_mul (by positivity), ofReal_pow zero_le_two,
+      ofReal_pow (by positivity), ofReal_div_of_pos zero_lt_two, ofReal_ofNat, ← NNReal.coe_real_pi,
+      ofReal_coe_nnreal, coe_pow, coe_div two_ne_zero, coe_ofNat]
   sorry
 
 end convexBodySum
