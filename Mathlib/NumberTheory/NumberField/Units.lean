--- conflicted
+++ resolved
@@ -113,13 +113,9 @@
   · rw [← h_ua]
     exact le_of_eq ((eq_iff_eq _ 1).mp ((mem_torsion K).mp h_tors) φ)
 
-<<<<<<< HEAD
--- set_option synthInstance.maxHeartbeats 30000 in
-=======
 -- a shortcut instance to stop the next instance from timing out
 instance [NumberField K] : Finite (torsion K) := inferInstance
 
->>>>>>> 7df583cc
 /-- The torsion subgroup is cylic. -/
 instance [NumberField K] : IsCyclic (torsion K) := subgroup_units_cyclic _
 
