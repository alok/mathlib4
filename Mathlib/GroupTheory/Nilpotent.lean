/-
Copyright (c) 2021 Kevin Buzzard. All rights reserved.
Released under Apache 2.0 license as described in the file LICENSE.
Authors: Kevin Buzzard, Ines Wright, Joachim Breitner
-/
import Mathlib.GroupTheory.QuotientGroup
import Mathlib.GroupTheory.Solvable
import Mathlib.GroupTheory.PGroup
import Mathlib.GroupTheory.Sylow
import Mathlib.Data.Nat.Factorization.Basic
import Mathlib.Tactic.TFAE

#align_import group_theory.nilpotent from "leanprover-community/mathlib"@"2bbc7e3884ba234309d2a43b19144105a753292e"

/-!

# Nilpotent groups

An API for nilpotent groups, that is, groups for which the upper central series
reaches `⊤`.

## Main definitions

Recall that if `H K : Subgroup G` then `⁅H, K⁆ : Subgroup G` is the subgroup of `G` generated
by the commutators `hkh⁻¹k⁻¹`. Recall also Lean's conventions that `⊤` denotes the
subgroup `G` of `G`, and `⊥` denotes the trivial subgroup `{1}`.

* `upperCentralSeries G : ℕ → Subgroup G` : the upper central series of a group `G`.
     This is an increasing sequence of normal subgroups `H n` of `G` with `H 0 = ⊥` and
     `H (n + 1) / H n` is the centre of `G / H n`.
* `lowerCentralSeries G : ℕ → Subgroup G` : the lower central series of a group `G`.
     This is a decreasing sequence of normal subgroups `H n` of `G` with `H 0 = ⊤` and
     `H (n + 1) = ⁅H n, G⁆`.
* `IsNilpotent` : A group G is nilpotent if its upper central series reaches `⊤`, or
    equivalently if its lower central series reaches `⊥`.
* `nilpotency_class` : the length of the upper central series of a nilpotent group.
* `IsAscendingCentralSeries (H : ℕ → Subgroup G) : Prop` and
* `IsDescendingCentralSeries (H : ℕ → Subgroup G) : Prop` : Note that in the literature
    a "central series" for a group is usually defined to be a *finite* sequence of normal subgroups
    `H 0`, `H 1`, ..., starting at `⊤`, finishing at `⊥`, and with each `H n / H (n + 1)`
    central in `G / H (n + 1)`. In this formalisation it is convenient to have two weaker predicates
    on an infinite sequence of subgroups `H n` of `G`: we say a sequence is a *descending central
    series* if it starts at `G` and `⁅H n, ⊤⁆ ⊆ H (n + 1)` for all `n`. Note that this series
    may not terminate at `⊥`, and the `H i` need not be normal. Similarly a sequence is an
    *ascending central series* if `H 0 = ⊥` and `⁅H (n + 1), ⊤⁆ ⊆ H n` for all `n`, again with no
    requirement that the series reaches `⊤` or that the `H i` are normal.

## Main theorems

`G` is *defined* to be nilpotent if the upper central series reaches `⊤`.
* `nilpotent_iff_finite_ascending_central_series` : `G` is nilpotent iff some ascending central
    series reaches `⊤`.
* `nilpotent_iff_finite_descending_central_series` : `G` is nilpotent iff some descending central
    series reaches `⊥`.
* `nilpotent_iff_lower` : `G` is nilpotent iff the lower central series reaches `⊥`.
* The `nilpotency_class` can likeways be obtained from these equivalent
  definitions, see `least_ascending_central_series_length_eq_nilpotencyClass`,
  `least_descending_central_series_length_eq_nilpotencyClass` and
  `lowerCentralSeries_length_eq_nilpotencyClass`.
* If `G` is nilpotent, then so are its subgroups, images, quotients and preimages.
  Binary and finite products of nilpotent groups are nilpotent.
  Infinite products are nilpotent if their nilpotent class is bounded.
  Corresponding lemmas about the `nilpotency_class` are provided.
* The `nilpotency_class` of `G ⧸ center G` is given explicitly, and an induction principle
  is derived from that.
* `IsNilpotent.to_isSolvable`: If `G` is nilpotent, it is solvable.


## Warning

A "central series" is usually defined to be a finite sequence of normal subgroups going
from `⊥` to `⊤` with the property that each subquotient is contained within the centre of
the associated quotient of `G`. This means that if `G` is not nilpotent, then
none of what we have called `upperCentralSeries G`, `lowerCentralSeries G` or
the sequences satisfying `IsAscendingCentralSeries` or `IsDescendingCentralSeries`
are actually central series. Note that the fact that the upper and lower central series
are not central series if `G` is not nilpotent is a standard abuse of notation.

-/


open Subgroup

section WithGroup

variable {G : Type*} [Group G] (H : Subgroup G) [Normal H]

/-- If `H` is a normal subgroup of `G`, then the set `{x : G | ∀ y : G, x*y*x⁻¹*y⁻¹ ∈ H}`
is a subgroup of `G` (because it is the preimage in `G` of the centre of the
quotient group `G/H`.)
-/
def upperCentralSeriesStep : Subgroup G where
  carrier := { x : G | ∀ y : G, x * y * x⁻¹ * y⁻¹ ∈ H }
  one_mem' y := by simp [Subgroup.one_mem]
  mul_mem' {a b ha hb y} := by
    convert Subgroup.mul_mem _ (ha (b * y * b⁻¹)) (hb y) using 1
    group
  inv_mem' {x hx y} := by
    specialize hx y⁻¹
    rw [mul_assoc, inv_inv] at hx ⊢
    exact Subgroup.Normal.mem_comm inferInstance hx
#align upper_central_series_step upperCentralSeriesStep

theorem mem_upperCentralSeriesStep (x : G) :
    x ∈ upperCentralSeriesStep H ↔ ∀ y, x * y * x⁻¹ * y⁻¹ ∈ H := Iff.rfl
#align mem_upper_central_series_step mem_upperCentralSeriesStep

open QuotientGroup

/-- The proof that `upperCentralSeriesStep H` is the preimage of the centre of `G/H` under
the canonical surjection. -/
theorem upperCentralSeriesStep_eq_comap_center :
    upperCentralSeriesStep H = Subgroup.comap (mk' H) (center (G ⧸ H)) := by
  ext
  rw [mem_comap, mem_center_iff, forall_mk]
  apply forall_congr'
  intro y
  rw [coe_mk', ← QuotientGroup.mk_mul, ← QuotientGroup.mk_mul, eq_comm, eq_iff_div_mem,
    div_eq_mul_inv, mul_inv_rev, mul_assoc]
#align upper_central_series_step_eq_comap_center upperCentralSeriesStep_eq_comap_center

instance : Normal (upperCentralSeriesStep H) := by
  rw [upperCentralSeriesStep_eq_comap_center]
  infer_instance

variable (G)

/-- An auxiliary type-theoretic definition defining both the upper central series of
a group, and a proof that it is normal, all in one go. -/
def upperCentralSeriesAux : ℕ → Σ'H : Subgroup G, Normal H
  | 0 => ⟨⊥, inferInstance⟩
  | n + 1 =>
    let un := upperCentralSeriesAux n
    let _un_normal := un.2
    ⟨upperCentralSeriesStep un.1, inferInstance⟩
#align upper_central_series_aux upperCentralSeriesAux

/-- `upperCentralSeries G n` is the `n`th term in the upper central series of `G`. -/
def upperCentralSeries (n : ℕ) : Subgroup G :=
  (upperCentralSeriesAux G n).1
#align upper_central_series upperCentralSeries

instance upperCentralSeries_normal (n : ℕ) : Normal (upperCentralSeries G n) :=
  (upperCentralSeriesAux G n).2

@[simp]
theorem upperCentralSeries_zero : upperCentralSeries G 0 = ⊥ := rfl
#align upper_central_series_zero upperCentralSeries_zero

@[simp]
theorem upperCentralSeries_one : upperCentralSeries G 1 = center G := by
  ext
<<<<<<< HEAD
  simp only [upperCentralSeries, upperCentralSeriesAux, upperCentralSeriesStep, center, Set.center,
    mem_mk, mem_bot, Set.mem_setOf_eq]
  constructor
  · intro h
    rw [← Set.mem_center_iff, Semigroup.mem_center_iff]
    intro g
    rw [eq_comm, ← mul_inv_eq_iff_eq_mul, ← mul_inv_eq_one, ← h g]
  · intro h g
    rw [mul_inv_eq_one, mul_inv_eq_iff_eq_mul, h.comm]
=======
  simp only [upperCentralSeries, upperCentralSeriesAux, upperCentralSeriesStep,
    Subgroup.mem_center_iff, mem_mk, mem_bot, Set.mem_setOf_eq]
  exact forall_congr' fun y => by rw [mul_inv_eq_one, mul_inv_eq_iff_eq_mul, eq_comm]
>>>>>>> b6a9eb9c
#align upper_central_series_one upperCentralSeries_one

/-- The `n+1`st term of the upper central series `H i` has underlying set equal to the `x` such
that `⁅x,G⁆ ⊆ H n`-/
theorem mem_upperCentralSeries_succ_iff (n : ℕ) (x : G) :
    x ∈ upperCentralSeries G (n + 1) ↔ ∀ y : G, x * y * x⁻¹ * y⁻¹ ∈ upperCentralSeries G n :=
  Iff.rfl
#align mem_upper_central_series_succ_iff mem_upperCentralSeries_succ_iff


-- is_nilpotent is already defined in the root namespace (for elements of rings).
/-- A group `G` is nilpotent if its upper central series is eventually `G`. -/
class Group.IsNilpotent (G : Type*) [Group G] : Prop where
  nilpotent' : ∃ n : ℕ, upperCentralSeries G n = ⊤
#align group.is_nilpotent Group.IsNilpotent

-- Porting note: add lemma since infer kinds are unsupported in the definition of `IsNilpotent`
lemma Group.IsNilpotent.nilpotent (G : Type*) [Group G] [IsNilpotent G] :
    ∃ n : ℕ, upperCentralSeries G n = ⊤ := Group.IsNilpotent.nilpotent'

open Group

variable {G}

/-- A sequence of subgroups of `G` is an ascending central series if `H 0` is trivial and
  `⁅H (n + 1), G⁆ ⊆ H n` for all `n`. Note that we do not require that `H n = G` for some `n`. -/
def IsAscendingCentralSeries (H : ℕ → Subgroup G) : Prop :=
  H 0 = ⊥ ∧ ∀ (x : G) (n : ℕ), x ∈ H (n + 1) → ∀ g, x * g * x⁻¹ * g⁻¹ ∈ H n
#align is_ascending_central_series IsAscendingCentralSeries

/-- A sequence of subgroups of `G` is a descending central series if `H 0` is `G` and
  `⁅H n, G⁆ ⊆ H (n + 1)` for all `n`. Note that we do not require that `H n = {1}` for some `n`. -/
def IsDescendingCentralSeries (H : ℕ → Subgroup G) :=
  H 0 = ⊤ ∧ ∀ (x : G) (n : ℕ), x ∈ H n → ∀ g, x * g * x⁻¹ * g⁻¹ ∈ H (n + 1)
#align is_descending_central_series IsDescendingCentralSeries

/-- Any ascending central series for a group is bounded above by the upper central series. -/
theorem ascending_central_series_le_upper (H : ℕ → Subgroup G) (hH : IsAscendingCentralSeries H) :
    ∀ n : ℕ, H n ≤ upperCentralSeries G n
  | 0 => hH.1.symm ▸ le_refl ⊥
  | n + 1 => by
    intro x hx
    rw [mem_upperCentralSeries_succ_iff]
    exact fun y => ascending_central_series_le_upper H hH n (hH.2 x n hx y)
#align ascending_central_series_le_upper ascending_central_series_le_upper

variable (G)

/-- The upper central series of a group is an ascending central series. -/
theorem upperCentralSeries_isAscendingCentralSeries :
    IsAscendingCentralSeries (upperCentralSeries G) :=
  ⟨rfl, fun _x _n h => h⟩
#align upper_central_series_is_ascending_central_series upperCentralSeries_isAscendingCentralSeries

theorem upperCentralSeries_mono : Monotone (upperCentralSeries G) := by
  refine' monotone_nat_of_le_succ _
  intro n x hx y
  rw [mul_assoc, mul_assoc, ← mul_assoc y x⁻¹ y⁻¹]
  exact mul_mem hx (Normal.conj_mem (upperCentralSeries_normal G n) x⁻¹ (inv_mem hx) y)
#align upper_central_series_mono upperCentralSeries_mono

/-- A group `G` is nilpotent iff there exists an ascending central series which reaches `G` in
  finitely many steps. -/
theorem nilpotent_iff_finite_ascending_central_series :
    IsNilpotent G ↔ ∃ n : ℕ, ∃ H : ℕ → Subgroup G, IsAscendingCentralSeries H ∧ H n = ⊤ := by
  constructor
  · rintro ⟨n, nH⟩
    refine' ⟨_, _, upperCentralSeries_isAscendingCentralSeries G, nH⟩
  · rintro ⟨n, H, hH, hn⟩
    use n
    rw [eq_top_iff, ← hn]
    exact ascending_central_series_le_upper H hH n
#align nilpotent_iff_finite_ascending_central_series nilpotent_iff_finite_ascending_central_series

theorem is_decending_rev_series_of_is_ascending {H : ℕ → Subgroup G} {n : ℕ} (hn : H n = ⊤)
    (hasc : IsAscendingCentralSeries H) : IsDescendingCentralSeries fun m : ℕ => H (n - m) := by
  cases' hasc with h0 hH
  refine' ⟨hn, fun x m hx g => _⟩
  dsimp at hx
  by_cases hm : n ≤ m
  · rw [tsub_eq_zero_of_le hm, h0, Subgroup.mem_bot] at hx
    subst hx
    rw [show (1 : G) * g * (1⁻¹ : G) * g⁻¹ = 1 by group]
    exact Subgroup.one_mem _
  · push_neg at hm
    apply hH
    convert hx using 1
    rw [tsub_add_eq_add_tsub (Nat.succ_le_of_lt hm), Nat.succ_sub_succ]
#align is_decending_rev_series_of_is_ascending is_decending_rev_series_of_is_ascending

theorem is_ascending_rev_series_of_is_descending {H : ℕ → Subgroup G} {n : ℕ} (hn : H n = ⊥)
    (hdesc : IsDescendingCentralSeries H) : IsAscendingCentralSeries fun m : ℕ => H (n - m) := by
  cases' hdesc with h0 hH
  refine' ⟨hn, fun x m hx g => _⟩
  dsimp only at hx ⊢
  by_cases hm : n ≤ m
  · have hnm : n - m = 0 := tsub_eq_zero_iff_le.mpr hm
    rw [hnm, h0]
    exact mem_top _
  · push_neg at hm
    convert hH x _ hx g using 1
    rw [tsub_add_eq_add_tsub (Nat.succ_le_of_lt hm), Nat.succ_sub_succ]
#align is_ascending_rev_series_of_is_descending is_ascending_rev_series_of_is_descending

/-- A group `G` is nilpotent iff there exists a descending central series which reaches the
  trivial group in a finite time. -/
theorem nilpotent_iff_finite_descending_central_series :
    IsNilpotent G ↔ ∃ n : ℕ, ∃ H : ℕ → Subgroup G, IsDescendingCentralSeries H ∧ H n = ⊥ := by
  rw [nilpotent_iff_finite_ascending_central_series]
  constructor
  · rintro ⟨n, H, hH, hn⟩
    refine ⟨n, fun m => H (n - m), is_decending_rev_series_of_is_ascending G hn hH, ?_⟩
    dsimp only
    rw [tsub_self]
    exact hH.1
  · rintro ⟨n, H, hH, hn⟩
    refine ⟨n, fun m => H (n - m), is_ascending_rev_series_of_is_descending G hn hH, ?_⟩
    dsimp only
    rw [tsub_self]
    exact hH.1
#align nilpotent_iff_finite_descending_central_series nilpotent_iff_finite_descending_central_series

/-- The lower central series of a group `G` is a sequence `H n` of subgroups of `G`, defined
  by `H 0` is all of `G` and for `n≥1`, `H (n + 1) = ⁅H n, G⁆` -/
def lowerCentralSeries (G : Type*) [Group G] : ℕ → Subgroup G
  | 0 => ⊤
  | n + 1 => ⁅lowerCentralSeries G n, ⊤⁆
#align lower_central_series lowerCentralSeries

variable {G}

@[simp]
theorem lowerCentralSeries_zero : lowerCentralSeries G 0 = ⊤ := rfl
#align lower_central_series_zero lowerCentralSeries_zero

@[simp]
theorem lowerCentralSeries_one : lowerCentralSeries G 1 = commutator G := rfl
#align lower_central_series_one lowerCentralSeries_one

theorem mem_lowerCentralSeries_succ_iff (n : ℕ) (q : G) :
    q ∈ lowerCentralSeries G (n + 1) ↔
    q ∈ closure { x | ∃ p ∈ lowerCentralSeries G n,
                        ∃ q ∈ (⊤ : Subgroup G), p * q * p⁻¹ * q⁻¹ = x } := Iff.rfl
#align mem_lower_central_series_succ_iff mem_lowerCentralSeries_succ_iff

theorem lowerCentralSeries_succ (n : ℕ) :
    lowerCentralSeries G (n + 1) =
      closure { x | ∃ p ∈ lowerCentralSeries G n, ∃ q ∈ (⊤ : Subgroup G), p * q * p⁻¹ * q⁻¹ = x } :=
  rfl
#align lower_central_series_succ lowerCentralSeries_succ

instance lowerCentralSeries_normal (n : ℕ) : Normal (lowerCentralSeries G n) := by
  induction' n with d hd
  · exact (⊤ : Subgroup G).normal_of_characteristic
  · exact @Subgroup.commutator_normal _ _ (lowerCentralSeries G d) ⊤ hd _

theorem lowerCentralSeries_antitone : Antitone (lowerCentralSeries G) := by
  refine' antitone_nat_of_succ_le fun n x hx => _
  simp only [mem_lowerCentralSeries_succ_iff, exists_prop, mem_top, exists_true_left,
    true_and_iff] at hx
  refine'
    closure_induction hx _ (Subgroup.one_mem _) (@Subgroup.mul_mem _ _ _) (@Subgroup.inv_mem _ _ _)
  rintro y ⟨z, hz, a, ha⟩
  rw [← ha, mul_assoc, mul_assoc, ← mul_assoc a z⁻¹ a⁻¹]
  exact mul_mem hz (Normal.conj_mem (lowerCentralSeries_normal n) z⁻¹ (inv_mem hz) a)
#align lower_central_series_antitone lowerCentralSeries_antitone

/-- The lower central series of a group is a descending central series. -/
theorem lowerCentralSeries_isDescendingCentralSeries :
    IsDescendingCentralSeries (lowerCentralSeries G) := by
  constructor; rfl
  intro x n hxn g
  exact commutator_mem_commutator hxn (mem_top g)
#align lower_central_series_is_descending_central_series lowerCentralSeries_isDescendingCentralSeries

/-- Any descending central series for a group is bounded below by the lower central series. -/
theorem descending_central_series_ge_lower (H : ℕ → Subgroup G) (hH : IsDescendingCentralSeries H) :
    ∀ n : ℕ, lowerCentralSeries G n ≤ H n
  | 0 => hH.1.symm ▸ le_refl ⊤
  | n + 1 => commutator_le.mpr fun x hx q _ =>
      hH.2 x n (descending_central_series_ge_lower H hH n hx) q
#align descending_central_series_ge_lower descending_central_series_ge_lower

/-- A group is nilpotent if and only if its lower central series eventually reaches
  the trivial subgroup. -/
theorem nilpotent_iff_lowerCentralSeries : IsNilpotent G ↔ ∃ n, lowerCentralSeries G n = ⊥ := by
  rw [nilpotent_iff_finite_descending_central_series]
  constructor
  · rintro ⟨n, H, ⟨h0, hs⟩, hn⟩
    use n
    rw [eq_bot_iff, ← hn]
    exact descending_central_series_ge_lower H ⟨h0, hs⟩ n
  · rintro ⟨n, hn⟩
    exact ⟨n, lowerCentralSeries G, lowerCentralSeries_isDescendingCentralSeries, hn⟩
#align nilpotent_iff_lower_central_series nilpotent_iff_lowerCentralSeries

section Classical

open scoped Classical

variable [hG : IsNilpotent G]

variable (G)

/-- The nilpotency class of a nilpotent group is the smallest natural `n` such that
the `n`'th term of the upper central series is `G`. -/
noncomputable def Group.nilpotencyClass : ℕ := Nat.find (IsNilpotent.nilpotent G)
#align group.nilpotency_class Group.nilpotencyClass

variable {G}

@[simp]
theorem upperCentralSeries_nilpotencyClass : upperCentralSeries G (Group.nilpotencyClass G) = ⊤ :=
  Nat.find_spec (IsNilpotent.nilpotent G)
#align upper_central_series_nilpotency_class upperCentralSeries_nilpotencyClass

theorem upperCentralSeries_eq_top_iff_nilpotencyClass_le {n : ℕ} :
    upperCentralSeries G n = ⊤ ↔ Group.nilpotencyClass G ≤ n := by
  constructor
  · intro h
    exact Nat.find_le h
  · intro h
    apply eq_top_iff.mpr
    rw [← upperCentralSeries_nilpotencyClass]
    exact upperCentralSeries_mono _ h
#align upper_central_series_eq_top_iff_nilpotency_class_le upperCentralSeries_eq_top_iff_nilpotencyClass_le

/-- The nilpotency class of a nilpotent `G` is equal to the smallest `n` for which an ascending
central series reaches `G` in its `n`'th term. -/
theorem least_ascending_central_series_length_eq_nilpotencyClass :
    Nat.find ((nilpotent_iff_finite_ascending_central_series G).mp hG) =
    Group.nilpotencyClass G := by
  refine le_antisymm (Nat.find_mono ?_) (Nat.find_mono ?_)
  · intro n hn
    exact ⟨upperCentralSeries G, upperCentralSeries_isAscendingCentralSeries G, hn⟩
  · rintro n ⟨H, ⟨hH, hn⟩⟩
    rw [← top_le_iff, ← hn]
    exact ascending_central_series_le_upper H hH n
#align least_ascending_central_series_length_eq_nilpotency_class least_ascending_central_series_length_eq_nilpotencyClass

/-- The nilpotency class of a nilpotent `G` is equal to the smallest `n` for which the descending
central series reaches `⊥` in its `n`'th term. -/
theorem least_descending_central_series_length_eq_nilpotencyClass :
    Nat.find ((nilpotent_iff_finite_descending_central_series G).mp hG) =
    Group.nilpotencyClass G := by
  rw [← least_ascending_central_series_length_eq_nilpotencyClass]
  refine le_antisymm (Nat.find_mono ?_) (Nat.find_mono ?_)
  · rintro n ⟨H, ⟨hH, hn⟩⟩
    refine ⟨fun m => H (n - m), is_decending_rev_series_of_is_ascending G hn hH, ?_⟩
    dsimp only
    rw [tsub_self]
    exact hH.1
  · rintro n ⟨H, ⟨hH, hn⟩⟩
    refine ⟨fun m => H (n - m), is_ascending_rev_series_of_is_descending G hn hH, ?_⟩
    dsimp only
    rw [tsub_self]
    exact hH.1
#align least_descending_central_series_length_eq_nilpotency_class least_descending_central_series_length_eq_nilpotencyClass

/-- The nilpotency class of a nilpotent `G` is equal to the length of the lower central series. -/
theorem lowerCentralSeries_length_eq_nilpotencyClass :
    Nat.find (nilpotent_iff_lowerCentralSeries.mp hG) = @Group.nilpotencyClass G _ _ := by
  rw [← least_descending_central_series_length_eq_nilpotencyClass]
  refine' le_antisymm (Nat.find_mono _) (Nat.find_mono _)
  · rintro n ⟨H, ⟨hH, hn⟩⟩
    rw [← le_bot_iff, ← hn]
    exact descending_central_series_ge_lower H hH n
  · rintro n h
    exact ⟨lowerCentralSeries G, ⟨lowerCentralSeries_isDescendingCentralSeries, h⟩⟩
#align lower_central_series_length_eq_nilpotency_class lowerCentralSeries_length_eq_nilpotencyClass

@[simp]
theorem lowerCentralSeries_nilpotencyClass :
    lowerCentralSeries G (Group.nilpotencyClass G) = ⊥ := by
  rw [← lowerCentralSeries_length_eq_nilpotencyClass]
  exact Nat.find_spec (nilpotent_iff_lowerCentralSeries.mp hG)
#align lower_central_series_nilpotency_class lowerCentralSeries_nilpotencyClass

theorem lowerCentralSeries_eq_bot_iff_nilpotencyClass_le {n : ℕ} :
    lowerCentralSeries G n = ⊥ ↔ Group.nilpotencyClass G ≤ n := by
  constructor
  · intro h
    rw [← lowerCentralSeries_length_eq_nilpotencyClass]
    exact Nat.find_le h
  · intro h
    apply eq_bot_iff.mpr
    rw [← lowerCentralSeries_nilpotencyClass]
    exact lowerCentralSeries_antitone h
#align lower_central_series_eq_bot_iff_nilpotency_class_le lowerCentralSeries_eq_bot_iff_nilpotencyClass_le

end Classical

theorem lowerCentralSeries_map_subtype_le (H : Subgroup G) (n : ℕ) :
    (lowerCentralSeries H n).map H.subtype ≤ lowerCentralSeries G n := by
  induction' n with d hd
  · simp
  · rw [lowerCentralSeries_succ, lowerCentralSeries_succ, MonoidHom.map_closure]
    apply Subgroup.closure_mono
    rintro x1 ⟨x2, ⟨x3, hx3, x4, _hx4, rfl⟩, rfl⟩
    exact ⟨x3, hd (mem_map.mpr ⟨x3, hx3, rfl⟩), x4, by simp⟩
#align lower_central_series_map_subtype_le lowerCentralSeries_map_subtype_le

/-- A subgroup of a nilpotent group is nilpotent -/
instance Subgroup.isNilpotent (H : Subgroup G) [hG : IsNilpotent G] : IsNilpotent H := by
  rw [nilpotent_iff_lowerCentralSeries] at *
  rcases hG with ⟨n, hG⟩
  use n
  have := lowerCentralSeries_map_subtype_le H n
  simp only [hG, SetLike.le_def, mem_map, forall_apply_eq_imp_iff₂, exists_imp] at this
  exact eq_bot_iff.mpr fun x hx => Subtype.ext (this x ⟨hx, rfl⟩)
#align subgroup.is_nilpotent Subgroup.isNilpotent

/-- The nilpotency class of a subgroup is less or equal to the nilpotency class of the group -/
theorem Subgroup.nilpotencyClass_le (H : Subgroup G) [hG : IsNilpotent G] :
    Group.nilpotencyClass H ≤ Group.nilpotencyClass G := by
  repeat rw [← lowerCentralSeries_length_eq_nilpotencyClass]
  --- Porting note : Lean needs to be told that predicates are decidable
  refine @Nat.find_mono _ _ (Classical.decPred _) (Classical.decPred _) ?_ _ _
  intro n hG
  have := lowerCentralSeries_map_subtype_le H n
  simp only [hG, SetLike.le_def, mem_map, forall_apply_eq_imp_iff₂, exists_imp] at this
  exact eq_bot_iff.mpr fun x hx => Subtype.ext (this x ⟨hx, rfl⟩)
#align subgroup.nilpotency_class_le Subgroup.nilpotencyClass_le

instance (priority := 100) isNilpotent_of_subsingleton [Subsingleton G] : IsNilpotent G :=
  nilpotent_iff_lowerCentralSeries.2 ⟨0, Subsingleton.elim ⊤ ⊥⟩
#align is_nilpotent_of_subsingleton isNilpotent_of_subsingleton

theorem upperCentralSeries.map {H : Type*} [Group H] {f : G →* H} (h : Function.Surjective f)
    (n : ℕ) : Subgroup.map f (upperCentralSeries G n) ≤ upperCentralSeries H n := by
  induction' n with d hd
  · simp
  · rintro _ ⟨x, hx : x ∈ upperCentralSeries G d.succ, rfl⟩ y'
    rcases h y' with ⟨y, rfl⟩
    simpa using hd (mem_map_of_mem f (hx y))
#align upper_central_series.map upperCentralSeries.map

theorem lowerCentralSeries.map {H : Type*} [Group H] (f : G →* H) (n : ℕ) :
    Subgroup.map f (lowerCentralSeries G n) ≤ lowerCentralSeries H n := by
  induction' n with d hd
  · simp [Nat.zero_eq]
  · rintro a ⟨x, hx : x ∈ lowerCentralSeries G d.succ, rfl⟩
    refine closure_induction hx ?_ (by simp [f.map_one, Subgroup.one_mem _])
      (fun y z hy hz => by simp [MonoidHom.map_mul, Subgroup.mul_mem _ hy hz]) (fun y hy => by
        rw [f.map_inv]; exact Subgroup.inv_mem _ hy)
    rintro a ⟨y, hy, z, ⟨-, rfl⟩⟩
    apply mem_closure.mpr
    exact fun K hK => hK ⟨f y, hd (mem_map_of_mem f hy), by simp [commutatorElement_def]⟩
#align lower_central_series.map lowerCentralSeries.map

theorem lowerCentralSeries_succ_eq_bot {n : ℕ} (h : lowerCentralSeries G n ≤ center G) :
    lowerCentralSeries G (n + 1) = ⊥ := by
  rw [lowerCentralSeries_succ, closure_eq_bot_iff, Set.subset_singleton_iff]
  rintro x ⟨y, hy1, z, ⟨⟩, rfl⟩
  rw [mul_assoc, ← mul_inv_rev, mul_inv_eq_one, eq_comm]
  exact mem_center_iff.mp (h hy1) z
#align lower_central_series_succ_eq_bot lowerCentralSeries_succ_eq_bot

/-- The preimage of a nilpotent group is nilpotent if the kernel of the homomorphism is contained
in the center -/
theorem isNilpotent_of_ker_le_center {H : Type*} [Group H] (f : G →* H) (hf1 : f.ker ≤ center G)
    (hH : IsNilpotent H) : IsNilpotent G := by
  rw [nilpotent_iff_lowerCentralSeries] at *
  rcases hH with ⟨n, hn⟩
  use n + 1
  refine' lowerCentralSeries_succ_eq_bot (le_trans ((Subgroup.map_eq_bot_iff _).mp _) hf1)
  exact eq_bot_iff.mpr (hn ▸ lowerCentralSeries.map f n)
#align is_nilpotent_of_ker_le_center isNilpotent_of_ker_le_center

theorem nilpotencyClass_le_of_ker_le_center {H : Type*} [Group H] (f : G →* H)
    (hf1 : f.ker ≤ center G) (hH : IsNilpotent H) :
    @Group.nilpotencyClass G _ (isNilpotent_of_ker_le_center f hf1 hH) ≤
      Group.nilpotencyClass H + 1 := by
  haveI : IsNilpotent G := isNilpotent_of_ker_le_center f hf1 hH
  rw [← lowerCentralSeries_length_eq_nilpotencyClass]
  -- Porting note: Lean needs to be told that predicates are decidable
  refine @Nat.find_min' _ (Classical.decPred _) _ _ ?_
  refine lowerCentralSeries_succ_eq_bot (le_trans ((Subgroup.map_eq_bot_iff _).mp ?_) hf1)
  apply eq_bot_iff.mpr
  apply le_trans (lowerCentralSeries.map f _)
  simp only [lowerCentralSeries_nilpotencyClass, le_bot_iff]
#align nilpotency_class_le_of_ker_le_center nilpotencyClass_le_of_ker_le_center

/-- The range of a surjective homomorphism from a nilpotent group is nilpotent -/
theorem nilpotent_of_surjective {G' : Type*} [Group G'] [h : IsNilpotent G] (f : G →* G')
    (hf : Function.Surjective f) : IsNilpotent G' := by
  rcases h with ⟨n, hn⟩
  use n
  apply eq_top_iff.mpr
  calc
    ⊤ = f.range := symm (f.range_top_of_surjective hf)
    _ = Subgroup.map f ⊤ := (MonoidHom.range_eq_map _)
    _ = Subgroup.map f (upperCentralSeries G n) := by rw [hn]
    _ ≤ upperCentralSeries G' n := upperCentralSeries.map hf n

#align nilpotent_of_surjective nilpotent_of_surjective

/-- The nilpotency class of the range of a surjective homomorphism from a
nilpotent group is less or equal the nilpotency class of the domain -/
theorem nilpotencyClass_le_of_surjective {G' : Type*} [Group G'] (f : G →* G')
    (hf : Function.Surjective f) [h : IsNilpotent G] :
    @Group.nilpotencyClass G' _ (nilpotent_of_surjective _ hf) ≤ Group.nilpotencyClass G := by
  -- Porting note: Lean needs to be told that predicates are decidable
  refine @Nat.find_mono _ _ (Classical.decPred _) (Classical.decPred _) ?_ _ _
  intro n hn
  apply eq_top_iff.mpr
  calc
    ⊤ = f.range := symm (f.range_top_of_surjective hf)
    _ = Subgroup.map f ⊤ := (MonoidHom.range_eq_map _)
    _ = Subgroup.map f (upperCentralSeries G n) := by rw [hn]
    _ ≤ upperCentralSeries G' n := upperCentralSeries.map hf n

#align nilpotency_class_le_of_surjective nilpotencyClass_le_of_surjective

/-- Nilpotency respects isomorphisms -/
theorem nilpotent_of_mulEquiv {G' : Type*} [Group G'] [_h : IsNilpotent G] (f : G ≃* G') :
    IsNilpotent G' :=
  nilpotent_of_surjective f.toMonoidHom (MulEquiv.surjective f)
#align nilpotent_of_mul_equiv nilpotent_of_mulEquiv

/-- A quotient of a nilpotent group is nilpotent -/
instance nilpotent_quotient_of_nilpotent (H : Subgroup G) [H.Normal] [_h : IsNilpotent G] :
    IsNilpotent (G ⧸ H) :=
  nilpotent_of_surjective (QuotientGroup.mk' H) QuotientGroup.mk_surjective
#align nilpotent_quotient_of_nilpotent nilpotent_quotient_of_nilpotent

/-- The nilpotency class of a quotient of `G` is less or equal the nilpotency class of `G` -/
theorem nilpotencyClass_quotient_le (H : Subgroup G) [H.Normal] [_h : IsNilpotent G] :
    Group.nilpotencyClass (G ⧸ H) ≤ Group.nilpotencyClass G :=
  nilpotencyClass_le_of_surjective (QuotientGroup.mk' H) QuotientGroup.mk_surjective
#align nilpotency_class_quotient_le nilpotencyClass_quotient_le

-- This technical lemma helps with rewriting the subgroup, which occurs in indices
private theorem comap_center_subst {H₁ H₂ : Subgroup G} [Normal H₁] [Normal H₂] (h : H₁ = H₂) :
    comap (mk' H₁) (center (G ⧸ H₁)) = comap (mk' H₂) (center (G ⧸ H₂)) := by subst h; rfl

theorem comap_upperCentralSeries_quotient_center (n : ℕ) :
    comap (mk' (center G)) (upperCentralSeries (G ⧸ center G) n) = upperCentralSeries G n.succ := by
  induction' n with n ih
  · simp only [Nat.zero_eq, upperCentralSeries_zero, MonoidHom.comap_bot, ker_mk',
      (upperCentralSeries_one G).symm]
  · let Hn := upperCentralSeries (G ⧸ center G) n
    calc
      comap (mk' (center G)) (upperCentralSeriesStep Hn) =
          comap (mk' (center G)) (comap (mk' Hn) (center ((G ⧸ center G) ⧸ Hn))) :=
        by rw [upperCentralSeriesStep_eq_comap_center]
      _ = comap (mk' (comap (mk' (center G)) Hn)) (center (G ⧸ comap (mk' (center G)) Hn)) :=
        QuotientGroup.comap_comap_center
      _ = comap (mk' (upperCentralSeries G n.succ)) (center (G ⧸ upperCentralSeries G n.succ)) :=
        (comap_center_subst ih)
      _ = upperCentralSeriesStep (upperCentralSeries G n.succ) :=
        symm (upperCentralSeriesStep_eq_comap_center _)

#align comap_upper_central_series_quotient_center comap_upperCentralSeries_quotient_center

theorem nilpotencyClass_zero_iff_subsingleton [IsNilpotent G] :
    Group.nilpotencyClass G = 0 ↔ Subsingleton G := by
  -- Porting note: Lean needs to be told that predicates are decidable
  rw [Group.nilpotencyClass, @Nat.find_eq_zero _ (Classical.decPred _), upperCentralSeries_zero,
    subsingleton_iff_bot_eq_top, Subgroup.subsingleton_iff]
#align nilpotency_class_zero_iff_subsingleton nilpotencyClass_zero_iff_subsingleton

/-- Quotienting the `center G` reduces the nilpotency class by 1 -/
theorem nilpotencyClass_quotient_center [hH : IsNilpotent G] :
    Group.nilpotencyClass (G ⧸ center G) = Group.nilpotencyClass G - 1 := by
  generalize hn : Group.nilpotencyClass G = n
  rcases n with (rfl | n)
  · simp [nilpotencyClass_zero_iff_subsingleton] at *
    exact Quotient.instSubsingletonQuotient (leftRel (center G))
  · suffices Group.nilpotencyClass (G ⧸ center G) = n by simpa
    apply le_antisymm
    · apply upperCentralSeries_eq_top_iff_nilpotencyClass_le.mp
      apply @comap_injective G _ _ _ (mk' (center G)) (surjective_quot_mk _)
      rw [comap_upperCentralSeries_quotient_center, comap_top, ← hn]
      exact upperCentralSeries_nilpotencyClass
    · apply le_of_add_le_add_right
      calc
        n + 1 = n.succ := rfl
        _ = Group.nilpotencyClass G := (symm hn)
        _ ≤ Group.nilpotencyClass (G ⧸ center G) + 1 :=
          nilpotencyClass_le_of_ker_le_center _ (le_of_eq (ker_mk' _)) _

#align nilpotency_class_quotient_center nilpotencyClass_quotient_center

/-- The nilpotency class of a non-trivial group is one more than its quotient by the center -/
theorem nilpotencyClass_eq_quotient_center_plus_one [hH : IsNilpotent G] [Nontrivial G] :
    Group.nilpotencyClass G = Group.nilpotencyClass (G ⧸ center G) + 1 := by
  rw [nilpotencyClass_quotient_center]
  rcases h : Group.nilpotencyClass G with ⟨⟩
  · exfalso
    rw [nilpotencyClass_zero_iff_subsingleton] at h; skip
    apply false_of_nontrivial_of_subsingleton G
  · simp
#align nilpotency_class_eq_quotient_center_plus_one nilpotencyClass_eq_quotient_center_plus_one

/-- If the quotient by `center G` is nilpotent, then so is G. -/
theorem of_quotient_center_nilpotent (h : IsNilpotent (G ⧸ center G)) : IsNilpotent G := by
  obtain ⟨n, hn⟩ := h.nilpotent
  use n.succ
  simp [← comap_upperCentralSeries_quotient_center, hn]
#align of_quotient_center_nilpotent of_quotient_center_nilpotent

/-- A custom induction principle for nilpotent groups. The base case is a trivial group
(`subsingleton G`), and in the induction step, one can assume the hypothesis for
the group quotiented by its center. -/
@[elab_as_elim]
theorem nilpotent_center_quotient_ind {P : ∀ (G) [Group G] [IsNilpotent G], Prop}
    (G : Type*) [Group G] [IsNilpotent G]
    (hbase : ∀ (G) [Group G] [Subsingleton G], P G)
    (hstep : ∀ (G) [Group G] [IsNilpotent G], ∀ _ih : P (G ⧸ center G), P G) : P G := by
  obtain ⟨n, h⟩ : ∃ n, Group.nilpotencyClass G = n := ⟨_, rfl⟩
  induction' n with n ih generalizing G
  · haveI := nilpotencyClass_zero_iff_subsingleton.mp h
    exact hbase _
  · have hn : Group.nilpotencyClass (G ⧸ center G) = n := by
      simp [nilpotencyClass_quotient_center, h]
    exact hstep _ (ih _ hn)
#align nilpotent_center_quotient_ind nilpotent_center_quotient_ind

theorem derived_le_lower_central (n : ℕ) : derivedSeries G n ≤ lowerCentralSeries G n := by
  induction' n with i ih
  · simp
  · apply commutator_mono ih
    simp
#align derived_le_lower_central derived_le_lower_central

/-- Abelian groups are nilpotent -/
instance (priority := 100) CommGroup.isNilpotent {G : Type*} [CommGroup G] : IsNilpotent G := by
  use 1
  rw [upperCentralSeries_one]
  apply CommGroup.center_eq_top
#align comm_group.is_nilpotent CommGroup.isNilpotent

/-- Abelian groups have nilpotency class at most one -/
theorem CommGroup.nilpotencyClass_le_one {G : Type*} [CommGroup G] :
    Group.nilpotencyClass G ≤ 1 := by
  apply upperCentralSeries_eq_top_iff_nilpotencyClass_le.mp
  rw [upperCentralSeries_one]
  apply CommGroup.center_eq_top
#align comm_group.nilpotency_class_le_one CommGroup.nilpotencyClass_le_one

/-- Groups with nilpotency class at most one are abelian -/
def commGroupOfNilpotencyClass [IsNilpotent G] (h : Group.nilpotencyClass G ≤ 1) : CommGroup G :=
  Group.commGroupOfCenterEqTop <| by
    rw [← upperCentralSeries_one]
    exact upperCentralSeries_eq_top_iff_nilpotencyClass_le.mpr h
#align comm_group_of_nilpotency_class commGroupOfNilpotencyClass

section Prod

variable {G₁ G₂ : Type*} [Group G₁] [Group G₂]

theorem lowerCentralSeries_prod (n : ℕ) :
    lowerCentralSeries (G₁ × G₂) n = (lowerCentralSeries G₁ n).prod (lowerCentralSeries G₂ n) := by
  induction' n with n ih
  · simp
  · calc
      lowerCentralSeries (G₁ × G₂) n.succ = ⁅lowerCentralSeries (G₁ × G₂) n, ⊤⁆ := rfl
      _ = ⁅(lowerCentralSeries G₁ n).prod (lowerCentralSeries G₂ n), ⊤⁆ := by rw [ih]
      _ = ⁅(lowerCentralSeries G₁ n).prod (lowerCentralSeries G₂ n), (⊤ : Subgroup G₁).prod ⊤⁆ :=
        by simp
      _ = ⁅lowerCentralSeries G₁ n, (⊤ : Subgroup G₁)⁆.prod ⁅lowerCentralSeries G₂ n, ⊤⁆ :=
        (commutator_prod_prod _ _ _ _)
      _ = (lowerCentralSeries G₁ n.succ).prod (lowerCentralSeries G₂ n.succ) := rfl

#align lower_central_series_prod lowerCentralSeries_prod

/-- Products of nilpotent groups are nilpotent -/
instance isNilpotent_prod [IsNilpotent G₁] [IsNilpotent G₂] : IsNilpotent (G₁ × G₂) := by
  rw [nilpotent_iff_lowerCentralSeries]
  refine' ⟨max (Group.nilpotencyClass G₁) (Group.nilpotencyClass G₂), _⟩
  rw [lowerCentralSeries_prod,
    lowerCentralSeries_eq_bot_iff_nilpotencyClass_le.mpr (le_max_left _ _),
    lowerCentralSeries_eq_bot_iff_nilpotencyClass_le.mpr (le_max_right _ _), bot_prod_bot]
#align is_nilpotent_prod isNilpotent_prod

/-- The nilpotency class of a product is the max of the nilpotency classes of the factors -/
theorem nilpotencyClass_prod [IsNilpotent G₁] [IsNilpotent G₂] :
    Group.nilpotencyClass (G₁ × G₂) =
    max (Group.nilpotencyClass G₁) (Group.nilpotencyClass G₂) := by
  refine' eq_of_forall_ge_iff fun k => _
  simp only [max_le_iff, ← lowerCentralSeries_eq_bot_iff_nilpotencyClass_le,
    lowerCentralSeries_prod, prod_eq_bot_iff]
#align nilpotency_class_prod nilpotencyClass_prod

end Prod

section BoundedPi

-- First the case of infinite products with bounded nilpotency class
variable {η : Type*} {Gs : η → Type*} [∀ i, Group (Gs i)]

theorem lowerCentralSeries_pi_le (n : ℕ) :
    lowerCentralSeries (∀ i, Gs i) n ≤ Subgroup.pi Set.univ
      fun i => lowerCentralSeries (Gs i) n := by
  let pi := fun f : ∀ i, Subgroup (Gs i) => Subgroup.pi Set.univ f
  induction' n with n ih
  · simp [pi_top]
  · calc
      lowerCentralSeries (∀ i, Gs i) n.succ = ⁅lowerCentralSeries (∀ i, Gs i) n, ⊤⁆ := rfl
      _ ≤ ⁅pi fun i => lowerCentralSeries (Gs i) n, ⊤⁆ := (commutator_mono ih (le_refl _))
      _ = ⁅pi fun i => lowerCentralSeries (Gs i) n, pi fun i => ⊤⁆ := by simp [pi_top]
      _ ≤ pi fun i => ⁅lowerCentralSeries (Gs i) n, ⊤⁆ := (commutator_pi_pi_le _ _)
      _ = pi fun i => lowerCentralSeries (Gs i) n.succ := rfl

#align lower_central_series_pi_le lowerCentralSeries_pi_le

/-- products of nilpotent groups are nilpotent if their nilpotency class is bounded -/
theorem isNilpotent_pi_of_bounded_class [∀ i, IsNilpotent (Gs i)] (n : ℕ)
    (h : ∀ i, Group.nilpotencyClass (Gs i) ≤ n) : IsNilpotent (∀ i, Gs i) := by
  rw [nilpotent_iff_lowerCentralSeries]
  refine' ⟨n, _⟩
  rw [eq_bot_iff]
  apply le_trans (lowerCentralSeries_pi_le _)
  rw [← eq_bot_iff, pi_eq_bot_iff]
  intro i
  apply lowerCentralSeries_eq_bot_iff_nilpotencyClass_le.mpr (h i)
#align is_nilpotent_pi_of_bounded_class isNilpotent_pi_of_bounded_class

end BoundedPi

section FinitePi

-- Now for finite products
variable {η : Type*} {Gs : η → Type*} [∀ i, Group (Gs i)]

theorem lowerCentralSeries_pi_of_finite [Finite η] (n : ℕ) :
    lowerCentralSeries (∀ i, Gs i) n = Subgroup.pi Set.univ
      fun i => lowerCentralSeries (Gs i) n := by
  let pi := fun f : ∀ i, Subgroup (Gs i) => Subgroup.pi Set.univ f
  induction' n with n ih
  · simp [pi_top]
  · calc
      lowerCentralSeries (∀ i, Gs i) n.succ = ⁅lowerCentralSeries (∀ i, Gs i) n, ⊤⁆ := rfl
      _ = ⁅pi fun i => lowerCentralSeries (Gs i) n, ⊤⁆ := by rw [ih]
      _ = ⁅pi fun i => lowerCentralSeries (Gs i) n, pi fun i => ⊤⁆ := by simp [pi_top]
      _ = pi fun i => ⁅lowerCentralSeries (Gs i) n, ⊤⁆ := (commutator_pi_pi_of_finite _ _)
      _ = pi fun i => lowerCentralSeries (Gs i) n.succ := rfl

#align lower_central_series_pi_of_finite lowerCentralSeries_pi_of_finite

/-- n-ary products of nilpotent groups are nilpotent -/
instance isNilpotent_pi [Finite η] [∀ i, IsNilpotent (Gs i)] : IsNilpotent (∀ i, Gs i) := by
  cases nonempty_fintype η
  rw [nilpotent_iff_lowerCentralSeries]
  refine' ⟨Finset.univ.sup fun i => Group.nilpotencyClass (Gs i), _⟩
  rw [lowerCentralSeries_pi_of_finite, pi_eq_bot_iff]
  intro i
  apply lowerCentralSeries_eq_bot_iff_nilpotencyClass_le.mpr
  exact
    @Finset.le_sup _ _ _ _ Finset.univ (fun i => Group.nilpotencyClass (Gs i)) _ (Finset.mem_univ i)
#align is_nilpotent_pi isNilpotent_pi

/-- The nilpotency class of an n-ary product is the sup of the nilpotency classes of the factors -/
theorem nilpotencyClass_pi [Fintype η] [∀ i, IsNilpotent (Gs i)] :
    Group.nilpotencyClass (∀ i, Gs i) = Finset.univ.sup fun i => Group.nilpotencyClass (Gs i) := by
  apply eq_of_forall_ge_iff
  intro k
  simp only [Finset.sup_le_iff, ← lowerCentralSeries_eq_bot_iff_nilpotencyClass_le,
    lowerCentralSeries_pi_of_finite, pi_eq_bot_iff, Finset.mem_univ, true_imp_iff]
#align nilpotency_class_pi nilpotencyClass_pi

end FinitePi

/-- A nilpotent subgroup is solvable -/
instance (priority := 100) IsNilpotent.to_isSolvable [h : IsNilpotent G] : IsSolvable G := by
  obtain ⟨n, hn⟩ := nilpotent_iff_lowerCentralSeries.1 h
  use n
  rw [eq_bot_iff, ← hn]
  exact derived_le_lower_central n
#align is_nilpotent.to_is_solvable IsNilpotent.to_isSolvable

theorem normalizerCondition_of_isNilpotent [h : IsNilpotent G] : NormalizerCondition G := by
  -- roughly based on https://groupprops.subwiki.org/wiki/Nilpotent_implies_normalizer_condition
  rw [normalizerCondition_iff_only_full_group_self_normalizing]
  apply @nilpotent_center_quotient_ind _ G _ _ <;> clear! G
  · intro G _ _ H _
    exact @Subsingleton.elim _ Unique.instSubsingleton _ _
  · intro G _ _ ih H hH
    have hch : center G ≤ H := Subgroup.center_le_normalizer.trans (le_of_eq hH)
    have hkh : (mk' (center G)).ker ≤ H := by simpa using hch
    have hsur : Function.Surjective (mk' (center G)) := surjective_quot_mk _
    let H' := H.map (mk' (center G))
    have hH' : H'.normalizer = H' := by
      apply comap_injective hsur
      rw [comap_normalizer_eq_of_surjective _ hsur, comap_map_eq_self hkh]
      exact hH
    apply map_injective_of_ker_le (mk' (center G)) hkh le_top
    exact (ih H' hH').trans (symm (map_top_of_surjective _ hsur))
#align normalizer_condition_of_is_nilpotent normalizerCondition_of_isNilpotent

end WithGroup

section WithFiniteGroup

open Group Fintype

variable {G : Type*} [hG : Group G]

/-- A p-group is nilpotent -/
theorem IsPGroup.isNilpotent [Finite G] {p : ℕ} [hp : Fact (Nat.Prime p)] (h : IsPGroup p G) :
    IsNilpotent G := by
  cases' nonempty_fintype G
  classical
    revert hG
    apply @Fintype.induction_subsingleton_or_nontrivial _ G _
    · intro _ _ _ _
      infer_instance
    · intro G _ _ ih _ h
      have hcq : Fintype.card (G ⧸ center G) < Fintype.card G := by
        rw [card_eq_card_quotient_mul_card_subgroup (center G)]
        apply lt_mul_of_one_lt_right
        exact Fintype.card_pos_iff.mpr One.nonempty
        exact (Subgroup.one_lt_card_iff_ne_bot _).mpr (ne_of_gt h.bot_lt_center)
      have hnq : IsNilpotent (G ⧸ center G) := ih _ hcq (h.to_quotient (center G))
      exact of_quotient_center_nilpotent hnq
#align is_p_group.is_nilpotent IsPGroup.isNilpotent

variable [Fintype G]

/-- If a finite group is the direct product of its Sylow groups, it is nilpotent -/
theorem isNilpotent_of_product_of_sylow_group
    (e : (∀ p : (Fintype.card G).primeFactors, ∀ P : Sylow p G, (↑P : Subgroup G)) ≃* G) :
    IsNilpotent G := by
  classical
    let ps := (Fintype.card G).primeFactors
    have : ∀ (p : ps) (P : Sylow p G), IsNilpotent (↑P : Subgroup G) := by
      intro p P
      haveI : Fact (Nat.Prime ↑p) := Fact.mk $ Nat.prime_of_mem_primeFactors p.2
      exact P.isPGroup'.isNilpotent
    exact nilpotent_of_mulEquiv e
#align is_nilpotent_of_product_of_sylow_group isNilpotent_of_product_of_sylow_group

/-- A finite group is nilpotent iff the normalizer condition holds, and iff all maximal groups are
normal and iff all sylow groups are normal and iff the group is the direct product of its sylow
groups. -/
theorem isNilpotent_of_finite_tFAE :
    List.TFAE
      [IsNilpotent G, NormalizerCondition G, ∀ H : Subgroup G, IsCoatom H → H.Normal,
        ∀ (p : ℕ) (_hp : Fact p.Prime) (P : Sylow p G), (↑P : Subgroup G).Normal,
        Nonempty
          ((∀ p : (card G).primeFactors, ∀ P : Sylow p G, (↑P : Subgroup G)) ≃* G)] := by
  tfae_have 1 → 2
  · exact @normalizerCondition_of_isNilpotent _ _
  tfae_have 2 → 3
  · exact fun h H => NormalizerCondition.normal_of_coatom H h
  tfae_have 3 → 4
  · intro h p _ P; exact Sylow.normal_of_all_max_subgroups_normal h _
  tfae_have 4 → 5
  · exact fun h => Nonempty.intro (Sylow.directProductOfNormal fun {p hp hP} => h p hp hP)
  tfae_have 5 → 1
  · rintro ⟨e⟩; exact isNilpotent_of_product_of_sylow_group e
  tfae_finish
#align is_nilpotent_of_finite_tfae isNilpotent_of_finite_tFAE

end WithFiniteGroup<|MERGE_RESOLUTION|>--- conflicted
+++ resolved
@@ -150,21 +150,9 @@
 @[simp]
 theorem upperCentralSeries_one : upperCentralSeries G 1 = center G := by
   ext
-<<<<<<< HEAD
-  simp only [upperCentralSeries, upperCentralSeriesAux, upperCentralSeriesStep, center, Set.center,
-    mem_mk, mem_bot, Set.mem_setOf_eq]
-  constructor
-  · intro h
-    rw [← Set.mem_center_iff, Semigroup.mem_center_iff]
-    intro g
-    rw [eq_comm, ← mul_inv_eq_iff_eq_mul, ← mul_inv_eq_one, ← h g]
-  · intro h g
-    rw [mul_inv_eq_one, mul_inv_eq_iff_eq_mul, h.comm]
-=======
   simp only [upperCentralSeries, upperCentralSeriesAux, upperCentralSeriesStep,
     Subgroup.mem_center_iff, mem_mk, mem_bot, Set.mem_setOf_eq]
   exact forall_congr' fun y => by rw [mul_inv_eq_one, mul_inv_eq_iff_eq_mul, eq_comm]
->>>>>>> b6a9eb9c
 #align upper_central_series_one upperCentralSeries_one
 
 /-- The `n+1`st term of the upper central series `H i` has underlying set equal to the `x` such
