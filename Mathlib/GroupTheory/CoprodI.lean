--- conflicted
+++ resolved
@@ -328,11 +328,8 @@
 
 variable [∀ i, DecidableEq (M i)]
 
-<<<<<<< HEAD
-=======
 /-- Construct a new `Word` without any reduction. The underlying list of
 `cons m w _ _` is `⟨_, m⟩::w`  -/
->>>>>>> ccd60124
 @[simps]
 def cons {i} (m : M i) (w : Word M) (hmw : w.fstIdx ≠ some i) (h1 : m ≠ 1) : Word M :=
   { toList := ⟨i, m⟩ :: w.toList,
@@ -401,11 +398,8 @@
     prod (cons m w h2 h1) = of m * prod w := by
   simp [cons, prod, List.map_cons, List.prod_cons]
 
-<<<<<<< HEAD
-=======
 /-- Induct on a word by adding letters one at a time without reduction,
 effectively inducting on the underlying `List`. -/
->>>>>>> ccd60124
 @[elab_as_elim]
 def consRecOn {motive : Word M → Sort*} (w : Word M) (h_empty : motive empty)
     (h_cons : ∀ (i) (m : M i) (w) h1 h2, motive w → motive (cons m w h1 h2)) :
@@ -469,10 +463,6 @@
   (equivPair i).apply_eq_iff_eq_symm_apply.mpr <| Eq.symm (dif_pos rfl)
 #align free_product.word.equiv_pair_eq_of_fst_idx_ne Monoid.CoprodI.Word.equivPair_eq_of_fstIdx_ne
 
-<<<<<<< HEAD
-set_option pp.proofs.withType false
-=======
->>>>>>> ccd60124
 theorem mem_equivPair_tail_iff {i j : ι} {w : Word M} (m : M i) :
     (⟨i, m⟩ ∈ (equivPair j w).tail.toList) ↔ ⟨i, m⟩ ∈ w.toList.tail
       ∨ i ≠ j ∧ ∃ h : w.toList ≠ [], w.toList.head h = ⟨i, m⟩ := by
@@ -544,42 +534,15 @@
 theorem smul_eq_of_smul {i} (m : M i) (w : Word M) :
     m • w = of m • w := rfl
 
-<<<<<<< HEAD
-theorem mem_smul_iff' {i j : ι} {m₁ : M i} {w : Word M} {m₂ : M j} :
-    ⟨_, m₁⟩ ∈ (of m₂ • w).toList ↔
-      ⟨i, m₁⟩ ∈ w.toList.tail
-      ∨ (¬i = j ∧ ∃ h : w.toList ≠ [], w.toList.head h = ⟨i, m₁⟩)
-      ∨ (m₁ ≠ 1 ∧ ∃ (hij : j = i), m₁ = hij ▸
-        (m₂ * (if h : ∃ (h : w.toList ≠ []), (w.toList.head h).1 = j
-          then h.snd ▸ (w.toList.head h.1).2
-          else 1))) := by
-  rw [of_smul_def, mem_rcons_iff, mem_equivPair_tail_iff, equivPair_head, or_assoc]
-
-theorem mem_smul_iff_of_ne {i j : ι} (hij : i ≠ j) {m₁ : M i} {w : Word M} {m₂ : M j} :
-    ⟨_, m₁⟩ ∈ (of m₂ • w).toList ↔ ⟨i, m₁⟩ ∈ w.toList := by
-  rw [mem_smul_iff']
-  simp [hij, Ne.symm hij]
-  rcases w with ⟨w, -, -⟩
-  cases w <;> simp [or_comm, eq_comm]
-
-theorem mem_smul_iff {i j : ι} {m₁ : M i} {w : Word M} {m₂ : M j} :
-=======
 theorem mem_smul_iff {i j : ι} {m₁ : M i} {m₂ : M j} {w : Word M} :
->>>>>>> ccd60124
     ⟨_, m₁⟩ ∈ (of m₂ • w).toList ↔
       (¬i = j ∧ ⟨i, m₁⟩ ∈ w.toList)
       ∨ (m₁ ≠ 1 ∧ ∃ (hij : i = j),(⟨i, m₁⟩ ∈ w.toList.tail) ∨
         (∃ m', ⟨j, m'⟩ ∈ w.toList.head? ∧ m₁ = hij ▸ (m₂ * m')) ∨
         (w.fstIdx ≠ some j ∧ m₁ = hij ▸ m₂)) := by
-<<<<<<< HEAD
-  by_cases hij : i = j
-  · subst i
-    rw [mem_smul_iff']
-=======
   rw [of_smul_def, mem_rcons_iff, mem_equivPair_tail_iff, equivPair_head, or_assoc]
   by_cases hij : i = j
   · subst i
->>>>>>> ccd60124
     simp only [not_true, ne_eq, false_and, exists_prop, true_and, false_or]
     by_cases hw : ⟨j, m₁⟩ ∈ w.toList.tail
     · simp [hw, show m₁ ≠ 1 from w.ne_one _ (List.mem_of_mem_tail hw)]
@@ -599,14 +562,6 @@
               exists_and_right, exists_eq_right, not_exists, ne_eq] at hm'
             exact (hm'.1 (w.toList.head hnil).2 (by rw [List.head?_eq_head])).elim
       · revert h
-<<<<<<< HEAD
-        simp [fstIdx]
-        cases w.toList
-        · simp
-        · simp (config := {contextual := true}) [Sigma.ext_iff]
-  · rw [mem_smul_iff_of_ne hij]
-    simp [hij, Ne.symm hij]
-=======
         rw [fstIdx]
         cases w.toList
         · simp
@@ -617,7 +572,6 @@
 theorem mem_smul_iff_of_ne {i j : ι} (hij : i ≠ j) {m₁ : M i} {m₂ : M j} {w : Word M} :
     ⟨_, m₁⟩ ∈ (of m₂ • w).toList ↔ ⟨i, m₁⟩ ∈ w.toList := by
   simp [mem_smul_iff, *]
->>>>>>> ccd60124
 
 theorem cons_eq_smul {i} {m : M i} {ls h1 h2} :
     cons m ls h1 h2 = of m • ls := by
