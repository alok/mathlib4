--- conflicted
+++ resolved
@@ -71,11 +71,8 @@
 noncomputable section
 
 open BigOperators Polynomial
-<<<<<<< HEAD
 
 open Finset (antidiagonal mem_antidiagonal)
-=======
->>>>>>> a7c12f10
 
 /-- Multivariate formal power series, where `σ` is the index set of the variables
 and `R` is the coefficient ring.-/
@@ -217,11 +214,7 @@
 
 instance : Mul (MvPowerSeries σ R) :=
   letI := Classical.decEq σ
-<<<<<<< HEAD
   ⟨fun φ ψ n => ∑ p in antidiagonal n, coeff R p.1 φ * coeff R p.2 ψ⟩
-=======
-  ⟨fun φ ψ n => ∑ p in Finsupp.antidiagonal n, coeff R p.1 φ * coeff R p.2 ψ⟩
->>>>>>> a7c12f10
 
 theorem coeff_mul [DecidableEq σ] :
     coeff R n (φ * ψ) = ∑ p in antidiagonal n, coeff R p.1 φ * coeff R p.2 ψ := by
@@ -291,22 +284,14 @@
 
 protected theorem mul_add (φ₁ φ₂ φ₃ : MvPowerSeries σ R) : φ₁ * (φ₂ + φ₃) = φ₁ * φ₂ + φ₁ * φ₃ :=
   ext fun n => by
-<<<<<<< HEAD
   classical
   simp only [coeff_mul, mul_add, Finset.sum_add_distrib, LinearMap.map_add]
-=======
-    classical simp only [coeff_mul, mul_add, Finset.sum_add_distrib, LinearMap.map_add]
->>>>>>> a7c12f10
 #align mv_power_series.mul_add MvPowerSeries.mul_add
 
 protected theorem add_mul (φ₁ φ₂ φ₃ : MvPowerSeries σ R) : (φ₁ + φ₂) * φ₃ = φ₁ * φ₃ + φ₂ * φ₃ :=
   ext fun n => by
-<<<<<<< HEAD
   classical
   simp only [coeff_mul, add_mul, Finset.sum_add_distrib, LinearMap.map_add]
-=======
-    classical simp only [coeff_mul, add_mul, Finset.sum_add_distrib, LinearMap.map_add]
->>>>>>> a7c12f10
 #align mv_power_series.add_mul MvPowerSeries.add_mul
 
 protected theorem mul_assoc (φ₁ φ₂ φ₃ : MvPowerSeries σ R) : φ₁ * φ₂ * φ₃ = φ₁ * (φ₂ * φ₃) := by
@@ -711,12 +696,6 @@
   ∑ m in Finset.Iio n, MvPolynomial.monomial m (coeff R m φ)
 #align mv_power_series.trunc_fun MvPowerSeries.truncFun
 
-<<<<<<< HEAD
--- TODO: this should be elsewhere
-instance : @DecidableRel (σ →₀ ℕ) LT.lt := decidableLTOfDecidableLE
-
-=======
->>>>>>> a7c12f10
 theorem coeff_truncFun [DecidableEq σ] (m : σ →₀ ℕ) (φ : MvPowerSeries σ R) :
     (truncFun n φ).coeff m = if m < n then coeff R m φ else 0 := by
   classical
@@ -913,36 +892,6 @@
 #align mv_power_series.constant_coeff_inv_of_unit MvPowerSeries.constantCoeff_invOfUnit
 
 theorem mul_invOfUnit (φ : MvPowerSeries σ R) (u : Rˣ) (h : constantCoeff σ R φ = u) :
-<<<<<<< HEAD
-    φ * invOfUnit φ u = 1 := by
-  classical
-  ext n
-  by_cases H: n = 0
-  · rw [H]
-    simp [coeff_mul, support_single_ne_zero, h]
-  · have : ((0 : σ →₀ ℕ), n) ∈ antidiagonal n := by rw [mem_antidiagonal, zero_add]
-    rw [coeff_one, if_neg H, coeff_mul, ← Finset.insert_erase this,
-    Finset.sum_insert (Finset.not_mem_erase _ _), coeff_zero_eq_constantCoeff_apply, h,
-      coeff_invOfUnit, if_neg H, neg_mul, mul_neg, Units.mul_inv_cancel_left, ←
-      Finset.insert_erase this, Finset.sum_insert (Finset.not_mem_erase _ _),
-      Finset.insert_erase this, if_neg (not_lt_of_ge <| le_rfl), zero_add, add_comm, ←
-      sub_eq_add_neg, sub_eq_zero, Finset.sum_congr rfl]
-    rintro ⟨i, j⟩ hij
-    rw [Finset.mem_erase, mem_antidiagonal] at hij
-    cases' hij with h₁ h₂
-    subst n
-    rw [if_pos]
-    suffices (0 : _) + j < i + j by simpa
-    apply add_lt_add_right
-    constructor
-    · intro s
-      exact Nat.zero_le _
-    · intro H
-      apply h₁
-      suffices i = 0 by simp [this]
-      ext1 s
-      exact Nat.eq_zero_of_le_zero (H s)
-=======
     φ * invOfUnit φ u = 1 :=
   ext fun n =>
     letI := Classical.decEq (σ →₀ ℕ)
@@ -973,7 +922,6 @@
         suffices i = 0 by simp [this]
         ext1 s
         exact Nat.eq_zero_of_le_zero (H s)
->>>>>>> a7c12f10
 #align mv_power_series.mul_inv_of_unit MvPowerSeries.mul_invOfUnit
 
 end Ring
@@ -1171,17 +1119,9 @@
 
 @[simp, norm_cast]
 theorem coe_monomial (n : σ →₀ ℕ) (a : R) :
-<<<<<<< HEAD
     (monomial n a : MvPowerSeries σ R) = MvPowerSeries.monomial R n a := by
   classical
   exact MvPowerSeries.ext fun m => by
-=======
-    (monomial n a : MvPowerSeries σ R) = MvPowerSeries.monomial R n a :=
-  MvPowerSeries.ext fun m => by
-    classical
->>>>>>> a7c12f10
-    rw [coeff_coe, coeff_monomial, MvPowerSeries.coeff_monomial]
-    split_ifs with h₁ h₂ <;> first |rfl|subst m; contradiction
 #align mv_polynomial.coe_monomial MvPolynomial.coe_monomial
 
 @[simp, norm_cast]
@@ -1200,16 +1140,9 @@
 #align mv_polynomial.coe_add MvPolynomial.coe_add
 
 @[simp, norm_cast]
-<<<<<<< HEAD
 theorem coe_mul : ((φ * ψ : MvPolynomial σ R) : MvPowerSeries σ R) = φ * ψ := by
   classical
   exact MvPowerSeries.ext fun n => by simp only [coeff_coe, MvPowerSeries.coeff_mul, coeff_mul]
-=======
-theorem coe_mul : ((φ * ψ : MvPolynomial σ R) : MvPowerSeries σ R) = φ * ψ :=
-  MvPowerSeries.ext fun n => by
-    classical
-    simp only [coeff_coe, MvPowerSeries.coeff_mul, coeff_mul]
->>>>>>> a7c12f10
 #align mv_polynomial.coe_mul MvPolynomial.coe_mul
 
 @[simp, norm_cast]
