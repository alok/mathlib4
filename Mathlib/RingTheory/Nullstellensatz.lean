--- conflicted
+++ resolved
@@ -99,14 +99,6 @@
     (fun _ _ ↦ zeroLocus_anti_mono) le_vanishingIdeal_zeroLocus zeroLocus_vanishingIdeal_le
 #align mv_polynomial.zero_locus_vanishing_ideal_galois_connection MvPolynomial.zeroLocus_vanishingIdeal_galoisConnection
 
-<<<<<<< HEAD
-theorem zeroLocus_span (S : Set (MvPolynomial σ k)) :
-    zeroLocus (Ideal.span S) = { x | ∀ p ∈ S, eval x p = 0 } :=
-  Set.Subset.antisymm
-    (fun _ hx _ hp => hx _ (Ideal.subset_span hp))
-    (zeroLocus_vanishingIdeal_galoisConnection.l_le <|
-      Ideal.span_le.2 <| fun _ hp _ hx => hx _ hp)
-=======
 theorem le_zeroLocus_iff_le_vanishingIdeal {V : Set (σ → k)} {I : Ideal (MvPolynomial σ k)} :
     V ≤ zeroLocus I ↔ I ≤ vanishingIdeal V :=
   zeroLocus_vanishingIdeal_galoisConnection.le_iff_le
@@ -115,7 +107,6 @@
     zeroLocus (Ideal.span S) = { x | ∀ p ∈ S, eval x p = 0 } :=
   eq_of_forall_le_iff fun _ => le_zeroLocus_iff_le_vanishingIdeal.trans <|
     Ideal.span_le.trans forall₂_swap
->>>>>>> 73cb17ae
 
 theorem mem_vanishingIdeal_singleton_iff (x : σ → k) (p : MvPolynomial σ k) :
     p ∈ (vanishingIdeal {x} : Ideal (MvPolynomial σ k)) ↔ eval x p = 0 :=
