/-
Copyright (c) 2018 Johannes Hölzl. All rights reserved.
Released under Apache 2.0 license as described in the file LICENSE.
Authors: Johannes Hölzl
-/
import Mathlib.Data.Multiset.Nodup

#align_import data.multiset.pi from "leanprover-community/mathlib"@"b2c89893177f66a48daf993b7ba5ef7cddeff8c9"

/-!
# The cartesian product of multisets
-/


namespace Multiset

section Pi

<<<<<<< HEAD
open Function

namespace Pi
variable {ι : Type _} [DecidableEq ι] {α : ι → Sort _}

/-- Given `β : α → Type _`, `Pi.empty β` is the trivial dependent function out of the empty
multiset. -/
def empty {ι : Type _} (α : ι → Sort _) : ∀ a ∈ (0 : Multiset ι), α a :=
=======
variable {α : Type*}

open Function

/-- Given `δ : α → Type*`, `Pi.empty δ` is the trivial dependent function out of the empty
multiset. -/
def Pi.empty (δ : α → Sort*) : ∀ a ∈ (0 : Multiset α), δ a :=
>>>>>>> a1bb5932
  fun.
#align multiset.pi.empty Multiset.Pi.empty

variable {i : ι} {m : Multiset ι}

<<<<<<< HEAD
/-- Given `α : ι → Sort _`, a multiset `m` and a term `i`, as well as a term `a : α i` and a
function `f` such that `f j : α j` for all `j` in `m`, `Pi.cons a f` is a function `g` such
that `g k : α k` for all `k` in `i ::ₘ m`. -/
def cons (a : α i) (f : ∀ j ∈ m, α j) : ∀ j ∈ (i ::ₘ m), α j :=
  fun j hj ↦ if h : j = i then h.symm.rec a else f j <| (mem_cons.1 hj).resolve_left h
=======
/-- Given `δ : α → Type*`, a multiset `m` and a term `a`, as well as a term `b : δ a` and a
function `f` such that `f a' : δ a'` for all `a'` in `m`, `Pi.cons m a b f` is a function `g` such
that `g a'' : δ a''` for all `a''` in `a ::ₘ m`. -/
def Pi.cons (m : Multiset α) (a : α) (b : δ a) (f : ∀ a ∈ m, δ a) : ∀ a' ∈ a ::ₘ m, δ a' :=
  fun a' ha' => if h : a' = a then Eq.ndrec b h.symm else f a' <| (mem_cons.1 ha').resolve_left h
>>>>>>> a1bb5932
#align multiset.pi.cons Multiset.Pi.cons

lemma cons_same {a : α i} {f : ∀ j ∈ m, α j} (h : i ∈ i ::ₘ m) :
    Pi.cons a f i h = a :=
  dif_pos rfl
#align multiset.pi.cons_same Multiset.Pi.cons_same

lemma cons_ne {a : α i} {f : ∀ j ∈ m, α j} {j : ι} (hj : j ∈ i ::ₘ m) (h : j ≠ i) :
    cons a f j hj = f j ((mem_cons.1 hj).resolve_left h) :=
  dif_neg h
#align multiset.pi.cons_ne Multiset.Pi.cons_ne

lemma cons_swap {i i' : ι} {a : α i} {a' : α i'} {f : ∀ j ∈ m, α j} (h : i ≠ i') :
    HEq (cons a (cons a' f)) (cons a' (cons a f)) := by
  apply hfunext rfl
  simp only [heq_iff_eq]
  rintro j _ rfl
  refine' hfunext (by rw [Multiset.cons_swap]) (fun ha₁ ha₂ _ ↦ _)
  rcases ne_or_eq j i with h₁ | rfl
  rcases eq_or_ne j i' with rfl | h₂
  all_goals { simp [*, Pi.cons_same, Pi.cons_ne] }
#align multiset.pi.cons_swap Multiset.Pi.cons_swap

@[simp, nolint simpNF] --Porting note: false positive, this lemma can prove itself
lemma cons_eta (f : ∀ j ∈ (i ::ₘ m), α j) :
    cons (f i (mem_cons_self _ _)) (fun j hj ↦ f j (mem_cons_of_mem hj)) = f := by
  ext j hj
  dsimp [cons]
  split_ifs with H
  · cases H
    rfl
  · rfl
#align multiset.pi.cons_eta Multiset.Pi.cons_eta

lemma cons_map (a : α i) (f : ∀ j ∈ m, α j)
    {α' : ι → Sort _} (φ : ∀ ⦃j⦄, α j → α' j) :
    cons (φ a) (fun j hj ↦ φ (f j hj)) = (fun j hj ↦ φ ((cons a f) j hj)) := by
  ext j hj
  refine' (congrArg₂ _ _ rfl).trans (apply_dite (@φ _) (j = i) _ _).symm
  ext rfl
  rfl

lemma forall_rel_cons_ext {r : ∀ ⦃i⦄, α i → α i → Prop} {a₁ a₂ : α i} {f₁ f₂ : ∀ j ∈ m, α j}
    (ha : r a₁ a₂) (hf : ∀ (i : ι) (hi : i ∈ m), r (f₁ i hi) (f₂ i hi)) :
    ∀ j hj, r (cons a₁ f₁ j hj) (cons a₂ f₂ j hj) := by
  intros j hj
  dsimp [cons]
  split_ifs with H
  · cases H
    exact ha
  · exact hf _ _

lemma cons_injective {i : ι} {a : α i} {s : Multiset ι} (hs : i ∉ s) :
    Injective (@Pi.cons _ _ _ _ s a) := fun f₁ f₂ eq ↦
  funext fun j ↦
    funext fun h' ↦
      have ne : i ≠ j := fun h ↦ hs <| h.symm ▸ h'
      have : j ∈ i ::ₘ s := mem_cons_of_mem h'
      calc
        f₁ j h' = Pi.cons a f₁ j this := by rw [Pi.cons_ne this ne.symm]
              _ = Pi.cons a f₂ j this := by rw [eq]
              _ = f₂ j h' := by rw [Pi.cons_ne this ne.symm]
#align multiset.pi.cons_injective Multiset.Pi.cons_injective

end Pi

section
variable {α : Type _} [DecidableEq α] {β : α → Type _}

/-- `pi m t` constructs the Cartesian product over `t` indexed by `m`. -/
def pi (m : Multiset α) (t : ∀ a, Multiset (β a)) : Multiset (∀ a ∈ m, β a) :=
  m.recOn {Pi.empty β}
    (fun a m (p : Multiset (∀ a ∈ m, β a)) => (t a).bind fun b => p.map <| Pi.cons b)
    (by
      intro a a' m n
      by_cases eq : a = a'
      · subst eq; rfl
      · simp [map_bind, bind_bind (t a') (t a)]
        apply bind_hcongr
        · rw [cons_swap a a']
        intro b _
        apply bind_hcongr
        · rw [cons_swap a a']
        intro b' _
        apply map_hcongr
        · rw [cons_swap a a']
        intro f _
        exact Pi.cons_swap eq)
#align multiset.pi Multiset.pi

@[simp]
theorem pi_zero (t : ∀ a, Multiset (β a)) : pi 0 t = {Pi.empty β} :=
  rfl
#align multiset.pi_zero Multiset.pi_zero

@[simp]
theorem pi_cons (m : Multiset α) (t : ∀ a, Multiset (β a)) (a : α) :
    pi (a ::ₘ m) t = (t a).bind fun b => (pi m t).map <| Pi.cons b :=
  recOn_cons a m
#align multiset.pi_cons Multiset.pi_cons

theorem card_pi (m : Multiset α) (t : ∀ a, Multiset (β a)) :
    card (pi m t) = prod (m.map fun a => card (t a)) :=
  Multiset.induction_on m (by simp) (by simp (config := { contextual := true }) [mul_comm])
#align multiset.card_pi Multiset.card_pi

protected theorem Nodup.pi {s : Multiset α} {t : ∀ a, Multiset (β a)} :
    Nodup s → (∀ a ∈ s, Nodup (t a)) → Nodup (pi s t) :=
  Multiset.induction_on s (fun _ _ => nodup_singleton _)
    (by
      intro a s ih hs ht
      have has : a ∉ s := by simp at hs; exact hs.1
      have hs : Nodup s := by simp at hs; exact hs.2
      simp
      refine'
        ⟨fun b _ => ((ih hs) fun a' h' => ht a' <| mem_cons_of_mem h').map (Pi.cons_injective has),
          _⟩
      refine' (ht a <| mem_cons_self _ _).pairwise _
      exact fun b₁ _ b₂ _ neb =>
        disjoint_map_map.2 fun f _ g _ eq =>
          have : Pi.cons b₁ f a (mem_cons_self _ _) = Pi.cons b₂ g a (mem_cons_self _ _) :=
            by rw [eq]
          neb <| show b₁ = b₂ by rwa [Pi.cons_same, Pi.cons_same] at this)
#align multiset.nodup.pi Multiset.Nodup.pi

theorem mem_pi {m : Multiset α} (t : ∀ a, Multiset (β a)) :
    ∀ f : ∀ a ∈ m, β a, f ∈ pi m t ↔ ∀ (a) (h : a ∈ m), f a h ∈ t a := by
  intro f
  induction' m using Multiset.induction_on with a m ih
  · have : f = Pi.empty β := funext (fun _ => funext fun h => (not_mem_zero _ h).elim)
    simp only [this, pi_zero, mem_singleton, true_iff]
    intro _ h; exact (not_mem_zero _ h).elim
  simp_rw [pi_cons, mem_bind, mem_map, ih]
  constructor
  · rintro ⟨b, hb, f', hf', rfl⟩ a' ha'
    by_cases h : a' = a
    · subst h
      rwa [Pi.cons_same]
    · rw [Pi.cons_ne _ h]
      apply hf'
  · intro hf
    refine' ⟨_, hf a (mem_cons_self _ _), _, fun a ha => hf a (mem_cons_of_mem ha), _⟩
    rw [Pi.cons_eta]
#align multiset.mem_pi Multiset.mem_pi

end

end Pi

end Multiset<|MERGE_RESOLUTION|>--- conflicted
+++ resolved
@@ -16,42 +16,24 @@
 
 section Pi
 
-<<<<<<< HEAD
 open Function
 
 namespace Pi
-variable {ι : Type _} [DecidableEq ι] {α : ι → Sort _}
+variable {ι : Type*} [DecidableEq ι] {α : ι → Sort*}
 
-/-- Given `β : α → Type _`, `Pi.empty β` is the trivial dependent function out of the empty
+/-- Given `α : ι → Type*`, `Pi.empty α` is the trivial dependent function out of the empty
 multiset. -/
-def empty {ι : Type _} (α : ι → Sort _) : ∀ a ∈ (0 : Multiset ι), α a :=
-=======
-variable {α : Type*}
-
-open Function
-
-/-- Given `δ : α → Type*`, `Pi.empty δ` is the trivial dependent function out of the empty
-multiset. -/
-def Pi.empty (δ : α → Sort*) : ∀ a ∈ (0 : Multiset α), δ a :=
->>>>>>> a1bb5932
+def empty {ι : Type*} (α : ι → Sort*) : ∀ a ∈ (0 : Multiset ι), α a :=
   fun.
 #align multiset.pi.empty Multiset.Pi.empty
 
 variable {i : ι} {m : Multiset ι}
 
-<<<<<<< HEAD
-/-- Given `α : ι → Sort _`, a multiset `m` and a term `i`, as well as a term `a : α i` and a
+/-- Given `α : ι → Sort*`, a multiset `m` and a term `i`, as well as a term `a : α i` and a
 function `f` such that `f j : α j` for all `j` in `m`, `Pi.cons a f` is a function `g` such
 that `g k : α k` for all `k` in `i ::ₘ m`. -/
 def cons (a : α i) (f : ∀ j ∈ m, α j) : ∀ j ∈ (i ::ₘ m), α j :=
   fun j hj ↦ if h : j = i then h.symm.rec a else f j <| (mem_cons.1 hj).resolve_left h
-=======
-/-- Given `δ : α → Type*`, a multiset `m` and a term `a`, as well as a term `b : δ a` and a
-function `f` such that `f a' : δ a'` for all `a'` in `m`, `Pi.cons m a b f` is a function `g` such
-that `g a'' : δ a''` for all `a''` in `a ::ₘ m`. -/
-def Pi.cons (m : Multiset α) (a : α) (b : δ a) (f : ∀ a ∈ m, δ a) : ∀ a' ∈ a ::ₘ m, δ a' :=
-  fun a' ha' => if h : a' = a then Eq.ndrec b h.symm else f a' <| (mem_cons.1 ha').resolve_left h
->>>>>>> a1bb5932
 #align multiset.pi.cons Multiset.Pi.cons
 
 lemma cons_same {a : α i} {f : ∀ j ∈ m, α j} (h : i ∈ i ::ₘ m) :
