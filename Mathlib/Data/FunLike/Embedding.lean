--- conflicted
+++ resolved
@@ -34,14 +34,7 @@
   coe_injective' := λ f g h, by cases f; cases g; congr',
   injective' := MyEmbedding.injective' }
 
-<<<<<<< HEAD
-@[ext] theorem ext {f g : MyEmbedding A B} (h : ∀ x, f x = g x) : f = g := fun_like.ext f g h
-=======
-/-- Helper instance for when there's too many metavariables to `EmbeddingLike.coe` directly. -/
-instance : CoeFun (MyEmbedding A B) (λ _, A → B) := ⟨MyEmbedding.toFun⟩
-
 @[ext] theorem ext {f g : MyEmbedding A B} (h : ∀ x, f x = g x) : f = g := FunLike.ext f g h
->>>>>>> 61e7d4fb
 
 /-- Copy of a `MyEmbedding` with a new `toFun` equal to the old one. Useful to fix definitional
 equalities. -/
