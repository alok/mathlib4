/-
Copyright (c) 2017 Johannes Hölzl. All rights reserved.
Released under Apache 2.0 license as described in the file LICENSE.
Authors: Johannes Hölzl, Floris van Doorn, Sébastien Gouëzel, Alex J. Best
-/
import Mathlib.Init.CCLemmas
import Mathlib.Data.List.BigOperators.Basic
import Mathlib.Algebra.Group.Opposite
import Mathlib.Algebra.GroupPower.Basic
import Mathlib.Algebra.GroupWithZero.Commute
import Mathlib.Algebra.GroupWithZero.Divisibility
import Mathlib.Algebra.Order.WithZero
import Mathlib.Algebra.Ring.Basic
import Mathlib.Algebra.Ring.Divisibility.Basic
import Mathlib.Algebra.Ring.Commute
import Mathlib.Data.Int.Units
import Mathlib.Data.Set.Basic

#align_import data.list.big_operators.lemmas from "leanprover-community/mathlib"@"f694c7dead66f5d4c80f446c796a5aad14707f0e"

/-! # Lemmas about `List.sum` and `List.prod` requiring extra algebra imports -/


open MulOpposite List

variable {ι α M N P M₀ G R : Type*}

namespace Commute

theorem list_sum_right [NonUnitalNonAssocSemiring R] (a : R) (l : List R)
    (h : ∀ b ∈ l, Commute a b) : Commute a l.sum := by
  induction' l with x xs ih
  · exact Commute.zero_right _
  · rw [List.sum_cons]
    exact (h _ <| mem_cons_self _ _).add_right (ih fun j hj => h _ <| mem_cons_of_mem _ hj)
#align commute.list_sum_right Commute.list_sum_right

theorem list_sum_left [NonUnitalNonAssocSemiring R] (b : R) (l : List R)
    (h : ∀ a ∈ l, Commute a b) : Commute l.sum b :=
  ((Commute.list_sum_right _ _) fun _x hx => (h _ hx).symm).symm
#align commute.list_sum_left Commute.list_sum_left

end Commute

namespace List

@[to_additive card_nsmul_le_sum]
theorem pow_card_le_prod [Monoid M] [Preorder M]
    [CovariantClass M M (Function.swap (· * ·)) (· ≤ ·)] [CovariantClass M M (· * ·) (· ≤ ·)]
    (l : List M) (n : M) (h : ∀ x ∈ l, n ≤ x) : n ^ l.length ≤ l.prod :=
  @prod_le_pow_card Mᵒᵈ _ _ _ _ l n h
#align list.pow_card_le_prod List.pow_card_le_prod
#align list.card_nsmul_le_sum List.card_nsmul_le_sum

@[to_additive]
<<<<<<< HEAD
theorem prod_eq_one_iff [OrderedCommMonoid M] [CanonicallyOrderedMul M] (l : List M) :
=======
theorem prod_eq_one_iff [CanonicallyOrderedCommMonoid M] (l : List M) :
>>>>>>> 08a8af0b
    l.prod = 1 ↔ ∀ x ∈ l, x = (1 : M) :=
  ⟨all_one_of_le_one_le_of_prod_eq_one fun _ _ => one_le _, fun h => by
    rw [List.eq_replicate.2 ⟨_, h⟩, prod_replicate, one_pow]; exact (length l); rfl⟩
#align list.prod_eq_one_iff List.prod_eq_one_iff
#align list.sum_eq_zero_iff List.sum_eq_zero_iff

/-- If a product of integers is `-1`, then at least one factor must be `-1`. -/
theorem neg_one_mem_of_prod_eq_neg_one {l : List ℤ} (h : l.prod = -1) : (-1 : ℤ) ∈ l := by
  obtain ⟨x, h₁, h₂⟩ := exists_mem_ne_one_of_prod_ne_one (ne_of_eq_of_ne h (by decide))
  exact
    Or.resolve_left
        (Int.isUnit_iff.mp
          (prod_isUnit_iff.mp (h.symm ▸ IsUnit.neg isUnit_one : IsUnit l.prod) x h₁))
        h₂ ▸
      h₁
#align list.neg_one_mem_of_prod_eq_neg_one List.neg_one_mem_of_prod_eq_neg_one

/-- If all elements in a list are bounded below by `1`, then the length of the list is bounded
by the sum of the elements. -/
theorem length_le_sum_of_one_le (L : List ℕ) (h : ∀ i ∈ L, 1 ≤ i) : L.length ≤ L.sum := by
  induction' L with j L IH h; · simp
  rw [sum_cons, length, add_comm]
  exact add_le_add (h _ (mem_cons_self _ _)) (IH fun i hi => h i (mem_cons.2 (Or.inr hi)))
#align list.length_le_sum_of_one_le List.length_le_sum_of_one_le

theorem dvd_prod [CommMonoid M] {a} {l : List M} (ha : a ∈ l) : a ∣ l.prod := by
  let ⟨s, t, h⟩ := mem_split ha
  rw [h, prod_append, prod_cons, mul_left_comm]
  exact dvd_mul_right _ _
#align list.dvd_prod List.dvd_prod

theorem dvd_sum [NonUnitalSemiring R] {a} {l : List R} (h : ∀ x ∈ l, a ∣ x) : a ∣ l.sum := by
  induction' l with x l ih
  · exact dvd_zero _
  · rw [List.sum_cons]
    exact dvd_add (h _ (mem_cons_self _ _)) (ih fun x hx => h x (mem_cons_of_mem _ hx))
#align list.dvd_sum List.dvd_sum

section Alternating

variable [CommGroup α]

@[to_additive]
theorem alternatingProd_append :
    ∀ l₁ l₂ : List α,
      alternatingProd (l₁ ++ l₂) = alternatingProd l₁ * alternatingProd l₂ ^ (-1 : ℤ) ^ length l₁
  | [], l₂ => by simp
  | a :: l₁, l₂ => by
    simp_rw [cons_append, alternatingProd_cons, alternatingProd_append, length_cons, pow_succ,
      neg_mul, one_mul, zpow_neg, ← div_eq_mul_inv, div_div]
#align list.alternating_prod_append List.alternatingProd_append
#align list.alternating_sum_append List.alternatingSum_append

@[to_additive]
theorem alternatingProd_reverse :
    ∀ l : List α, alternatingProd (reverse l) = alternatingProd l ^ (-1 : ℤ) ^ (length l + 1)
  | [] => by simp only [alternatingProd_nil, one_zpow, reverse_nil]
  | a :: l => by
    simp_rw [reverse_cons, alternatingProd_append, alternatingProd_reverse,
      alternatingProd_singleton, alternatingProd_cons, length_reverse, length, pow_succ, neg_mul,
      one_mul, zpow_neg, inv_inv]
    rw [mul_comm, ← div_eq_mul_inv, div_zpow]
#align list.alternating_prod_reverse List.alternatingProd_reverse
#align list.alternating_sum_reverse List.alternatingSum_reverse

end Alternating

theorem sum_map_mul_left [NonUnitalNonAssocSemiring R] (L : List ι) (f : ι → R) (r : R) :
    (L.map fun b => r * f b).sum = r * (L.map f).sum :=
  sum_map_hom L f <| AddMonoidHom.mulLeft r
#align list.sum_map_mul_left List.sum_map_mul_left

theorem sum_map_mul_right [NonUnitalNonAssocSemiring R] (L : List ι) (f : ι → R) (r : R) :
    (L.map fun b => f b * r).sum = (L.map f).sum * r :=
  sum_map_hom L f <| AddMonoidHom.mulRight r
#align list.sum_map_mul_right List.sum_map_mul_right

end List

namespace MulOpposite

open List

variable [Monoid M]

theorem op_list_prod : ∀ l : List M, op l.prod = (l.map op).reverse.prod := by
  intro l; induction l with
  | nil => rfl
  | cons x xs ih =>
    rw [List.prod_cons, List.map_cons, List.reverse_cons', List.prod_concat, op_mul, ih]
#align mul_opposite.op_list_prod MulOpposite.op_list_prod

theorem unop_list_prod (l : List Mᵐᵒᵖ) : l.prod.unop = (l.map unop).reverse.prod := by
  rw [← op_inj, op_unop, MulOpposite.op_list_prod, map_reverse, map_map, reverse_reverse,
    op_comp_unop, map_id]
#align mul_opposite.unop_list_prod MulOpposite.unop_list_prod

end MulOpposite

section MonoidHom

variable [Monoid M] [Monoid N]

/-- A morphism into the opposite monoid acts on the product by acting on the reversed elements. -/
theorem unop_map_list_prod {F : Type*} [MonoidHomClass F M Nᵐᵒᵖ] (f : F) (l : List M) :
    (f l.prod).unop = (l.map (MulOpposite.unop ∘ f)).reverse.prod := by
  rw [map_list_prod f l, MulOpposite.unop_list_prod, List.map_map]
#align unop_map_list_prod unop_map_list_prod

namespace MonoidHom

/-- A morphism into the opposite monoid acts on the product by acting on the reversed elements. -/
@[deprecated _root_.unop_map_list_prod]
protected theorem unop_map_list_prod (f : M →* Nᵐᵒᵖ) (l : List M) :
    (f l.prod).unop = (l.map (MulOpposite.unop ∘ f)).reverse.prod :=
  unop_map_list_prod f l
#align monoid_hom.unop_map_list_prod MonoidHom.unop_map_list_prod

end MonoidHom

end MonoidHom<|MERGE_RESOLUTION|>--- conflicted
+++ resolved
@@ -53,11 +53,7 @@
 #align list.card_nsmul_le_sum List.card_nsmul_le_sum
 
 @[to_additive]
-<<<<<<< HEAD
 theorem prod_eq_one_iff [OrderedCommMonoid M] [CanonicallyOrderedMul M] (l : List M) :
-=======
-theorem prod_eq_one_iff [CanonicallyOrderedCommMonoid M] (l : List M) :
->>>>>>> 08a8af0b
     l.prod = 1 ↔ ∀ x ∈ l, x = (1 : M) :=
   ⟨all_one_of_le_one_le_of_prod_eq_one fun _ _ => one_le _, fun h => by
     rw [List.eq_replicate.2 ⟨_, h⟩, prod_replicate, one_pow]; exact (length l); rfl⟩
