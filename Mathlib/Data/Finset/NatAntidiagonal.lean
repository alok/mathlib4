/-
Copyright (c) 2019 Johan Commelin. All rights reserved.
Released under Apache 2.0 license as described in the file LICENSE.
Authors: Johan Commelin
-/
import Mathlib.Data.Finset.Card
import Mathlib.Data.Multiset.NatAntidiagonal
import Mathlib.Data.Finset.Antidiagonal

#align_import data.finset.nat_antidiagonal from "leanprover-community/mathlib"@"9003f28797c0664a49e4179487267c494477d853"

/-!
# Antidiagonals in ℕ × ℕ as finsets

This file defines the antidiagonals of ℕ × ℕ as finsets: the `n`-th antidiagonal is the finset of
pairs `(i, j)` such that `i + j = n`. This is useful for polynomial multiplication and more
generally for sums going from `0` to `n`.


## Notes

<<<<<<< HEAD
This refines files `Data.List.NatAntidiagonal` and `Data.Multiset.NatAntidiagonal`.

It coincides with the output of `Finset.antidiagonal` defined in `Data.Finset.Antidiagonal`
but the definition here is inherited from an actual list.

=======
This refines files `Data.List.NatAntidiagonal` and `Data.Multiset.NatAntidiagonal`, providing an
instance enabling `Finset.antidiagonal` on `Nat`.
>>>>>>> 9183ab23
-/

open Function

namespace Finset

namespace Nat

/-- The antidiagonal of a natural number `n` is
    the finset of pairs `(i, j)` such that `i + j = n`. -/
<<<<<<< HEAD
instance : HasAntidiagonal ℕ where
=======
instance instHasAntidiagonal : HasAntidiagonal ℕ where
>>>>>>> 9183ab23
  antidiagonal n := ⟨Multiset.Nat.antidiagonal n, Multiset.Nat.nodup_antidiagonal n⟩
  mem_antidiagonal {n} {xy} := by
    rw [mem_def, Multiset.Nat.mem_antidiagonal]

/-- The cardinality of the antidiagonal of `n` is `n + 1`. -/
@[simp]
theorem card_antidiagonal (n : ℕ) : (antidiagonal n).card = n + 1 := by
  simp [Finset.HasAntidiagonal.antidiagonal]
#align finset.nat.card_antidiagonal Finset.Nat.card_antidiagonal

/-- The antidiagonal of `0` is the list `[(0, 0)]` -/
-- nolint as this is for dsimp
@[simp, nolint simpNF]
theorem antidiagonal_zero : antidiagonal 0 = {(0, 0)} := rfl
#align finset.nat.antidiagonal_zero Finset.Nat.antidiagonal_zero

theorem antidiagonal_succ (n : ℕ) :
    antidiagonal (n + 1) =
      cons (0, n + 1)
        ((antidiagonal n).map
          (Embedding.prodMap ⟨Nat.succ, Nat.succ_injective⟩ (Embedding.refl _)))
        (by simp) := by
  apply eq_of_veq
  rw [cons_val, map_val]
  · apply Multiset.Nat.antidiagonal_succ
#align finset.nat.antidiagonal_succ Finset.Nat.antidiagonal_succ

theorem antidiagonal_succ' (n : ℕ) :
    antidiagonal (n + 1) =
      cons (n + 1, 0)
        ((antidiagonal n).map
          (Embedding.prodMap (Embedding.refl _) ⟨Nat.succ, Nat.succ_injective⟩))
        (by simp) := by
  apply eq_of_veq
  rw [cons_val, map_val]
  exact Multiset.Nat.antidiagonal_succ'
#align finset.nat.antidiagonal_succ' Finset.Nat.antidiagonal_succ'

theorem antidiagonal_succ_succ' {n : ℕ} :
    antidiagonal (n + 2) =
      cons (0, n + 2)
        (cons (n + 2, 0)
            ((antidiagonal n).map
              (Embedding.prodMap ⟨Nat.succ, Nat.succ_injective⟩
                ⟨Nat.succ, Nat.succ_injective⟩)) <|
          by simp)
        (by simp) := by
  simp_rw [antidiagonal_succ (n + 1), antidiagonal_succ', Finset.map_cons, map_map]
  rfl
#align finset.nat.antidiagonal_succ_succ' Finset.Nat.antidiagonal_succ_succ'

<<<<<<< HEAD
/-- See also `Finset.map.map_prodComm_antidiagonal`. -/
@[simp] theorem map_swap_antidiagonal {n : ℕ} :
    (antidiagonal n).map ⟨Prod.swap, Prod.swap_injective⟩ = antidiagonal n :=
  eq_of_veq <| by simp [Finset.HasAntidiagonal.antidiagonal, Multiset.Nat.map_swap_antidiagonal]
#align finset.nat.map_swap_antidiagonal Finset.Nat.map_swap_antidiagonal

@[simp] theorem map_prodComm_antidiagonal {n : ℕ} :
    (antidiagonal n).map (Equiv.prodComm ℕ ℕ) = antidiagonal n :=
  map_swap_antidiagonal

/-- A point in the antidiagonal is determined by its first co-ordinate. -/
theorem antidiagonal_congr {n : ℕ} {p q : ℕ × ℕ} (hp : p ∈ antidiagonal n)
    (hq : q ∈ antidiagonal n) : p = q ↔ p.fst = q.fst := by
  refine' ⟨congr_arg Prod.fst, fun h ↦ Prod.ext h ((add_right_inj q.fst).mp _)⟩
  rw [mem_antidiagonal] at hp hq
  rw [hq, ← h, hp]
#align finset.nat.antidiagonal_congr Finset.Nat.antidiagonal_congr

/-- A point in the antidiagonal is determined by its first co-ordinate (subtype version of
`antidiagonal_congr`). This lemma is used by the `ext` tactic. -/
@[ext] theorem antidiagonal_subtype_ext {n : ℕ} {p q : antidiagonal n} (h : p.val.1 = q.val.1) :
    p = q := Subtype.ext ((antidiagonal_congr p.prop q.prop).mpr h)

theorem antidiagonal.fst_le {n : ℕ} {kl : ℕ × ℕ} (hlk : kl ∈ antidiagonal n) : kl.1 ≤ n := by
  rw [le_iff_exists_add]
  use kl.2
  rwa [mem_antidiagonal, eq_comm] at hlk
#align finset.nat.antidiagonal.fst_le Finset.Nat.antidiagonal.fst_le

=======
>>>>>>> 9183ab23
theorem antidiagonal.fst_lt {n : ℕ} {kl : ℕ × ℕ} (hlk : kl ∈ antidiagonal n) : kl.1 < n + 1 :=
  Nat.lt_succ_of_le $ antidiagonal.fst_le hlk

theorem antidiagonal.snd_lt {n : ℕ} {kl : ℕ × ℕ} (hlk : kl ∈ antidiagonal n) : kl.2 < n + 1 :=
  Nat.lt_succ_of_le $ antidiagonal.snd_le hlk

<<<<<<< HEAD
theorem filter_fst_eq_antidiagonal (n m : ℕ) :
    filter (fun x : ℕ × ℕ ↦ x.fst = m) (antidiagonal n) = if m ≤ n then {(m, n - m)} else ∅ := by
  ext ⟨x, y⟩
  simp only [mem_filter, mem_antidiagonal]
  split_ifs with h
  · simp (config := { contextual := true }) [and_comm, eq_tsub_iff_add_eq_of_le h, add_comm]
  · rw [not_le] at h
    simp only [not_mem_empty, iff_false_iff, not_and, decide_eq_true_eq]
    exact fun hn => ne_of_lt (lt_of_le_of_lt (le_self_add.trans hn.le) h)
#align finset.nat.filter_fst_eq_antidiagonal Finset.Nat.filter_fst_eq_antidiagonal

theorem filter_snd_eq_antidiagonal (n m : ℕ) :
    filter (fun x : ℕ × ℕ ↦ x.snd = m) (antidiagonal n) = if m ≤ n then {(n - m, m)} else ∅ := by
  have : (fun x : ℕ × ℕ ↦ (x.snd = m)) ∘ Prod.swap = fun x : ℕ × ℕ ↦ x.fst = m := by
    ext; simp
  rw [← map_swap_antidiagonal, filter_map]
  simp [this, filter_fst_eq_antidiagonal, apply_ite (Finset.map _)]
#align finset.nat.filter_snd_eq_antidiagonal Finset.Nat.filter_snd_eq_antidiagonal

=======
>>>>>>> 9183ab23
@[simp] lemma antidiagonal_filter_snd_le_of_le {n k : ℕ} (h : k ≤ n) :
    (antidiagonal n).filter (fun a ↦ a.snd ≤ k) = (antidiagonal k).map
      (Embedding.prodMap ⟨_, add_left_injective (n - k)⟩ (Embedding.refl ℕ)) := by
  ext ⟨i, j⟩
  suffices i + j = n ∧ j ≤ k ↔ ∃ a, a + j = k ∧ a + (n - k) = i by simpa [mem_antidiagonal]
  refine' ⟨fun hi ↦ ⟨k - j, tsub_add_cancel_of_le hi.2, _⟩, _⟩
  · rw [add_comm, tsub_add_eq_add_tsub h, ← hi.1, add_assoc, Nat.add_sub_of_le hi.2,
      add_tsub_cancel_right]
  · rintro ⟨l, hl, rfl⟩
    refine' ⟨_, hl ▸ Nat.le_add_left j l⟩
    rw [add_assoc, add_comm, add_assoc, add_comm j l, hl]
    exact Nat.sub_add_cancel h

@[simp] lemma antidiagonal_filter_fst_le_of_le {n k : ℕ} (h : k ≤ n) :
    (antidiagonal n).filter (fun a ↦ a.fst ≤ k) = (antidiagonal k).map
      (Embedding.prodMap (Embedding.refl ℕ) ⟨_, add_left_injective (n - k)⟩) := by
  have aux₁ : fun a ↦ a.fst ≤ k = (fun a ↦ a.snd ≤ k) ∘ (Equiv.prodComm ℕ ℕ).symm := rfl
  have aux₂ : ∀ i j, (∃ a b, a + b = k ∧ b = i ∧ a + (n - k) = j) ↔
                      ∃ a b, a + b = k ∧ a = i ∧ b + (n - k) = j :=
    fun i j ↦ by rw [exists_comm]; exact exists₂_congr (fun a b ↦ by rw [add_comm])
  rw [← map_prodComm_antidiagonal]
  simp_rw [aux₁, ← map_filter, antidiagonal_filter_snd_le_of_le h, map_map]
  ext ⟨i, j⟩
  simpa [mem_antidiagonal] using aux₂ i j

@[simp] lemma antidiagonal_filter_le_fst_of_le {n k : ℕ} (h : k ≤ n) :
    (antidiagonal n).filter (fun a ↦ k ≤ a.fst) = (antidiagonal (n - k)).map
      (Embedding.prodMap ⟨_, add_left_injective k⟩ (Embedding.refl ℕ)) := by
  ext ⟨i, j⟩
  suffices i + j = n ∧ k ≤ i ↔ ∃ a, a + j = n - k ∧ a + k = i by simpa [mem_antidiagonal]
  refine' ⟨fun hi ↦ ⟨i - k, _, tsub_add_cancel_of_le hi.2⟩, _⟩
  · rw [← Nat.sub_add_comm hi.2, hi.1]
  · rintro ⟨l, hl, rfl⟩
    refine' ⟨_, Nat.le_add_left k l⟩
    rw [add_right_comm, hl]
    exact tsub_add_cancel_of_le h

@[simp] lemma antidiagonal_filter_le_snd_of_le {n k : ℕ} (h : k ≤ n) :
    (antidiagonal n).filter (fun a ↦ k ≤ a.snd) = (antidiagonal (n - k)).map
      (Embedding.prodMap (Embedding.refl ℕ) ⟨_, add_left_injective k⟩) := by
  have aux₁ : fun a ↦ k ≤ a.snd = (fun a ↦ k ≤ a.fst) ∘ (Equiv.prodComm ℕ ℕ).symm := rfl
  have aux₂ : ∀ i j, (∃ a b, a + b = n - k ∧ b = i ∧ a + k = j) ↔
                      ∃ a b, a + b = n - k ∧ a = i ∧ b + k = j :=
    fun i j ↦ by rw [exists_comm]; exact exists₂_congr (fun a b ↦ by rw [add_comm])
  rw [← map_prodComm_antidiagonal]
  simp_rw [aux₁, ← map_filter, antidiagonal_filter_le_fst_of_le h, map_map]
  ext ⟨i, j⟩
  simpa [mem_antidiagonal] using aux₂ i j

<<<<<<< HEAD
section EquivProd

/-- The disjoint union of antidiagonals `Σ (n : ℕ), antidiagonal n` is equivalent to the product
    `ℕ × ℕ`. This is such an equivalence, obtained by mapping `(n, (k, l))` to `(k, l)`. -/
@[simps]
def sigmaAntidiagonalEquivProd : (Σn : ℕ, antidiagonal n) ≃ ℕ × ℕ where
  toFun x := x.2
  invFun x := ⟨x.1 + x.2, x, by rw [mem_antidiagonal]⟩
  left_inv := by
    rintro ⟨n, ⟨k, l⟩, h⟩
    rw [mem_antidiagonal] at h
    exact Sigma.subtype_ext h rfl
  right_inv x := rfl
#align finset.nat.sigma_antidiagonal_equiv_prod Finset.Nat.sigmaAntidiagonalEquivProd
#align finset.nat.sigma_antidiagonal_equiv_prod_symm_apply_fst Finset.Nat.sigmaAntidiagonalEquivProd_symm_apply_fst
#align finset.nat.sigma_antidiagonal_equiv_prod_symm_apply_snd_coe Finset.Nat.sigmaAntidiagonalEquivProd_symm_apply_snd_coe
#align finset.nat.sigma_antidiagonal_equiv_prod_apply Finset.Nat.sigmaAntidiagonalEquivProd_apply

end EquivProd

=======
>>>>>>> 9183ab23
/-- The set `antidiagonal n` is equivalent to `Fin (n+1)`, via the first projection. --/
@[simps]
def antidiagonalEquivFin (n : ℕ) : antidiagonal n ≃ Fin (n + 1) where
  toFun := fun ⟨⟨i, j⟩, h⟩ ↦ ⟨i, antidiagonal.fst_lt h⟩
  invFun := fun ⟨i, h⟩ ↦ ⟨⟨i, n - i⟩, by
    rw [mem_antidiagonal, add_comm, tsub_add_cancel_iff_le]
    exact Nat.le_of_lt_succ h⟩
  left_inv := by rintro ⟨⟨i, j⟩, h⟩; ext; rfl
  right_inv x := rfl

end Nat

end Finset<|MERGE_RESOLUTION|>--- conflicted
+++ resolved
@@ -5,6 +5,7 @@
 -/
 import Mathlib.Data.Finset.Card
 import Mathlib.Data.Multiset.NatAntidiagonal
+import Mathlib.Data.Finset.Antidiagonal
 import Mathlib.Data.Finset.Antidiagonal
 
 #align_import data.finset.nat_antidiagonal from "leanprover-community/mathlib"@"9003f28797c0664a49e4179487267c494477d853"
@@ -19,16 +20,8 @@
 
 ## Notes
 
-<<<<<<< HEAD
-This refines files `Data.List.NatAntidiagonal` and `Data.Multiset.NatAntidiagonal`.
-
-It coincides with the output of `Finset.antidiagonal` defined in `Data.Finset.Antidiagonal`
-but the definition here is inherited from an actual list.
-
-=======
 This refines files `Data.List.NatAntidiagonal` and `Data.Multiset.NatAntidiagonal`, providing an
 instance enabling `Finset.antidiagonal` on `Nat`.
->>>>>>> 9183ab23
 -/
 
 open Function
@@ -39,11 +32,7 @@
 
 /-- The antidiagonal of a natural number `n` is
     the finset of pairs `(i, j)` such that `i + j = n`. -/
-<<<<<<< HEAD
-instance : HasAntidiagonal ℕ where
-=======
 instance instHasAntidiagonal : HasAntidiagonal ℕ where
->>>>>>> 9183ab23
   antidiagonal n := ⟨Multiset.Nat.antidiagonal n, Multiset.Nat.nodup_antidiagonal n⟩
   mem_antidiagonal {n} {xy} := by
     rw [mem_def, Multiset.Nat.mem_antidiagonal]
@@ -95,66 +84,12 @@
   rfl
 #align finset.nat.antidiagonal_succ_succ' Finset.Nat.antidiagonal_succ_succ'
 
-<<<<<<< HEAD
-/-- See also `Finset.map.map_prodComm_antidiagonal`. -/
-@[simp] theorem map_swap_antidiagonal {n : ℕ} :
-    (antidiagonal n).map ⟨Prod.swap, Prod.swap_injective⟩ = antidiagonal n :=
-  eq_of_veq <| by simp [Finset.HasAntidiagonal.antidiagonal, Multiset.Nat.map_swap_antidiagonal]
-#align finset.nat.map_swap_antidiagonal Finset.Nat.map_swap_antidiagonal
-
-@[simp] theorem map_prodComm_antidiagonal {n : ℕ} :
-    (antidiagonal n).map (Equiv.prodComm ℕ ℕ) = antidiagonal n :=
-  map_swap_antidiagonal
-
-/-- A point in the antidiagonal is determined by its first co-ordinate. -/
-theorem antidiagonal_congr {n : ℕ} {p q : ℕ × ℕ} (hp : p ∈ antidiagonal n)
-    (hq : q ∈ antidiagonal n) : p = q ↔ p.fst = q.fst := by
-  refine' ⟨congr_arg Prod.fst, fun h ↦ Prod.ext h ((add_right_inj q.fst).mp _)⟩
-  rw [mem_antidiagonal] at hp hq
-  rw [hq, ← h, hp]
-#align finset.nat.antidiagonal_congr Finset.Nat.antidiagonal_congr
-
-/-- A point in the antidiagonal is determined by its first co-ordinate (subtype version of
-`antidiagonal_congr`). This lemma is used by the `ext` tactic. -/
-@[ext] theorem antidiagonal_subtype_ext {n : ℕ} {p q : antidiagonal n} (h : p.val.1 = q.val.1) :
-    p = q := Subtype.ext ((antidiagonal_congr p.prop q.prop).mpr h)
-
-theorem antidiagonal.fst_le {n : ℕ} {kl : ℕ × ℕ} (hlk : kl ∈ antidiagonal n) : kl.1 ≤ n := by
-  rw [le_iff_exists_add]
-  use kl.2
-  rwa [mem_antidiagonal, eq_comm] at hlk
-#align finset.nat.antidiagonal.fst_le Finset.Nat.antidiagonal.fst_le
-
-=======
->>>>>>> 9183ab23
 theorem antidiagonal.fst_lt {n : ℕ} {kl : ℕ × ℕ} (hlk : kl ∈ antidiagonal n) : kl.1 < n + 1 :=
   Nat.lt_succ_of_le $ antidiagonal.fst_le hlk
 
 theorem antidiagonal.snd_lt {n : ℕ} {kl : ℕ × ℕ} (hlk : kl ∈ antidiagonal n) : kl.2 < n + 1 :=
   Nat.lt_succ_of_le $ antidiagonal.snd_le hlk
 
-<<<<<<< HEAD
-theorem filter_fst_eq_antidiagonal (n m : ℕ) :
-    filter (fun x : ℕ × ℕ ↦ x.fst = m) (antidiagonal n) = if m ≤ n then {(m, n - m)} else ∅ := by
-  ext ⟨x, y⟩
-  simp only [mem_filter, mem_antidiagonal]
-  split_ifs with h
-  · simp (config := { contextual := true }) [and_comm, eq_tsub_iff_add_eq_of_le h, add_comm]
-  · rw [not_le] at h
-    simp only [not_mem_empty, iff_false_iff, not_and, decide_eq_true_eq]
-    exact fun hn => ne_of_lt (lt_of_le_of_lt (le_self_add.trans hn.le) h)
-#align finset.nat.filter_fst_eq_antidiagonal Finset.Nat.filter_fst_eq_antidiagonal
-
-theorem filter_snd_eq_antidiagonal (n m : ℕ) :
-    filter (fun x : ℕ × ℕ ↦ x.snd = m) (antidiagonal n) = if m ≤ n then {(n - m, m)} else ∅ := by
-  have : (fun x : ℕ × ℕ ↦ (x.snd = m)) ∘ Prod.swap = fun x : ℕ × ℕ ↦ x.fst = m := by
-    ext; simp
-  rw [← map_swap_antidiagonal, filter_map]
-  simp [this, filter_fst_eq_antidiagonal, apply_ite (Finset.map _)]
-#align finset.nat.filter_snd_eq_antidiagonal Finset.Nat.filter_snd_eq_antidiagonal
-
-=======
->>>>>>> 9183ab23
 @[simp] lemma antidiagonal_filter_snd_le_of_le {n k : ℕ} (h : k ≤ n) :
     (antidiagonal n).filter (fun a ↦ a.snd ≤ k) = (antidiagonal k).map
       (Embedding.prodMap ⟨_, add_left_injective (n - k)⟩ (Embedding.refl ℕ)) := by
@@ -204,29 +139,6 @@
   ext ⟨i, j⟩
   simpa [mem_antidiagonal] using aux₂ i j
 
-<<<<<<< HEAD
-section EquivProd
-
-/-- The disjoint union of antidiagonals `Σ (n : ℕ), antidiagonal n` is equivalent to the product
-    `ℕ × ℕ`. This is such an equivalence, obtained by mapping `(n, (k, l))` to `(k, l)`. -/
-@[simps]
-def sigmaAntidiagonalEquivProd : (Σn : ℕ, antidiagonal n) ≃ ℕ × ℕ where
-  toFun x := x.2
-  invFun x := ⟨x.1 + x.2, x, by rw [mem_antidiagonal]⟩
-  left_inv := by
-    rintro ⟨n, ⟨k, l⟩, h⟩
-    rw [mem_antidiagonal] at h
-    exact Sigma.subtype_ext h rfl
-  right_inv x := rfl
-#align finset.nat.sigma_antidiagonal_equiv_prod Finset.Nat.sigmaAntidiagonalEquivProd
-#align finset.nat.sigma_antidiagonal_equiv_prod_symm_apply_fst Finset.Nat.sigmaAntidiagonalEquivProd_symm_apply_fst
-#align finset.nat.sigma_antidiagonal_equiv_prod_symm_apply_snd_coe Finset.Nat.sigmaAntidiagonalEquivProd_symm_apply_snd_coe
-#align finset.nat.sigma_antidiagonal_equiv_prod_apply Finset.Nat.sigmaAntidiagonalEquivProd_apply
-
-end EquivProd
-
-=======
->>>>>>> 9183ab23
 /-- The set `antidiagonal n` is equivalent to `Fin (n+1)`, via the first projection. --/
 @[simps]
 def antidiagonalEquivFin (n : ℕ) : antidiagonal n ≃ Fin (n + 1) where
