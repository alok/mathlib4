/-
Copyright (c) 2023 Eric Wieser. All rights reserved.
Released under Apache 2.0 license as described in the file LICENSE.
Authors: Eric Wieser
-/
import Mathlib.Algebra.CharP.Two
import Mathlib.Algebra.GroupPower.Ring
import Mathlib.Data.Int.Order.Units
import Mathlib.Data.ZMod.Basic

/-!
# The power operator on `ℤˣ` by `ZMod 2`, `ℕ`, and `ℤ`

See also the related `negOnePow`.

## TODO

* Generalize this to `Pow G (Zmod n)` where `orderOf g = n`.

## Implementation notes

In future, we could consider a `LawfulPower M R` typeclass; but we can save ourselves a lot of work
by using `Module R (Additive M)` in its place, especially since this already has instances for
`R = ℕ` and `R = ℤ`.
-/

local macro_rules | `($x ^ $y) => `(HPow.hPow $x $y) -- Porting note: See issue lean4#2220

instance : SMul (ZMod 2) (Additive ℤˣ) where
  smul z au := .ofMul <| Additive.toMul au ^ z.val

lemma ZMod.smul_units_def (z : ZMod 2) (au : Additive ℤˣ) :
    z • au = z.val • au := rfl

lemma ZMod.natCast_smul_units (n : ℕ) (au : Additive ℤˣ) : (n : ZMod 2) • au = n • au :=
  (Int.units_pow_eq_pow_mod_two au n).symm

/-- This is an indirect way of saying that `ℤˣ` has a power operation by `ZMod 2`. -/
instance : Module (ZMod 2) (Additive ℤˣ) where
  smul z au := .ofMul <| Additive.toMul au ^ z.val
  one_smul au := Additive.toMul.injective <| pow_one _
  mul_smul z₁ z₂ au := Additive.toMul.injective <| by
    dsimp only [ZMod.smul_units_def, toMul_nsmul]
    rw [←pow_mul, ZMod.val_mul, ←Int.units_pow_eq_pow_mod_two, mul_comm]
  smul_zero z := Additive.toMul.injective <| one_pow _
  smul_add z au₁ au₂ := Additive.toMul.injective <| mul_pow _ _ _
  add_smul z₁ z₂ au := Additive.toMul.injective <| by
    dsimp only [ZMod.smul_units_def, toMul_nsmul, toMul_add]
    rw [←pow_add, ZMod.val_add, ←Int.units_pow_eq_pow_mod_two]
  zero_smul au := Additive.toMul.injective <| pow_zero (Additive.toMul au)

section CommSemiring
variable {R : Type*} [CommSemiring R] [Module R (Additive ℤˣ)]

/-- There is a canonical power operation on `ℤˣ` by `R` if `Additive ℤˣ` is an `R`-module.

In lemma names, this operations is called `uzpow` to match `zpow`.

Notably this is satisfied by `R ∈ {ℕ, ℤ, ZMod 2}`. -/
instance Int.instUnitsPow : Pow ℤˣ R where
  pow u r := Additive.toMul (r • Additive.ofMul u)

-- The above instance forms no typeclass diamonds with the standard power operators
example : Int.instUnitsPow = Monoid.Pow := rfl
example : Int.instUnitsPow = DivInvMonoid.Pow := rfl

@[simp] lemma ofMul_uzpow (u : ℤˣ) (r : R) : Additive.ofMul (u ^ r) = r • Additive.ofMul u := rfl

@[simp] lemma toMul_uzpow (u : Additive ℤˣ) (r : R) :
  Additive.toMul (r • u) = Additive.toMul u ^ r := rfl

@[norm_cast] lemma uzpow_natCast (u : ℤˣ) (n : ℕ) : u ^ (n : R) = u ^ n := by
  change Additive.toMul ((n : R) • Additive.ofMul u) = _
  rw [←nsmul_eq_smul_cast, toMul_nsmul, toMul_ofMul]

<<<<<<< HEAD
=======
-- See note [no_index around OfNat.ofNat]
>>>>>>> 0a1d2bb8
lemma uzpow_ofNat (s : ℤˣ) (n : ℕ) [n.AtLeastTwo] :
    s ^ (no_index (OfNat.ofNat n : R)) = s ^ (no_index (OfNat.ofNat n : ℕ)) :=
  uzpow_natCast _ _

@[simp] lemma one_uzpow (x : R) : (1 : ℤˣ) ^ x = 1 :=
  Additive.ofMul.injective <| smul_zero _

lemma mul_uzpow (s₁ s₂ : ℤˣ) (x : R) : (s₁ * s₂) ^ x = s₁ ^ x * s₂ ^ x :=
  Additive.ofMul.injective <| smul_add x (Additive.ofMul s₁) (Additive.ofMul s₂)

@[simp] lemma uzpow_zero (s : ℤˣ) : (s ^ (0 : R) : ℤˣ) = (1 : ℤˣ) :=
  Additive.ofMul.injective <| zero_smul R (Additive.ofMul s)

@[simp] lemma uzpow_one (s : ℤˣ) : (s ^ (1 : R) : ℤˣ) = s :=
  Additive.ofMul.injective <| one_smul R (Additive.ofMul s)

lemma uzpow_mul (s : ℤˣ) (x y : R) : s ^ (x * y) = (s ^ x) ^ y :=
  Additive.ofMul.injective <| mul_comm x y ▸ mul_smul y x (Additive.ofMul s)

lemma uzpow_add (s : ℤˣ) (x y : R) : s ^ (x + y) = s ^ x * s ^ y :=
  Additive.ofMul.injective <| add_smul x y (Additive.ofMul s)

end CommSemiring

section CommRing

section CommRing
variable {R : Type*} [CommRing R] [Module R (Additive ℤˣ)]

lemma uzpow_sub (s : ℤˣ) (x y : R) : s ^ (x - y) = s ^ x / s ^ y :=
  Additive.ofMul.injective <| sub_smul x y (Additive.ofMul s)

lemma uzpow_neg (s : ℤˣ) (x : R) : s ^ (-x) = (s ^ x)⁻¹ :=
  Additive.ofMul.injective <| neg_smul x (Additive.ofMul s)

@[norm_cast] lemma uzpow_intCast (u : ℤˣ) (z : ℤ) : u ^ (z : R) = u ^ z := by
  change Additive.toMul ((z : R) • Additive.ofMul u) = _
  rw [←zsmul_eq_smul_cast, toMul_zsmul, toMul_ofMul]

end CommRing<|MERGE_RESOLUTION|>--- conflicted
+++ resolved
@@ -73,10 +73,7 @@
   change Additive.toMul ((n : R) • Additive.ofMul u) = _
   rw [←nsmul_eq_smul_cast, toMul_nsmul, toMul_ofMul]
 
-<<<<<<< HEAD
-=======
 -- See note [no_index around OfNat.ofNat]
->>>>>>> 0a1d2bb8
 lemma uzpow_ofNat (s : ℤˣ) (n : ℕ) [n.AtLeastTwo] :
     s ^ (no_index (OfNat.ofNat n : R)) = s ^ (no_index (OfNat.ofNat n : ℕ)) :=
   uzpow_natCast _ _
