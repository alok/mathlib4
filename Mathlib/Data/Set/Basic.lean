--- conflicted
+++ resolved
@@ -81,11 +81,7 @@
 
 variable {α : Type u} {s t : Set α}
 
-<<<<<<< HEAD
-instance {α : Type u} : BooleanAlgebra (Set α) :=
-=======
-instance instBooleanAlgebraSet {α : Type _} : BooleanAlgebra (Set α) :=
->>>>>>> c4190b46
+instance instBooleanAlgebraSet {α : Type u} : BooleanAlgebra (Set α) :=
   { (inferInstance : BooleanAlgebra (α → Prop)) with
     sup := (· ∪ ·),
     le := (· ≤ ·),
