--- conflicted
+++ resolved
@@ -148,17 +148,12 @@
 
 variable (h : S.RightHomologyData) (F : C ⥤ D)
 
-<<<<<<< HEAD
-class IsPreservedBy [F.PreservesZeroMorphisms] where
-  f : PreservesColimit (parallelPair S.f 0) F
-=======
 /-- A right homology data `h` of a short complex `S` is preserved by a functor `F` is
 `F` preserves the cokernel of `S.f : S.X₁ ⟶ S.X₂` and the kernel of `h.g' : h.Q ⟶ S.X₃`. -/
 class IsPreservedBy [F.PreservesZeroMorphisms] where
   /-- the functor preserves the cokernel of `S.f : S.X₁ ⟶ S.X₂`. -/
   f : PreservesColimit (parallelPair S.f 0) F
   /-- the functor preserves the kernel of `h.g' : h.Q ⟶ S.X₃`. -/
->>>>>>> d6a06632
   g' : PreservesLimit (parallelPair h.g' 0) F
 
 variable [F.PreservesZeroMorphisms]
@@ -170,14 +165,6 @@
 
 variable [h.IsPreservedBy F]
 
-<<<<<<< HEAD
-def IsPreservedBy.hf : PreservesColimit (parallelPair S.f 0) F :=
-  @IsPreservedBy.f _ _ _ _ _ _ _ h F _ _
-
-def IsPreservedBy.hg' : PreservesLimit (parallelPair h.g' 0) F :=
-  @IsPreservedBy.g' _ _ _ _ _ _ _ h F _ _
-
-=======
 /-- When a right homology data is preserved by a functor `F`, this functor
 preserves the cokernel of `S.f : S.X₁ ⟶ S.X₂`. -/
 def IsPreservedBy.hf : PreservesColimit (parallelPair S.f 0) F :=
@@ -190,7 +177,6 @@
 
 /-- When a right homology data `h` of a short complex `S` is preserved by a functor `F`,
 this is the induced right homology data `h.map F` for the short complex `S.map F`. -/
->>>>>>> d6a06632
 @[simps]
 noncomputable def map : (S.map F).RightHomologyData := by
   have := IsPreservedBy.hf h F
@@ -225,12 +211,9 @@
 
 end RightHomologyData
 
-<<<<<<< HEAD
-=======
 /-- Given a right homology map data `ψ : RightHomologyMapData φ h₁ h₂` such that
 both right homology data `h₁` and `h₂` are preserved by a functor `F`, this is
 the induced right homology map data for the morphism `F.mapShortComplex.map φ`. -/
->>>>>>> d6a06632
 @[simps]
 def RightHomologyMapData.map {φ : S₁ ⟶ S₂} {h₁ : S₁.RightHomologyData}
     {h₂ : S₂.RightHomologyData} (ψ : RightHomologyMapData φ h₁ h₂) (F : C ⥤ D)
@@ -242,12 +225,9 @@
   commg' := by simpa only [RightHomologyData.map_g', F.map_comp] using F.congr_map ψ.commg'
   commι := by simpa only [F.map_comp] using F.congr_map ψ.commι
 
-<<<<<<< HEAD
-=======
 /-- When a homology data `h` of a short complex `S` is such that both `h.left` and
 `h.right` are preserved by a functor `F`, this is the induced homology data
 `h.map F` for the short complex `S.map F`. -/
->>>>>>> d6a06632
 @[simps]
 noncomputable def HomologyData.map (h : S.HomologyData) (F : C ⥤ D) [F.PreservesZeroMorphisms]
     [h.left.IsPreservedBy F] [h.right.IsPreservedBy F] :
@@ -257,12 +237,6 @@
   iso := F.mapIso h.iso
   comm := by simpa only [F.map_comp] using F.congr_map h.comm
 
-<<<<<<< HEAD
-@[simps]
-def HomologyMapData.map {φ : S₁ ⟶ S₂} {h₁ : S₁.HomologyData}
-    {h₂ : S₂.HomologyData} (ψ : HomologyMapData φ h₁ h₂) (F : C ⥤ D)
-    [F.PreservesZeroMorphisms] [h₁.left.IsPreservedBy F] [h₁.right.IsPreservedBy F]
-=======
 /-- Given a homology map data `ψ : HomologyMapData φ h₁ h₂` such that
 `h₁.left`, `h₁.right`, `h₂.left` and `h₂.right` are all preserved by a functor `F`, this is
 the induced homology map data for the morphism `F.mapShortComplex.map φ`. -/
@@ -270,14 +244,11 @@
 def HomologyMapData.map {φ : S₁ ⟶ S₂} {h₁ : S₁.HomologyData} {h₂ : S₂.HomologyData}
     (ψ : HomologyMapData φ h₁ h₂) (F : C ⥤ D) [F.PreservesZeroMorphisms]
     [h₁.left.IsPreservedBy F] [h₁.right.IsPreservedBy F]
->>>>>>> d6a06632
     [h₂.left.IsPreservedBy F] [h₂.right.IsPreservedBy F] :
     HomologyMapData (F.mapShortComplex.map φ) (h₁.map F) (h₂.map F) where
   left := ψ.left.map F
   right := ψ.right.map F
 
-<<<<<<< HEAD
-=======
 end ShortComplex
 
 namespace Functor
@@ -750,416 +721,14 @@
   NatIso.ofComponents (fun S => S.mapHomologyIso F)
     (fun f => ShortComplex.mapHomologyIso_hom_naturality f F)
 
->>>>>>> d6a06632
-end ShortComplex
-
-namespace Functor
-
-variable (F : C ⥤ D) [PreservesZeroMorphisms F] (S : ShortComplex C) {S₁ S₂ : ShortComplex C}
-
-class PreservesLeftHomologyOf where
-  condition' : ∀ (h : S.LeftHomologyData), h.IsPreservedBy F
-
-class PreservesRightHomologyOf where
-  condition' : ∀ (h : S.RightHomologyData), h.IsPreservedBy F
-
-instance PreservesLeftHomologyOf.condition (h : S.LeftHomologyData)
-    [F.PreservesLeftHomologyOf S] : h.IsPreservedBy F :=
-  PreservesLeftHomologyOf.condition' _
-
-instance PreservesRightHomologyOf.condition (h : S.RightHomologyData)
-    [F.PreservesRightHomologyOf S] : h.IsPreservedBy F :=
-  PreservesRightHomologyOf.condition' _
-
-instance hasLeftHomology_of_preservesLeftHomologyOf
-    [S.HasLeftHomology] [F.PreservesLeftHomologyOf S] : (S.map F).HasLeftHomology :=
-  ShortComplex.HasLeftHomology.mk' (S.leftHomologyData.map F)
-
-instance hasRightHomology_of_preservesRightHomologyOf
-    [S.HasRightHomology] [F.PreservesRightHomologyOf S] : (S.map F).HasRightHomology :=
-  ShortComplex.HasRightHomology.mk' (S.rightHomologyData.map F)
-
-instance hasLeftHomology_of_preservesLeftHomology_of'
-    [S.HasLeftHomology] [F.PreservesLeftHomologyOf S] :
-    (F.mapShortComplex.obj S).HasLeftHomology :=
-  hasLeftHomology_of_preservesLeftHomologyOf F S
-
-instance hasRightHomology_of_preservesRightHomology_of'
-    [S.HasRightHomology] [F.PreservesRightHomologyOf S] :
-    (F.mapShortComplex.obj S).HasRightHomology :=
-  hasRightHomology_of_preservesRightHomologyOf F S
-
-instance hasHomology_of_preservesLeftRightHomologyOf
-    [S.HasHomology] [F.PreservesLeftHomologyOf S]
-    [F.PreservesRightHomologyOf S] : (S.map F).HasHomology :=
-  ShortComplex.HasHomology.mk' (S.homologyData.map F)
-
-instance hasHomology_of_preservesLeftRightHomologyOf'
-    [S.HasHomology] [F.PreservesLeftHomologyOf S]
-    [F.PreservesRightHomologyOf S] : (F.mapShortComplex.obj S).HasHomology :=
-  hasHomology_of_preservesLeftRightHomologyOf F S
-
-noncomputable instance PreservesHomology.preservesLeftHomologyOf [F.PreservesHomology] :
-    F.PreservesLeftHomologyOf S := ⟨fun _ => inferInstance⟩
-
-noncomputable instance PreservesHomology.preservesRightHomologyOf [F.PreservesHomology] :
-    F.PreservesRightHomologyOf S := ⟨fun _ => inferInstance⟩
-
-variable {S}
-
-def preservesLeftHomologyOf_of_leftHomologyData_isPreservedBy (h : S.LeftHomologyData)
-    [h.IsPreservedBy F] : F.PreservesLeftHomologyOf S := ⟨fun h' =>
-  { g := ShortComplex.LeftHomologyData.IsPreservedBy.hg h F
-    f' := by
-      let e : parallelPair h.f' 0 ≅ parallelPair h'.f' 0 :=
-        parallelPair.ext (Iso.refl _) (ShortComplex.cyclesMapIso' (Iso.refl S) h h')
-          (by simp) (by simp)
-      have := ShortComplex.LeftHomologyData.IsPreservedBy.hf' h F
-      exact preservesColimitOfIsoDiagram F e }⟩
-
-def preservesRightHomologyOf_of_rightHomologyData_isPreservedBy (h : S.RightHomologyData)
-    [h.IsPreservedBy F] : F.PreservesRightHomologyOf S := ⟨fun h' =>
-  { f := ShortComplex.RightHomologyData.IsPreservedBy.hf h F
-    g' := by
-      let e : parallelPair h.g' 0 ≅ parallelPair h'.g' 0 :=
-        parallelPair.ext (ShortComplex.opcyclesMapIso' (Iso.refl S) h h') (Iso.refl _)
-          (by simp) (by simp)
-      have := ShortComplex.RightHomologyData.IsPreservedBy.hg' h F
-      exact preservesLimitOfIsoDiagram F e }⟩
-
-end Functor
-
-namespace ShortComplex
+section
 
 variable
-  (S : ShortComplex C)
-  (hl : S.LeftHomologyData) (hr : S.RightHomologyData)
-  {S₁ S₂ : ShortComplex C} (φ : S₁ ⟶ S₂)
-  (hl₁ : S₁.LeftHomologyData) (hr₁ : S₁.RightHomologyData)
-  (hl₂ : S₂.LeftHomologyData) (hr₂ : S₂.RightHomologyData)
-  (h₁ : S₁.HomologyData) (h₂ : S₂.HomologyData)
+  {S₁ S₂ : ShortComplex C} {φ : S₁ ⟶ S₂}
+  {hl₁ : S₁.LeftHomologyData} {hr₁ : S₁.RightHomologyData}
+  {hl₂ : S₂.LeftHomologyData} {hr₂ : S₂.RightHomologyData}
   (ψl : LeftHomologyMapData φ hl₁ hl₂)
   (ψr : RightHomologyMapData φ hr₁ hr₂)
-  (F G : C ⥤ D) [F.PreservesZeroMorphisms] [G.PreservesZeroMorphisms]
-
-namespace LeftHomologyData
-
-variable [hl₁.IsPreservedBy F] [hl₂.IsPreservedBy F]
-
-lemma map_cyclesMap' : F.map (ShortComplex.cyclesMap' φ hl₁ hl₂) =
-    ShortComplex.cyclesMap' (F.mapShortComplex.map φ) (hl₁.map F) (hl₂.map F) := by
-  have γ : ShortComplex.LeftHomologyMapData φ hl₁ hl₂ := default
-  rw [γ.cyclesMap'_eq, (γ.map F).cyclesMap'_eq,  ShortComplex.LeftHomologyMapData.map_φK]
-
-lemma map_leftHomologyMap' : F.map (ShortComplex.leftHomologyMap' φ hl₁ hl₂) =
-    ShortComplex.leftHomologyMap' (F.mapShortComplex.map φ) (hl₁.map F) (hl₂.map F) := by
-  have γ : ShortComplex.LeftHomologyMapData φ hl₁ hl₂ := default
-  rw [γ.leftHomologyMap'_eq, (γ.map F).leftHomologyMap'_eq,
-    ShortComplex.LeftHomologyMapData.map_φH]
-
-end LeftHomologyData
-
-namespace RightHomologyData
-
-variable [hr₁.IsPreservedBy F] [hr₂.IsPreservedBy F]
-
-lemma map_opcyclesMap' : F.map (ShortComplex.opcyclesMap' φ hr₁ hr₂) =
-    ShortComplex.opcyclesMap' (F.mapShortComplex.map φ) (hr₁.map F) (hr₂.map F) := by
-  have γ : ShortComplex.RightHomologyMapData φ hr₁ hr₂ := default
-  rw [γ.opcyclesMap'_eq, (γ.map F).opcyclesMap'_eq,  ShortComplex.RightHomologyMapData.map_φQ]
-
-lemma map_rightHomologyMap' : F.map (ShortComplex.rightHomologyMap' φ hr₁ hr₂) =
-    ShortComplex.rightHomologyMap' (F.mapShortComplex.map φ) (hr₁.map F) (hr₂.map F) := by
-  have γ : ShortComplex.RightHomologyMapData φ hr₁ hr₂ := default
-  rw [γ.rightHomologyMap'_eq, (γ.map F).rightHomologyMap'_eq,
-    ShortComplex.RightHomologyMapData.map_φH]
-
-end RightHomologyData
-
-lemma HomologyData.map_homologyMap'
-    [h₁.left.IsPreservedBy F] [h₁.right.IsPreservedBy F]
-    [h₂.left.IsPreservedBy F] [h₂.right.IsPreservedBy F] :
-    F.map (ShortComplex.homologyMap' φ h₁ h₂) =
-      ShortComplex.homologyMap' (F.mapShortComplex.map φ) (h₁.map F) (h₂.map F) :=
-  LeftHomologyData.map_leftHomologyMap' _ _ _ _
-
-noncomputable def mapCyclesIso [S.HasLeftHomology] [F.PreservesLeftHomologyOf S] :
-    (S.map F).cycles ≅ F.obj S.cycles :=
-  (S.leftHomologyData.map F).cyclesIso
-
-noncomputable def mapLeftHomologyIso [S.HasLeftHomology] [F.PreservesLeftHomologyOf S] :
-    (S.map F).leftHomology ≅ F.obj S.leftHomology :=
-  (S.leftHomologyData.map F).leftHomologyIso
-
-noncomputable def mapOpcyclesIso [S.HasRightHomology] [F.PreservesRightHomologyOf S] :
-    (S.map F).opcycles ≅ F.obj S.opcycles :=
-  (S.rightHomologyData.map F).opcyclesIso
-
-noncomputable def mapRightHomologyIso [S.HasRightHomology] [F.PreservesRightHomologyOf S] :
-    (S.map F).rightHomology ≅ F.obj S.rightHomology :=
-  (S.rightHomologyData.map F).rightHomologyIso
-
-noncomputable def mapHomologyIso [S.HasHomology] [(S.map F).HasHomology]
-    [F.PreservesLeftHomologyOf S] :
-    (S.map F).homology ≅ F.obj S.homology :=
-  (S.homologyData.left.map F).homologyIso
-
-noncomputable def mapHomologyIso' [S.HasHomology] [(S.map F).HasHomology]
-    [F.PreservesRightHomologyOf S] :
-    (S.map F).homology ≅ F.obj S.homology :=
-  (S.homologyData.right.map F).homologyIso ≪≫ F.mapIso S.homologyData.right.homologyIso.symm
-
-variable {S}
-
-lemma LeftHomologyData.mapCyclesIso_eq [S.HasHomology]
-    [F.PreservesLeftHomologyOf S] :
-    S.mapCyclesIso F = (hl.map F).cyclesIso ≪≫ F.mapIso hl.cyclesIso.symm := by
-  ext
-  dsimp [mapCyclesIso, cyclesIso]
-  simp only [map_cyclesMap', ← cyclesMap'_comp, Functor.map_id, comp_id,
-    Functor.mapShortComplex_obj]
-
-lemma LeftHomologyData.mapLeftHomologyIso_eq [S.HasHomology]
-    [F.PreservesLeftHomologyOf S] :
-    S.mapLeftHomologyIso F = (hl.map F).leftHomologyIso ≪≫ F.mapIso hl.leftHomologyIso.symm := by
-  ext
-  dsimp [mapLeftHomologyIso, leftHomologyIso]
-  simp only [map_leftHomologyMap', ← leftHomologyMap'_comp, Functor.map_id, comp_id,
-    Functor.mapShortComplex_obj]
-
-lemma RightHomologyData.mapOpcyclesIso_eq [S.HasHomology]
-    [F.PreservesRightHomologyOf S] :
-    S.mapOpcyclesIso F = (hr.map F).opcyclesIso ≪≫ F.mapIso hr.opcyclesIso.symm := by
-  ext
-  dsimp [mapOpcyclesIso, opcyclesIso]
-  simp only [map_opcyclesMap', ← opcyclesMap'_comp, Functor.map_id, comp_id,
-    Functor.mapShortComplex_obj]
-
-lemma RightHomologyData.mapRightHomologyIso_eq [S.HasHomology]
-    [F.PreservesRightHomologyOf S] :
-    S.mapRightHomologyIso F = (hr.map F).rightHomologyIso ≪≫
-      F.mapIso hr.rightHomologyIso.symm := by
-  ext
-  dsimp [mapRightHomologyIso, rightHomologyIso]
-  simp only [map_rightHomologyMap', ← rightHomologyMap'_comp, Functor.map_id, comp_id,
-    Functor.mapShortComplex_obj]
-
-lemma LeftHomologyData.mapHomologyIso_eq [S.HasHomology]
-    [(S.map F).HasHomology] [F.PreservesLeftHomologyOf S] :
-    S.mapHomologyIso F = (hl.map F).homologyIso ≪≫ F.mapIso hl.homologyIso.symm := by
-  ext
-  dsimp only [mapHomologyIso, homologyIso, ShortComplex.leftHomologyIso,
-    leftHomologyMapIso', leftHomologyIso, Functor.mapIso,
-    Iso.symm, Iso.trans, Iso.refl]
-  simp only [F.map_comp, map_leftHomologyMap', ← leftHomologyMap'_comp, comp_id,
-    Functor.map_id, Functor.mapShortComplex_obj]
-
-lemma RightHomologyData.mapHomologyIso'_eq [S.HasHomology]
-    [(S.map F).HasHomology] [F.PreservesRightHomologyOf S] :
-    S.mapHomologyIso' F = (hr.map F).homologyIso ≪≫ F.mapIso hr.homologyIso.symm := by
-  ext
-  dsimp only [Iso.trans, Iso.symm, Iso.refl, Functor.mapIso, mapHomologyIso', homologyIso,
-    rightHomologyIso, rightHomologyMapIso', ShortComplex.rightHomologyIso]
-  simp only [assoc, F.map_comp, map_rightHomologyMap', ← rightHomologyMap'_comp_assoc]
-
-@[reassoc]
-lemma mapCyclesIso_hom_naturality [S₁.HasLeftHomology] [S₂.HasLeftHomology]
-    [F.PreservesLeftHomologyOf S₁] [F.PreservesLeftHomologyOf S₂] :
-    cyclesMap (F.mapShortComplex.map φ) ≫ (S₂.mapCyclesIso F).hom =
-      (S₁.mapCyclesIso F).hom ≫ F.map (cyclesMap φ) := by
-  dsimp only [cyclesMap, mapCyclesIso, LeftHomologyData.cyclesIso, cyclesMapIso', Iso.refl]
-  simp only [LeftHomologyData.map_cyclesMap', Functor.mapShortComplex_obj, ← cyclesMap'_comp,
-    comp_id, id_comp]
-
-@[reassoc]
-lemma mapCyclesIso_inv_naturality [S₁.HasLeftHomology] [S₂.HasLeftHomology]
-    [F.PreservesLeftHomologyOf S₁] [F.PreservesLeftHomologyOf S₂] :
-    F.map (cyclesMap φ) ≫ (S₂.mapCyclesIso F).inv =
-      (S₁.mapCyclesIso F).inv ≫ cyclesMap (F.mapShortComplex.map φ) := by
-  rw [← cancel_epi (S₁.mapCyclesIso F).hom, ← mapCyclesIso_hom_naturality_assoc,
-    Iso.hom_inv_id, comp_id, Iso.hom_inv_id_assoc]
-
-@[reassoc]
-lemma mapLeftHomologyIso_hom_naturality [S₁.HasLeftHomology] [S₂.HasLeftHomology]
-    [F.PreservesLeftHomologyOf S₁] [F.PreservesLeftHomologyOf S₂] :
-    leftHomologyMap (F.mapShortComplex.map φ) ≫ (S₂.mapLeftHomologyIso F).hom =
-      (S₁.mapLeftHomologyIso F).hom ≫ F.map (leftHomologyMap φ) := by
-  dsimp only [leftHomologyMap, mapLeftHomologyIso, LeftHomologyData.leftHomologyIso,
-    leftHomologyMapIso', Iso.refl]
-  simp only [LeftHomologyData.map_leftHomologyMap', Functor.mapShortComplex_obj,
-    ← leftHomologyMap'_comp, comp_id, id_comp]
-
-@[reassoc]
-lemma mapLeftHomologyIso_inv_naturality [S₁.HasLeftHomology] [S₂.HasLeftHomology]
-    [F.PreservesLeftHomologyOf S₁] [F.PreservesLeftHomologyOf S₂] :
-    F.map (leftHomologyMap φ) ≫ (S₂.mapLeftHomologyIso F).inv =
-      (S₁.mapLeftHomologyIso F).inv ≫ leftHomologyMap (F.mapShortComplex.map φ) := by
-  rw [← cancel_epi (S₁.mapLeftHomologyIso F).hom, ← mapLeftHomologyIso_hom_naturality_assoc,
-    Iso.hom_inv_id, comp_id, Iso.hom_inv_id_assoc]
-
-@[reassoc]
-lemma mapOpcyclesIso_hom_naturality [S₁.HasRightHomology] [S₂.HasRightHomology]
-    [F.PreservesRightHomologyOf S₁] [F.PreservesRightHomologyOf S₂] :
-    opcyclesMap (F.mapShortComplex.map φ) ≫ (S₂.mapOpcyclesIso F).hom =
-      (S₁.mapOpcyclesIso F).hom ≫ F.map (opcyclesMap φ) := by
-  dsimp only [opcyclesMap, mapOpcyclesIso, RightHomologyData.opcyclesIso, opcyclesMapIso', Iso.refl]
-  simp only [RightHomologyData.map_opcyclesMap', Functor.mapShortComplex_obj, ← opcyclesMap'_comp,
-    comp_id, id_comp]
-
-@[reassoc]
-lemma mapOpcyclesIso_inv_naturality [S₁.HasRightHomology] [S₂.HasRightHomology]
-    [F.PreservesRightHomologyOf S₁] [F.PreservesRightHomologyOf S₂] :
-    F.map (opcyclesMap φ) ≫ (S₂.mapOpcyclesIso F).inv =
-      (S₁.mapOpcyclesIso F).inv ≫ opcyclesMap (F.mapShortComplex.map φ) := by
-  rw [← cancel_epi (S₁.mapOpcyclesIso F).hom, ← mapOpcyclesIso_hom_naturality_assoc,
-    Iso.hom_inv_id, comp_id, Iso.hom_inv_id_assoc]
-
-@[reassoc]
-lemma mapRightHomologyIso_hom_naturality [S₁.HasRightHomology] [S₂.HasRightHomology]
-    [F.PreservesRightHomologyOf S₁] [F.PreservesRightHomologyOf S₂] :
-    rightHomologyMap (F.mapShortComplex.map φ) ≫ (S₂.mapRightHomologyIso F).hom =
-      (S₁.mapRightHomologyIso F).hom ≫ F.map (rightHomologyMap φ) := by
-  dsimp only [rightHomologyMap, mapRightHomologyIso, RightHomologyData.rightHomologyIso,
-    rightHomologyMapIso', Iso.refl]
-  simp only [RightHomologyData.map_rightHomologyMap', Functor.mapShortComplex_obj,
-    ← rightHomologyMap'_comp, comp_id, id_comp]
-
-@[reassoc]
-lemma mapRightHomologyIso_inv_naturality [S₁.HasRightHomology] [S₂.HasRightHomology]
-    [F.PreservesRightHomologyOf S₁] [F.PreservesRightHomologyOf S₂] :
-    F.map (rightHomologyMap φ) ≫ (S₂.mapRightHomologyIso F).inv =
-      (S₁.mapRightHomologyIso F).inv ≫ rightHomologyMap (F.mapShortComplex.map φ) := by
-  rw [← cancel_epi (S₁.mapRightHomologyIso F).hom, ← mapRightHomologyIso_hom_naturality_assoc,
-    Iso.hom_inv_id, comp_id, Iso.hom_inv_id_assoc]
-
-@[reassoc]
-lemma mapHomologyIso_hom_naturality [S₁.HasHomology] [S₂.HasHomology]
-    [(S₁.map F).HasHomology] [(S₂.map F).HasHomology]
-    [F.PreservesLeftHomologyOf S₁] [F.PreservesLeftHomologyOf S₂] :
-    @homologyMap _ _ _ (S₁.map F) (S₂.map F) (F.mapShortComplex.map φ) _ _ ≫
-      (S₂.mapHomologyIso F).hom = (S₁.mapHomologyIso F).hom ≫ F.map (homologyMap φ) := by
-  dsimp only [homologyMap, homologyMap', mapHomologyIso, LeftHomologyData.homologyIso,
-    LeftHomologyData.leftHomologyIso, leftHomologyMapIso', leftHomologyIso,
-    Iso.symm, Iso.trans, Iso.refl]
-  simp only [LeftHomologyData.map_leftHomologyMap', ← leftHomologyMap'_comp, comp_id, id_comp]
-
-@[reassoc]
-lemma mapHomologyIso_inv_naturality [S₁.HasHomology] [S₂.HasHomology]
-    [(S₁.map F).HasHomology] [(S₂.map F).HasHomology]
-    [F.PreservesLeftHomologyOf S₁] [F.PreservesLeftHomologyOf S₂] :
-    F.map (homologyMap φ) ≫ (S₂.mapHomologyIso F).inv =
-      (S₁.mapHomologyIso F).inv ≫
-      @homologyMap _ _ _ (S₁.map F) (S₂.map F) (F.mapShortComplex.map φ) _ _ := by
-  rw [← cancel_epi (S₁.mapHomologyIso F).hom, ← mapHomologyIso_hom_naturality_assoc,
-    Iso.hom_inv_id, comp_id, Iso.hom_inv_id_assoc]
-
-@[reassoc]
-lemma mapHomologyIso'_hom_naturality [S₁.HasHomology] [S₂.HasHomology]
-    [(S₁.map F).HasHomology] [(S₂.map F).HasHomology]
-    [F.PreservesRightHomologyOf S₁] [F.PreservesRightHomologyOf S₂] :
-    @homologyMap _ _ _ (S₁.map F) (S₂.map F) (F.mapShortComplex.map φ) _ _ ≫
-      (S₂.mapHomologyIso' F).hom = (S₁.mapHomologyIso' F).hom ≫ F.map (homologyMap φ) := by
-  dsimp only [Iso.trans, Iso.symm, Functor.mapIso, mapHomologyIso']
-  simp only [← RightHomologyData.rightHomologyIso_hom_naturality_assoc _
-    ((homologyData S₁).right.map F) ((homologyData S₂).right.map F), assoc,
-    ← RightHomologyData.map_rightHomologyMap', ← F.map_comp,
-    RightHomologyData.rightHomologyIso_inv_naturality _
-      (homologyData S₁).right (homologyData S₂).right]
-
-@[reassoc]
-lemma mapHomologyIso'_inv_naturality [S₁.HasHomology] [S₂.HasHomology]
-    [(S₁.map F).HasHomology] [(S₂.map F).HasHomology]
-    [F.PreservesRightHomologyOf S₁] [F.PreservesRightHomologyOf S₂] :
-    F.map (homologyMap φ) ≫ (S₂.mapHomologyIso' F).inv = (S₁.mapHomologyIso' F).inv ≫
-      @homologyMap _ _ _ (S₁.map F) (S₂.map F) (F.mapShortComplex.map φ) _ _ := by
-  rw [← cancel_epi (S₁.mapHomologyIso' F).hom, ← mapHomologyIso'_hom_naturality_assoc,
-    Iso.hom_inv_id, comp_id, Iso.hom_inv_id_assoc]
-
-variable (S)
-
-lemma mapHomologyIso'_eq_mapHomologyIso [S.HasHomology] [F.PreservesLeftHomologyOf S]
-    [F.PreservesRightHomologyOf S] :
-    S.mapHomologyIso' F = S.mapHomologyIso F := by
-  ext
-  rw [S.homologyData.left.mapHomologyIso_eq F, S.homologyData.right.mapHomologyIso'_eq F]
-  dsimp only [Iso.trans, Iso.symm, Iso.refl, Functor.mapIso, RightHomologyData.homologyIso,
-    rightHomologyIso, RightHomologyData.rightHomologyIso, LeftHomologyData.homologyIso,
-    leftHomologyIso, LeftHomologyData.leftHomologyIso]
-  simp only [RightHomologyData.map_H, rightHomologyMapIso'_inv, rightHomologyMapIso'_hom, assoc,
-    Functor.map_comp, RightHomologyData.map_rightHomologyMap', Functor.mapShortComplex_obj,
-    Functor.map_id, LeftHomologyData.map_H, leftHomologyMapIso'_inv, leftHomologyMapIso'_hom,
-    LeftHomologyData.map_leftHomologyMap', ← rightHomologyMap'_comp_assoc, ← leftHomologyMap'_comp,
-    ← leftHomologyMap'_comp_assoc, id_comp]
-  have γ : HomologyMapData (𝟙 (S.map F)) (map S F).homologyData (S.homologyData.map F) := default
-  have eq := γ.comm
-  rw [← γ.left.leftHomologyMap'_eq, ← γ.right.rightHomologyMap'_eq] at eq
-  dsimp at eq
-  simp only [← reassoc_of% eq, ← F.map_comp, Iso.hom_inv_id, F.map_id, comp_id]
-
-section
-
-variable {F G S}
-variable (h : LeftHomologyData S) (τ : F ⟶ G)
-  [F.PreservesLeftHomologyOf S] [G.PreservesLeftHomologyOf S]
-  [F.PreservesRightHomologyOf S] [G.PreservesRightHomologyOf S]
-
-@[simps]
-def leftHomologyMapDataOfNatTrans :
-    LeftHomologyMapData (S.mapNatTrans τ) (h.map F) (h.map G) where
-  φK := τ.app h.K
-  φH := τ.app h.H
-
-variable (S)
-
-lemma homologyMap_mapNatTrans [S.HasHomology] :
-    homologyMap (S.mapNatTrans τ) =
-      (S.mapHomologyIso F).hom ≫ τ.app S.homology ≫ (S.mapHomologyIso G).inv :=
-  (leftHomologyMapDataOfNatTrans S.homologyData.left τ).homologyMap_eq
-
-
-end
-
-section
-
-variable [HasKernels C] [HasCokernels C]
-  [HasKernels D] [HasCokernels D]
-
-noncomputable def cyclesFunctorIso [F.PreservesHomology] :
-    F.mapShortComplex ⋙ ShortComplex.cyclesFunctor D ≅
-      ShortComplex.cyclesFunctor C ⋙ F :=
-  NatIso.ofComponents (fun S => S.mapCyclesIso F)
-    (fun f => ShortComplex.mapCyclesIso_hom_naturality f F)
-
-noncomputable def leftHomologyFunctorIso [F.PreservesHomology] :
-    F.mapShortComplex ⋙ ShortComplex.leftHomologyFunctor D ≅
-      ShortComplex.leftHomologyFunctor C ⋙ F :=
-  NatIso.ofComponents (fun S => S.mapLeftHomologyIso F)
-    (fun f => ShortComplex.mapLeftHomologyIso_hom_naturality f F)
-
-noncomputable def opcyclesFunctorIso [F.PreservesHomology] :
-    F.mapShortComplex ⋙ ShortComplex.opcyclesFunctor D ≅
-      ShortComplex.opcyclesFunctor C ⋙ F :=
-  NatIso.ofComponents (fun S => S.mapOpcyclesIso F)
-    (fun f => ShortComplex.mapOpcyclesIso_hom_naturality f F)
-
-noncomputable def rightHomologyFunctorIso [F.PreservesHomology] :
-    F.mapShortComplex ⋙ ShortComplex.rightHomologyFunctor D ≅
-      ShortComplex.rightHomologyFunctor C ⋙ F :=
-  NatIso.ofComponents (fun S => S.mapRightHomologyIso F)
-    (fun f => ShortComplex.mapRightHomologyIso_hom_naturality f F)
-
-end
-
-noncomputable def homologyFunctorIso
-    [CategoryWithHomology C] [CategoryWithHomology D] [F.PreservesHomology] :
-    F.mapShortComplex ⋙ ShortComplex.homologyFunctor D ≅
-      ShortComplex.homologyFunctor C ⋙ F :=
-  NatIso.ofComponents (fun S => S.mapHomologyIso F)
-    (fun f => ShortComplex.mapHomologyIso_hom_naturality f F)
-
-section
-
-variable {φ hl₁ hl₂ hr₁ hr₂}
 
 lemma LeftHomologyMapData.quasiIso_map_iff
     [(F.mapShortComplex.obj S₁).HasHomology]
