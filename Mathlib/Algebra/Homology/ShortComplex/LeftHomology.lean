--- conflicted
+++ resolved
@@ -1021,11 +1021,7 @@
     S.leftHomology ≅ cokernel (kernel.lift S.g S.f S.zero) :=
   (LeftHomologyData.ofHasKernelOfHasCokernel S).leftHomologyIso
 
-<<<<<<< HEAD
-/- The following lemmas and instance gives a sufficient condition for a morphism
-=======
 /-! The following lemmas and instance gives a sufficient condition for a morphism
->>>>>>> 0db562a3
 of short complexes to induce an isomorphism on cycles. -/
 
 lemma isIso_cyclesMap'_of_isIso_of_mono (φ : S₁ ⟶ S₂) (h₂ : IsIso φ.τ₂) (h₃ : Mono φ.τ₃)
