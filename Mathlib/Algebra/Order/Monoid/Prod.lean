/-
Copyright (c) 2016 Jeremy Avigad. All rights reserved.
Released under Apache 2.0 license as described in the file LICENSE.
Authors: Jeremy Avigad, Leonardo de Moura, Mario Carneiro, Johannes Hölzl
-/
import Mathlib.Algebra.Group.Prod
import Mathlib.Algebra.Order.Monoid.Cancel.Defs
import Mathlib.Algebra.Order.Monoid.Canonical.Defs
import Mathlib.Data.Prod.Lex

#align_import algebra.order.monoid.prod from "leanprover-community/mathlib"@"2258b40dacd2942571c8ce136215350c702dc78f"

/-! # Products of ordered monoids -/

namespace Prod

variable {α β M N : Type*}

@[to_additive]
instance [OrderedCommMonoid α] [OrderedCommMonoid β] : OrderedCommMonoid (α × β) where
  mul_le_mul_left _ _ h _ := ⟨mul_le_mul_left' h.1 _, mul_le_mul_left' h.2 _⟩

@[to_additive]
instance instOrderedCancelCommMonoid [OrderedCancelCommMonoid M] [OrderedCancelCommMonoid N] :
    OrderedCancelCommMonoid (M × N) :=
  { (inferInstance : OrderedCommMonoid (M × N)) with
    le_of_mul_le_mul_left :=
      fun _ _ _ h ↦ ⟨le_of_mul_le_mul_left' h.1, le_of_mul_le_mul_left' h.2⟩ }

@[to_additive]
instance [LE α] [LE β] [Mul α] [Mul β] [ExistsMulOfLE α] [ExistsMulOfLE β] :
    ExistsMulOfLE (α × β) :=
  ⟨fun h =>
    let ⟨c, hc⟩ := exists_mul_of_le h.1
    let ⟨d, hd⟩ := exists_mul_of_le h.2
    ⟨(c, d), ext hc hd⟩⟩

@[to_additive]
<<<<<<< HEAD
instance [Mul α] [LE α] [CanonicallyOrderedMul α]
    [Mul β] [LE β] [CanonicallyOrderedMul β] :
    CanonicallyOrderedMul (α × β) :=
  { (inferInstance : ExistsMulOfLE _) with
      le_self_mul := fun _ _ ↦ ⟨le_self_mul, le_self_mul⟩
      le_mul_self := fun _ _ ↦ ⟨le_mul_self, le_mul_self⟩ }
=======
instance [CanonicallyOrderedCommMonoid α] [CanonicallyOrderedCommMonoid β] :
    CanonicallyOrderedCommMonoid (α × β) :=
  { (inferInstance : OrderedCommMonoid _), (inferInstance : OrderBot _),
    (inferInstance : ExistsMulOfLE _) with
      le_self_mul := fun _ _ ↦ ⟨le_self_mul, le_self_mul⟩ }
>>>>>>> 08a8af0b

namespace Lex

@[to_additive]
instance orderedCommMonoid [OrderedCommMonoid α]
    [CovariantClass α α (· * ·) (· < ·)] [OrderedCommMonoid β] :
    OrderedCommMonoid (α ×ₗ β) where
  mul_le_mul_left x y hxy z := ((le_iff _ _).1 hxy).elim
    (fun hxy => left _ _ <| mul_lt_mul_left' hxy _)
    (fun hxy => (le_iff _ _).2 <| Or.inr ⟨by rw [hxy.1], mul_le_mul_left' hxy.2 _⟩)

@[to_additive]
instance orderedCancelCommMonoid [OrderedCancelCommMonoid α] [OrderedCancelCommMonoid β] :
    OrderedCancelCommMonoid (α ×ₗ β) where
  mul_le_mul_left _ _ := mul_le_mul_left'
  le_of_mul_le_mul_left _ _ _ hxyz := ((le_iff _ _).1 hxyz).elim
    (fun hxy => left _ _ <| lt_of_mul_lt_mul_left' hxy)
    (fun hxy => (le_iff _ _).2 <| Or.inr ⟨mul_left_cancel hxy.1, le_of_mul_le_mul_left' hxy.2⟩)

@[to_additive]
instance linearOrderedCancelCommMonoid [LinearOrderedCancelCommMonoid α]
    [LinearOrderedCancelCommMonoid β] : LinearOrderedCancelCommMonoid (α ×ₗ β) where
  __ : LinearOrder (α ×ₗ β) := inferInstance
  __ : OrderedCancelCommMonoid (α ×ₗ β) := inferInstance

end Lex

end Prod<|MERGE_RESOLUTION|>--- conflicted
+++ resolved
@@ -36,20 +36,12 @@
     ⟨(c, d), ext hc hd⟩⟩
 
 @[to_additive]
-<<<<<<< HEAD
 instance [Mul α] [LE α] [CanonicallyOrderedMul α]
     [Mul β] [LE β] [CanonicallyOrderedMul β] :
     CanonicallyOrderedMul (α × β) :=
   { (inferInstance : ExistsMulOfLE _) with
       le_self_mul := fun _ _ ↦ ⟨le_self_mul, le_self_mul⟩
       le_mul_self := fun _ _ ↦ ⟨le_mul_self, le_mul_self⟩ }
-=======
-instance [CanonicallyOrderedCommMonoid α] [CanonicallyOrderedCommMonoid β] :
-    CanonicallyOrderedCommMonoid (α × β) :=
-  { (inferInstance : OrderedCommMonoid _), (inferInstance : OrderBot _),
-    (inferInstance : ExistsMulOfLE _) with
-      le_self_mul := fun _ _ ↦ ⟨le_self_mul, le_self_mul⟩ }
->>>>>>> 08a8af0b
 
 namespace Lex
 
