/-
Copyright (c) 2020 Anne Baanen. All rights reserved.
Released under Apache 2.0 license as described in the file LICENSE.
Authors: Nathaniel Thomas, Jeremy Avigad, Johannes Hölzl, Mario Carneiro, Anne Baanen,
  Frédéric Dupuis, Heather Macbeth

! This file was ported from Lean 3 source module algebra.module.linear_map
! leanprover-community/mathlib commit cc8e88c7c8c7bc80f91f84d11adb584bf9bd658f
! Please do not edit these lines, except to modify the commit id
! if you have ported upstream changes.
-/
import Mathlib.Algebra.Hom.GroupAction
import Mathlib.Algebra.Module.Pi
import Mathlib.Algebra.Star.Basic
import Mathlib.Data.Set.Pointwise.SMul
import Mathlib.Algebra.Ring.CompTypeclasses

/-!
# (Semi)linear maps

In this file we define

* `LinearMap σ M M₂`, `M →ₛₗ[σ] M₂` : a semilinear map between two `Module`s. Here,
  `σ` is a `RingHom` from `R` to `R₂` and an `f : M →ₛₗ[σ] M₂` satisfies
  `f (c • x) = (σ c) • (f x)`. We recover plain linear maps by choosing `σ` to be `RingHom.id R`.
  This is denoted by `M →ₗ[R] M₂`. We also add the notation `M →ₗ⋆[R] M₂` for star-linear maps.

* `IsLinearMap R f` : predicate saying that `f : M → M₂` is a linear map. (Note that this
  was not generalized to semilinear maps.)

We then provide `LinearMap` with the following instances:

* `LinearMap.addCommMonoid` and `LinearMap.AddCommGroup`: the elementwise addition structures
  corresponding to addition in the codomain
* `LinearMap.distribMulAction` and `LinearMap.module`: the elementwise scalar action structures
  corresponding to applying the action in the codomain.
* `Module.End.semiring` and `Module.End.ring`: the (semi)ring of endomorphisms formed by taking the
  additive structure above with composition as multiplication.

## Implementation notes

To ensure that composition works smoothly for semilinear maps, we use the typeclasses
`RingHomCompTriple`, `RingHomInvPair` and `RingHomSurjective` from
`Mathlib.Algebra.Ring.CompTypeclasses`.

## Notation

* Throughout the file, we denote regular linear maps by `fₗ`, `gₗ`, etc, and semilinear maps
  by `f`, `g`, etc.

## TODO

* Parts of this file have not yet been generalized to semilinear maps (i.e. `CompatibleSMul`)

## Tags

linear map
-/


-- Porting note: `assert_not_exists` is not defined yet
/-
assert_not_exists Submonoid

assert_not_exists finset
-/

open Function

universe u u' v w x y z

variable {R : Type _} {R₁ : Type _} {R₂ : Type _} {R₃ : Type _}
variable {k : Type _} {S : Type _} {S₃ : Type _} {T : Type _}
variable {M : Type _} {M₁ : Type _} {M₂ : Type _} {M₃ : Type _}
variable {N₁ : Type _} {N₂ : Type _} {N₃ : Type _} {ι : Type _}

/-- A map `f` between modules over a semiring is linear if it satisfies the two properties
`f (x + y) = f x + f y` and `f (c • x) = c • f x`. The predicate `IsLinearMap R f` asserts this
property. A bundled version is available with `LinearMap`, and should be favored over
`IsLinearMap` most of the time. -/
structure IsLinearMap (R : Type u) {M : Type v} {M₂ : Type w} [Semiring R] [AddCommMonoid M]
  [AddCommMonoid M₂] [Module R M] [Module R M₂] (f : M → M₂) : Prop where
  /-- A linear map preserves addition. -/
  map_add : ∀ x y, f (x + y) = f x + f y
  /-- A linear map preserves scalar multiplication. -/
  map_smul : ∀ (c : R) (x), f (c • x) = c • f x
#align is_linear_map IsLinearMap

section

/-- A map `f` between an `R`-module and an `S`-module over a ring homomorphism `σ : R →+* S`
is semilinear if it satisfies the two properties `f (x + y) = f x + f y` and
`f (c • x) = (σ c) • f x`. Elements of `LinearMap σ M M₂` (available under the notation
`M →ₛₗ[σ] M₂`) are bundled versions of such maps. For plain linear maps (i.e. for which
`σ = RingHom.id R`), the notation `M →ₗ[R] M₂` is available. An unbundled version of plain linear
maps is available with the predicate `IsLinearMap`, but it should be avoided most of the time. -/
structure LinearMap {R : Type _} {S : Type _} [Semiring R] [Semiring S] (σ : R →+* S) (M : Type _)
    (M₂ : Type _) [AddCommMonoid M] [AddCommMonoid M₂] [Module R M] [Module S M₂] extends
    AddHom M M₂ where
  /-- A linear map preserves scalar multiplication.
  We prefer the spelling `_root_.map_smul` instead. -/
  map_smul' : ∀ (r : R) (x : M), toFun (r • x) = σ r • toFun x
#align linear_map LinearMap

/-- The `add_hom` underlying a `LinearMap`. -/
add_decl_doc LinearMap.toAddHom
#align linear_map.to_add_hom LinearMap.toAddHom

-- mathport name: «expr →ₛₗ[ ] »
/-- `M →ₛₗ[σ] N` is the type of `σ`-semilinear maps from `M` to `N`. -/
notation:25 M " →ₛₗ[" σ:25 "] " M₂:0 => LinearMap σ M M₂

/-- `M →ₗ[R] N` is the type of `R`-linear maps from `M` to `N`. -/
-- mathport name: «expr →ₗ[ ] »
notation:25 M " →ₗ[" R:25 "] " M₂:0 => LinearMap (RingHom.id R) M M₂

/-- `M →ₗ⋆[R] N` is the type of `R`-conjugate-linear maps from `M` to `N`. -/
-- mathport name: «expr →ₗ⋆[ ] »
notation:25 M " →ₗ⋆[" R:25 "] " M₂:0 => LinearMap (starRingEnd R) M M₂

/-- `SemilinearMapClass F σ M M₂` asserts `F` is a type of bundled `σ`-semilinear maps `M → M₂`.

See also `LinearMapClass F R M M₂` for the case where `σ` is the identity map on `R`.

A map `f` between an `R`-module and an `S`-module over a ring homomorphism `σ : R →+* S`
is semilinear if it satisfies the two properties `f (x + y) = f x + f y` and
`f (c • x) = (σ c) • f x`. -/
class SemilinearMapClass (F : Type _) {R S : outParam (Type _)} [Semiring R] [Semiring S]
  (σ : outParam (R →+* S)) (M M₂ : outParam (Type _)) [AddCommMonoid M] [AddCommMonoid M₂]
  [Module R M] [Module S M₂] extends AddHomClass F M M₂ where
  /-- A semilinear map preserves scalar multiplication up to some ring homomorphism `σ`.
  See also `_root_.map_smul` for the case where `σ` is the identity. -/
  map_smulₛₗ : ∀ (f : F) (r : R) (x : M), f (r • x) = σ r • f x
#align semilinear_map_class SemilinearMapClass

end

-- Porting note: `dangerousInstance` linter has become smarter about `outParam`s
-- `σ` becomes a metavariable but that's fine because it's an `outParam`
-- attribute [nolint dangerousInstance] SemilinearMapClass.toAddHomClass

export SemilinearMapClass (map_smulₛₗ)

attribute [simp] map_smulₛₗ

/-- `LinearMapClass F R M M₂` asserts `F` is a type of bundled `R`-linear maps `M → M₂`.

This is an abbreviation for `semilinear_map_class F (RingHom.id R) M M₂`.
-/
abbrev LinearMapClass (F : Type _) (R M M₂ : outParam (Type _)) [Semiring R] [AddCommMonoid M]
    [AddCommMonoid M₂] [Module R M] [Module R M₂] :=
  SemilinearMapClass F (RingHom.id R) M M₂
#align linear_map_class LinearMapClass

namespace SemilinearMapClass

variable (F : Type _)
variable {_ : Semiring R} {_ : Semiring S}
variable {_ : AddCommMonoid M} {_ : AddCommMonoid M₁} {_ : AddCommMonoid M₂} {_ : AddCommMonoid M₃}
variable {_ : AddCommMonoid N₁} {_ : AddCommMonoid N₂} {_ : AddCommMonoid N₃}
variable {_ : Module R M} {_ : Module R M₂} {_ : Module S M₃}
variable {σ : R →+* S}

-- Porting note: the `dangerousInstance` linter has become smarter about `outParam`s
-- @[nolint dangerousInstance] -- `σ` is an `outParam` so it's not dangerous
instance (priority := 100) addMonoidHomClass [SemilinearMapClass F σ M M₃] :
    AddMonoidHomClass F M M₃ :=
  { SemilinearMapClass.toAddHomClass with
    coe := fun f ↦ (f : M → M₃)
    map_zero := fun f ↦
      show f 0 = 0 by
        rw [← zero_smul R (0 : M), map_smulₛₗ]
        simp }

-- The `Semiring` should be an instance parameter but depends on outParams.
-- If Lean 4 gets better support for instance params depending on outParams,
-- we should be able to remove this nolint.
@[nolint dangerousInstance]
instance (priority := 100) distribMulActionHomClass [LinearMapClass F R M M₂] :
    DistribMulActionHomClass F R M M₂ :=
  { SemilinearMapClass.addMonoidHomClass F with
    coe := fun f ↦ (f : M → M₂)
    map_smul := fun f c x ↦ by rw [map_smulₛₗ, RingHom.id_apply] }

variable {F} (f : F) [i : SemilinearMapClass F σ M M₃]

theorem map_smul_inv {σ' : S →+* R} [RingHomInvPair σ σ'] (c : S) (x : M) :
    c • f x = f (σ' c • x) := by simp
#align semilinear_map_class.map_smul_inv SemilinearMapClass.map_smul_inv

end SemilinearMapClass

namespace LinearMap

section AddCommMonoid

variable [Semiring R] [Semiring S]

section

variable [AddCommMonoid M] [AddCommMonoid M₁] [AddCommMonoid M₂] [AddCommMonoid M₃]

variable [AddCommMonoid N₁] [AddCommMonoid N₂] [AddCommMonoid N₃]

variable [Module R M] [Module R M₂] [Module S M₃]

variable {σ : R →+* S}

instance : SemilinearMapClass (M →ₛₗ[σ] M₃) σ M M₃
    where
  coe f := f.toFun
  coe_injective' f g h := by
    cases f
    cases g
    congr
    apply FunLike.coe_injective'
    exact h
  map_add f := f.map_add'
  map_smulₛₗ := LinearMap.map_smul'

-- Porting note: we don't port specialized `CoeFun` instances if there is `FunLike` instead
#noalign LinearMap.has_coe_to_fun

-- Porting note: adding this instance prevents a timeout in `ext_ring_op`
instance {σ : R →+* S} : FunLike (M →ₛₗ[σ] M₃) M (λ _ ↦ M₃) :=
  { AddHomClass.toFunLike with }

/-- The `DistribMulActionHom` underlying a `LinearMap`. -/
def toDistribMulActionHom (f : M →ₗ[R] M₂) : DistribMulActionHom R M M₂ :=
  { f with map_zero' := show f 0 = 0 from map_zero f }
#align linear_map.to_distrib_mul_action_hom LinearMap.toDistribMulActionHom

@[simp]
theorem coe_toAddHom (f : M →ₛₗ[σ] M₃) : ⇑f.toAddHom = f := rfl

-- porting note: no longer a `simp`
theorem toFun_eq_coe {f : M →ₛₗ[σ] M₃} : f.toFun = (f : M → M₃) := rfl
#align linear_map.to_fun_eq_coe LinearMap.toFun_eq_coe

@[ext]
theorem ext {f g : M →ₛₗ[σ] M₃} (h : ∀ x, f x = g x) : f = g :=
  FunLike.ext f g h
#align linear_map.ext LinearMap.ext

/-- Copy of a `LinearMap` with a new `toFun` equal to the old one. Useful to fix definitional
equalities. -/
protected def copy (f : M →ₛₗ[σ] M₃) (f' : M → M₃) (h : f' = ⇑f) : M →ₛₗ[σ] M₃
    where
  toFun := f'
  map_add' := h.symm ▸ f.map_add'
  map_smul' := h.symm ▸ f.map_smul'
#align linear_map.copy LinearMap.copy

@[simp]
theorem coe_copy (f : M →ₛₗ[σ] M₃) (f' : M → M₃) (h : f' = ⇑f) : ⇑(f.copy f' h) = f' :=
  rfl
#align linear_map.coe_copy LinearMap.coe_copy

theorem copy_eq (f : M →ₛₗ[σ] M₃) (f' : M → M₃) (h : f' = ⇑f) : f.copy f' h = f :=
  FunLike.ext' h
#align linear_map.copy_eq LinearMap.copy_eq

<<<<<<< HEAD
/-- See Note [custom simps projection]. -/
protected def Simps.apply {R S : Type _} [Semiring R] [Semiring S] (σ : R →+* S) (M M₃ : Type _)
    [AddCommMonoid M] [AddCommMonoid M₃] [Module R M] [Module S M₃] (f : M →ₛₗ[σ] M₃) : M → M₃ :=
  f
#align linear_map.simps.apply LinearMap.Simps.apply

=======
>>>>>>> ec7ca888
initialize_simps_projections LinearMap (toFun → apply)

@[simp]
theorem coe_mk {σ : R →+* S} (f : AddHom M M₃) (h) :
    ((LinearMap.mk f h : M →ₛₗ[σ] M₃) : M → M₃) = f :=
  rfl
#align linear_map.coe_mk LinearMap.coe_mk

-- Porting note: This theorem is new.
@[simp]
theorem coe_addHom_mk {σ : R →+* S} (f : AddHom M M₃) (h) :
    ((LinearMap.mk f h : M →ₛₗ[σ] M₃) : AddHom M M₃) = f :=
  rfl

/-- Identity map as a `LinearMap` -/
def id : M →ₗ[R] M :=
  { DistribMulActionHom.id R with toFun := _root_.id }
#align linear_map.id LinearMap.id

theorem id_apply (x : M) : @id R M _ _ _ x = x :=
  rfl
#align linear_map.id_apply LinearMap.id_apply

@[simp, norm_cast]
theorem id_coe : ((LinearMap.id : M →ₗ[R] M) : M → M) = _root_.id :=
  rfl
#align linear_map.id_coe LinearMap.id_coe

end

section

variable [AddCommMonoid M] [AddCommMonoid M₁] [AddCommMonoid M₂] [AddCommMonoid M₃]

variable [AddCommMonoid N₁] [AddCommMonoid N₂] [AddCommMonoid N₃]

variable [Module R M] [Module R M₂] [Module S M₃]

variable (σ : R →+* S)

variable (fₗ gₗ : M →ₗ[R] M₂) (f g : M →ₛₗ[σ] M₃)

theorem isLinear : IsLinearMap R fₗ :=
  ⟨fₗ.map_add', fₗ.map_smul'⟩
#align linear_map.is_linear LinearMap.isLinear

variable {fₗ gₗ f g σ}

theorem coe_injective : Injective (FunLike.coe : (M →ₛₗ[σ] M₃) → _) :=
  FunLike.coe_injective
#align linear_map.coe_injective LinearMap.coe_injective

protected theorem congr_arg {x x' : M} : x = x' → f x = f x' :=
  FunLike.congr_arg f
#align linear_map.congr_arg LinearMap.congr_arg

/-- If two linear maps are equal, they are equal at each point. -/
protected theorem congr_fun (h : f = g) (x : M) : f x = g x :=
  FunLike.congr_fun h x
#align linear_map.congr_fun LinearMap.congr_fun

theorem ext_iff : f = g ↔ ∀ x, f x = g x :=
  FunLike.ext_iff
#align linear_map.ext_iff LinearMap.ext_iff

@[simp]
theorem mk_coe (f : M →ₛₗ[σ] M₃) (h) : (LinearMap.mk f h : M →ₛₗ[σ] M₃) = f :=
  ext fun _ ↦ rfl
#align linear_map.mk_coe LinearMap.mk_coe

variable (fₗ gₗ f g)

protected theorem map_add (x y : M) : f (x + y) = f x + f y :=
  map_add f x y
#align linear_map.map_add LinearMap.map_add

protected theorem map_zero : f 0 = 0 :=
  map_zero f
#align linear_map.map_zero LinearMap.map_zero

-- Porting note: `simp` wasn't picking up `map_smulₛₗ` for `LinearMap`s without specifying
-- `map_smulₛₗ f`, so we marked this as `@[simp]` in Mathlib3.
-- For Mathlib4, let's try without the `@[simp]` attribute and hope it won't need to be re-enabled.
protected theorem map_smulₛₗ (c : R) (x : M) : f (c • x) = σ c • f x :=
  map_smulₛₗ f c x
#align linear_map.map_smulₛₗ LinearMap.map_smulₛₗ

protected theorem map_smul (c : R) (x : M) : fₗ (c • x) = c • fₗ x :=
  map_smul fₗ c x
#align linear_map.map_smul LinearMap.map_smul

protected theorem map_smul_inv {σ' : S →+* R} [RingHomInvPair σ σ'] (c : S) (x : M) :
    c • f x = f (σ' c • x) := by simp
#align linear_map.map_smul_inv LinearMap.map_smul_inv

@[simp]
theorem map_eq_zero_iff (h : Function.Injective f) {x : M} : f x = 0 ↔ x = 0 :=
  _root_.map_eq_zero_iff f h
#align linear_map.map_eq_zero_iff LinearMap.map_eq_zero_iff

section Pointwise

open Pointwise

variable (M M₃ σ) {F : Type _} (h : F)

@[simp]
theorem _root_.image_smul_setₛₗ [SemilinearMapClass F σ M M₃] (c : R) (s : Set M) :
    h '' (c • s) = σ c • h '' s := by
  apply Set.Subset.antisymm
  · rintro x ⟨y, ⟨z, zs, rfl⟩, rfl⟩
    exact ⟨h z, Set.mem_image_of_mem _ zs, (map_smulₛₗ _ _ _).symm⟩
  · rintro x ⟨y, ⟨z, hz, rfl⟩, rfl⟩
    exact (Set.mem_image _ _ _).2 ⟨c • z, Set.smul_mem_smul_set hz, map_smulₛₗ _ _ _⟩
#align image_smul_setₛₗ image_smul_setₛₗ

theorem _root_.preimage_smul_setₛₗ [SemilinearMapClass F σ M M₃] {c : R} (hc : IsUnit c)
    (s : Set M₃) :
    h ⁻¹' (σ c • s) = c • h ⁻¹' s := by
  apply Set.Subset.antisymm
  · rintro x ⟨y, ys, hy⟩
    refine' ⟨(hc.unit.inv : R) • x, _, _⟩
    ·
      simp only [← hy, smul_smul, Set.mem_preimage, Units.inv_eq_val_inv, map_smulₛₗ h, ← map_mul,
        IsUnit.val_inv_mul, one_smul, map_one, ys]
    · simp only [smul_smul, IsUnit.mul_val_inv, one_smul, Units.inv_eq_val_inv]
  · rintro x ⟨y, hy, rfl⟩
    refine' ⟨h y, hy, by simp only [RingHom.id_apply, map_smulₛₗ h]⟩
#align preimage_smul_setₛₗ preimage_smul_setₛₗ

variable (R M₂)

theorem _root_.image_smul_set [LinearMapClass F R M M₂] (c : R) (s : Set M) :
    h '' (c • s) = c • h '' s :=
  image_smul_setₛₗ _ _ _ h c s
#align image_smul_set image_smul_set

theorem _root_.preimage_smul_set [LinearMapClass F R M M₂] {c : R} (hc : IsUnit c) (s : Set M₂) :
    h ⁻¹' (c • s) = c • h ⁻¹' s :=
  preimage_smul_setₛₗ _ _ _ h hc s
#align preimage_smul_set preimage_smul_set

end Pointwise

variable (M M₂)

/-- A typeclass for `has_smul` structures which can be moved through a `LinearMap`.
This typeclass is generated automatically from a `IsScalarTower` instance, but exists so that
we can also add an instance for `AddCommGroup.intModule`, allowing `z •` to be moved even if
`R` does not support negation.
-/
class CompatibleSMul (R S : Type _) [Semiring S] [SMul R M] [Module S M] [SMul R M₂]
  [Module S M₂] where
  /-- Scalar multiplication by `R` of `M` can be moved through linear maps. -/
  map_smul : ∀ (fₗ : M →ₗ[S] M₂) (c : R) (x : M), fₗ (c • x) = c • fₗ x
#align linear_map.compatible_smul LinearMap.CompatibleSMul

variable {M M₂}

instance (priority := 100) IsScalarTower.compatibleSMul {R S : Type _} [Semiring S] [SMul R S]
    [SMul R M] [Module S M] [IsScalarTower R S M] [SMul R M₂] [Module S M₂] [IsScalarTower R S M₂] :
    CompatibleSMul M M₂ R S :=
  ⟨fun fₗ c x ↦ by rw [← smul_one_smul S c x, ← smul_one_smul S c (fₗ x), map_smul]⟩
#align linear_map.is_scalar_tower.compatible_smul LinearMap.IsScalarTower.compatibleSMul

@[simp]
theorem map_smul_of_tower {R S : Type _} [Semiring S] [SMul R M] [Module S M] [SMul R M₂]
    [Module S M₂] [CompatibleSMul M M₂ R S] (fₗ : M →ₗ[S] M₂) (c : R) (x : M) :
    fₗ (c • x) = c • fₗ x :=
  CompatibleSMul.map_smul fₗ c x
#align linear_map.map_smul_of_tower LinearMap.map_smul_of_tower

/-- convert a linear map to an additive map -/
def toAddMonoidHom : M →+ M₃ where
  toFun := f
  map_zero' := f.map_zero
  map_add' := f.map_add
#align linear_map.to_add_monoid_hom LinearMap.toAddMonoidHom

@[simp]
theorem toAddMonoidHom_coe : ⇑f.toAddMonoidHom = f :=
  rfl
#align linear_map.to_add_monoid_hom_coe LinearMap.toAddMonoidHom_coe

section RestrictScalars

variable (R)
variable [Module S M] [Module S M₂] [CompatibleSMul M M₂ R S]

/-- If `M` and `M₂` are both `R`-modules and `S`-modules and `R`-module structures
are defined by an action of `R` on `S` (formally, we have two scalar towers), then any `S`-linear
map from `M` to `M₂` is `R`-linear.

See also `LinearMap.map_smul_of_tower`. -/
@[coe] def restrictScalars (fₗ : M →ₗ[S] M₂) : M →ₗ[R] M₂ where
  toFun := fₗ
  map_add' := fₗ.map_add
  map_smul' := fₗ.map_smul_of_tower
#align linear_map.restrict_scalars LinearMap.restrictScalars

-- porting note: generalized from `Algebra` to `Compatible SMul`
instance coeIsScalarTower : CoeHTCT (M →ₗ[S] M₂) (M →ₗ[R] M₂) :=
  ⟨restrictScalars R⟩
#align linear_map.coe_is_scalar_tower LinearMap.coeIsScalarTower

@[simp, norm_cast]
theorem coe_restrictScalars (f : M →ₗ[S] M₂) : ((f : M →ₗ[R] M₂) : M → M₂) = f :=
  rfl
#align linear_map.coe_restrict_scalars LinearMap.coe_restrictScalars

theorem restrictScalars_apply (fₗ : M →ₗ[S] M₂) (x) : restrictScalars R fₗ x = fₗ x :=
  rfl
#align linear_map.restrict_scalars_apply LinearMap.restrictScalars_apply

theorem restrictScalars_injective :
    Function.Injective (restrictScalars R : (M →ₗ[S] M₂) → M →ₗ[R] M₂) := fun _ _ h ↦
  ext (LinearMap.congr_fun h : _)
#align linear_map.restrict_scalars_injective LinearMap.restrictScalars_injective

@[simp]
theorem restrictScalars_inj (fₗ gₗ : M →ₗ[S] M₂) :
    fₗ.restrictScalars R = gₗ.restrictScalars R ↔ fₗ = gₗ :=
  (restrictScalars_injective R).eq_iff
#align linear_map.restrict_scalars_inj LinearMap.restrictScalars_inj

end RestrictScalars

theorem toAddMonoidHom_injective :
    Function.Injective (toAddMonoidHom : (M →ₛₗ[σ] M₃) → M →+ M₃) := fun fₗ gₗ h ↦
  ext <| (FunLike.congr_fun h : ∀ x, fₗ.toAddMonoidHom x = gₗ.toAddMonoidHom x)
#align linear_map.to_add_monoid_hom_injective LinearMap.toAddMonoidHom_injective

/-- If two `σ`-linear maps from `R` are equal on `1`, then they are equal. -/
@[ext high]
theorem ext_ring {f g : R →ₛₗ[σ] M₃} (h : f 1 = g 1) : f = g :=
  ext fun x ↦ by rw [← mul_one x, ← smul_eq_mul, f.map_smulₛₗ, g.map_smulₛₗ, h]
#align linear_map.ext_ring LinearMap.ext_ring

theorem ext_ring_iff {σ : R →+* R} {f g : R →ₛₗ[σ] M} : f = g ↔ f 1 = g 1 :=
  ⟨fun h ↦ h ▸ rfl, ext_ring⟩
#align linear_map.ext_ring_iff LinearMap.ext_ring_iff

@[ext high]
theorem ext_ring_op {σ : Rᵐᵒᵖ →+* S} {f g : R →ₛₗ[σ] M₃} (h : f (1 : R) = g (1 : R)) :
    f = g :=
  ext fun x ↦ by
    -- Porting note: replaced the oneliner `rw` proof with a partially term-mode proof
    -- because `rw` was giving "motive is type incorrect" errors
    rw [← one_mul x, ← op_smul_eq_mul]
    refine (f.map_smulₛₗ (MulOpposite.op x) 1).trans ?_
    rw [h]
    exact (g.map_smulₛₗ (MulOpposite.op x) 1).symm
#align linear_map.ext_ring_op LinearMap.ext_ring_op

end

/-- Interpret a `RingHom` `f` as an `f`-semilinear map. -/
@[simps]
def _root_.RingHom.toSemilinearMap (f : R →+* S) : R →ₛₗ[f] S :=
  { f with
    toFun := f
    map_smul' := f.map_mul }
#align ring_hom.to_semilinear_map RingHom.toSemilinearMap
#align ring_hom.to_semilinear_map_apply RingHom.toSemilinearMap_apply

section

variable [Semiring R₁] [Semiring R₂] [Semiring R₃]
variable [AddCommMonoid M] [AddCommMonoid M₁] [AddCommMonoid M₂] [AddCommMonoid M₃]
variable {module_M₁ : Module R₁ M₁} {module_M₂ : Module R₂ M₂} {module_M₃ : Module R₃ M₃}
variable {σ₁₂ : R₁ →+* R₂} {σ₂₃ : R₂ →+* R₃} {σ₁₃ : R₁ →+* R₃}
variable [RingHomCompTriple σ₁₂ σ₂₃ σ₁₃]
variable (f : M₂ →ₛₗ[σ₂₃] M₃) (g : M₁ →ₛₗ[σ₁₂] M₂)

/-- Composition of two linear maps is a linear map -/
def comp : M₁ →ₛₗ[σ₁₃] M₃ where
  toFun := f ∘ g
  map_add' := by simp only [map_add, forall_const, Function.comp_apply]
  map_smul' r x := by simp only [Function.comp_apply, map_smulₛₗ, RingHomCompTriple.comp_apply]
#align linear_map.comp LinearMap.comp

-- mathport name: «expr ∘ₗ »
set_option quotPrecheck false in -- Porting note: error message suggested to do this
/-- `∘ₗ` is notation for composition of two linear (not semilinear!) maps into a linear map.
This is useful when Lean is struggling to infer the `RingHomCompTriple` instance. -/
infixr:80 " ∘ₗ " =>
  @LinearMap.comp _ _ _ _ _ _ _ _ _ _ _ _ _ _ _ (RingHom.id _) (RingHom.id _) (RingHom.id _)
    RingHomCompTriple.ids

theorem comp_apply (x : M₁) : f.comp g x = f (g x) :=
  rfl
#align linear_map.comp_apply LinearMap.comp_apply

@[simp, norm_cast]
theorem coe_comp : (f.comp g : M₁ → M₃) = f ∘ g :=
  rfl
#align linear_map.coe_comp LinearMap.coe_comp

@[simp]
theorem comp_id : f.comp id = f :=
  LinearMap.ext fun _ ↦ rfl
#align linear_map.comp_id LinearMap.comp_id

@[simp]
theorem id_comp : id.comp f = f :=
  LinearMap.ext fun _ ↦ rfl
#align linear_map.id_comp LinearMap.id_comp

variable {f g} {f' : M₂ →ₛₗ[σ₂₃] M₃} {g' : M₁ →ₛₗ[σ₁₂] M₂}

theorem cancel_right (hg : Function.Surjective g) : f.comp g = f'.comp g ↔ f = f' :=
  ⟨fun h ↦ ext <| hg.forall.2 (ext_iff.1 h), fun h ↦ h ▸ rfl⟩
#align linear_map.cancel_right LinearMap.cancel_right

theorem cancel_left (hf : Function.Injective f) : f.comp g = f.comp g' ↔ g = g' :=
  ⟨fun h ↦ ext fun x ↦ hf <| by rw [← comp_apply, h, comp_apply], fun h ↦ h ▸ rfl⟩
#align linear_map.cancel_left LinearMap.cancel_left

end

variable [AddCommMonoid M] [AddCommMonoid M₁] [AddCommMonoid M₂] [AddCommMonoid M₃]

/-- If a function `g` is a left and right inverse of a linear map `f`, then `g` is linear itself. -/
def inverse [Module R M] [Module S M₂] {σ : R →+* S} {σ' : S →+* R} [RingHomInvPair σ σ']
    (f : M →ₛₗ[σ] M₂) (g : M₂ → M) (h₁ : LeftInverse g f) (h₂ : RightInverse g f) : M₂ →ₛₗ[σ'] M :=
  by
  dsimp [LeftInverse, Function.RightInverse] at h₁ h₂
  exact
    { toFun := g
      map_add' := fun x y ↦ by rw [← h₁ (g (x + y)), ← h₁ (g x + g y)] ; simp [h₂]
      map_smul' := fun a b ↦ by
        dsimp only
        rw [← h₁ (g (a • b)), ← h₁ (σ' a • g b)]
        simp [h₂] }
#align linear_map.inverse LinearMap.inverse

end AddCommMonoid

section AddCommGroup

variable [Semiring R] [Semiring S] [AddCommGroup M] [AddCommGroup M₂]

variable {module_M : Module R M} {module_M₂ : Module S M₂} {σ : R →+* S}

variable (f : M →ₛₗ[σ] M₂)

protected theorem map_neg (x : M) : f (-x) = -f x :=
  map_neg f x
#align linear_map.map_neg LinearMap.map_neg

protected theorem map_sub (x y : M) : f (x - y) = f x - f y :=
  map_sub f x y
#align linear_map.map_sub LinearMap.map_sub

instance CompatibleSMul.intModule {S : Type _} [Semiring S] [Module S M] [Module S M₂] :
    CompatibleSMul M M₂ ℤ S :=
  ⟨fun fₗ c x ↦ by
    induction c using Int.induction_on
    case hz => simp
    case hp n ih => simp [add_smul, ih]
    case hn n ih => simp [sub_smul, ih]⟩
#align linear_map.compatible_smul.int_module LinearMap.CompatibleSMul.intModule

instance CompatibleSMul.units {R S : Type _} [Monoid R] [MulAction R M] [MulAction R M₂]
    [Semiring S] [Module S M] [Module S M₂] [CompatibleSMul M M₂ R S] : CompatibleSMul M M₂ Rˣ S :=
  ⟨fun fₗ c x ↦ (CompatibleSMul.map_smul fₗ (c : R) x : _)⟩
#align linear_map.compatible_smul.units LinearMap.CompatibleSMul.units

end AddCommGroup

end LinearMap

namespace Module

/-- `g : R →+* S` is `R`-linear when the module structure on `S` is `module.comp_hom S g` . -/
@[simps]
def compHom.toLinearMap {R S : Type _} [Semiring R] [Semiring S] (g : R →+* S) :
    letI := compHom S g; R →ₗ[R] S :=
letI := compHom S g
{ toFun := (g : R → S)
  map_add' := g.map_add
  map_smul' := g.map_mul }
#align module.comp_hom.to_linear_map Module.compHom.toLinearMap
#align module.comp_hom.to_linear_map_apply Module.compHom.toLinearMap_apply

end Module

namespace DistribMulActionHom

variable [Semiring R] [AddCommMonoid M] [AddCommMonoid M₂] [Module R M] [Module R M₂]

/-- A `DistribMulActionHom` between two modules is a linear map. -/
@[coe]
def toLinearMap (fₗ : M →+[R] M₂) : M →ₗ[R] M₂ :=
  { fₗ with }
#align distrib_mul_action_hom.to_linear_map DistribMulActionHom.toLinearMap

instance : Coe (M →+[R] M₂) (M →ₗ[R] M₂) :=
  ⟨toLinearMap⟩

-- Porting note: because coercions get unfolded, there is no need for this rewrite
#noalign distrib_mul_action_hom.to_linear_map_eq_coe

-- Porting note: removed @[norm_cast] attribute due to error:
-- norm_cast: badly shaped lemma, rhs can't start with coe
@[simp]
theorem coe_toLinearMap (f : M →+[R] M₂) : ((f : M →ₗ[R] M₂) : M → M₂) = f :=
  rfl
#align distrib_mul_action_hom.coe_to_linear_map DistribMulActionHom.coe_toLinearMap

theorem toLinearMap_injective {f g : M →+[R] M₂} (h : (f : M →ₗ[R] M₂) = (g : M →ₗ[R] M₂)) :
    f = g := by
  ext m
  exact LinearMap.congr_fun h m
#align distrib_mul_action_hom.to_linear_map_injective DistribMulActionHom.toLinearMap_injective

end DistribMulActionHom

namespace IsLinearMap

section AddCommMonoid

variable [Semiring R] [AddCommMonoid M] [AddCommMonoid M₂]
variable [Module R M] [Module R M₂]

/-- Convert an `IsLinearMap` predicate to a `LinearMap` -/
def mk' (f : M → M₂) (H : IsLinearMap R f) : M →ₗ[R] M₂
    where
  toFun := f
  map_add' := H.1
  map_smul' := H.2
#align is_linear_map.mk' IsLinearMap.mk'

@[simp]
theorem mk'_apply {f : M → M₂} (H : IsLinearMap R f) (x : M) : mk' f H x = f x :=
  rfl
#align is_linear_map.mk'_apply IsLinearMap.mk'_apply

theorem isLinearMap_smul {R M : Type _} [CommSemiring R] [AddCommMonoid M] [Module R M] (c : R) :
    IsLinearMap R fun z : M ↦ c • z :=
  by
  refine' IsLinearMap.mk (smul_add c) _
  intro _ _
  simp only [smul_smul, mul_comm]
#align is_linear_map.is_linear_map_smul IsLinearMap.isLinearMap_smul

theorem isLinearMap_smul' {R M : Type _} [Semiring R] [AddCommMonoid M] [Module R M] (a : M) :
    IsLinearMap R fun c : R ↦ c • a :=
  IsLinearMap.mk (fun x y ↦ add_smul x y a) fun x y ↦ mul_smul x y a
#align is_linear_map.is_linear_map_smul' IsLinearMap.isLinearMap_smul'

variable {f : M → M₂} (lin : IsLinearMap R f)

theorem map_zero : f (0 : M) = (0 : M₂) :=
  (lin.mk' f).map_zero
#align is_linear_map.map_zero IsLinearMap.map_zero

end AddCommMonoid

section AddCommGroup

variable [Semiring R] [AddCommGroup M] [AddCommGroup M₂]
variable [Module R M] [Module R M₂]

theorem isLinearMap_neg : IsLinearMap R fun z : M ↦ -z :=
  IsLinearMap.mk neg_add fun x y ↦ (smul_neg x y).symm
#align is_linear_map.is_linear_map_neg IsLinearMap.isLinearMap_neg

variable {f : M → M₂} (lin : IsLinearMap R f)

theorem map_neg (x : M) : f (-x) = -f x :=
  (lin.mk' f).map_neg x
#align is_linear_map.map_neg IsLinearMap.map_neg

theorem map_sub (x y) : f (x - y) = f x - f y :=
  (lin.mk' f).map_sub x y
#align is_linear_map.map_sub IsLinearMap.map_sub

end AddCommGroup

end IsLinearMap

/-- Linear endomorphisms of a module, with associated ring structure
`Module.End.semiring` and algebra structure `Module.End.algebra`. -/
abbrev Module.End (R : Type u) (M : Type v) [Semiring R] [AddCommMonoid M] [Module R M] :=
  M →ₗ[R] M
#align module.End Module.End

/-- Reinterpret an additive homomorphism as a `ℕ`-linear map. -/
def AddMonoidHom.toNatLinearMap [AddCommMonoid M] [AddCommMonoid M₂] (f : M →+ M₂) : M →ₗ[ℕ] M₂
    where
  toFun := f
  map_add' := f.map_add
  map_smul' := map_nsmul f
#align add_monoid_hom.to_nat_linear_map AddMonoidHom.toNatLinearMap

theorem AddMonoidHom.toNatLinearMap_injective [AddCommMonoid M] [AddCommMonoid M₂] :
    Function.Injective (@AddMonoidHom.toNatLinearMap M M₂ _ _) :=
  by
  intro f g h
  ext x
  exact LinearMap.congr_fun h x
#align add_monoid_hom.to_nat_linear_map_injective AddMonoidHom.toNatLinearMap_injective

/-- Reinterpret an additive homomorphism as a `ℤ`-linear map. -/
def AddMonoidHom.toIntLinearMap [AddCommGroup M] [AddCommGroup M₂] (f : M →+ M₂) : M →ₗ[ℤ] M₂
    where
  toFun := f
  map_add' := f.map_add
  map_smul' := map_zsmul f
#align add_monoid_hom.to_int_linear_map AddMonoidHom.toIntLinearMap

theorem AddMonoidHom.toIntLinearMap_injective [AddCommGroup M] [AddCommGroup M₂] :
    Function.Injective (@AddMonoidHom.toIntLinearMap M M₂ _ _) :=
  by
  intro f g h
  ext x
  exact LinearMap.congr_fun h x
#align add_monoid_hom.to_int_linear_map_injective AddMonoidHom.toIntLinearMap_injective

@[simp]
theorem AddMonoidHom.coe_toIntLinearMap [AddCommGroup M] [AddCommGroup M₂] (f : M →+ M₂) :
    ⇑f.toIntLinearMap = f :=
  rfl
#align add_monoid_hom.coe_to_int_linear_map AddMonoidHom.coe_toIntLinearMap

/-- Reinterpret an additive homomorphism as a `ℚ`-linear map. -/
def AddMonoidHom.toRatLinearMap [AddCommGroup M] [Module ℚ M] [AddCommGroup M₂] [Module ℚ M₂]
    (f : M →+ M₂) : M →ₗ[ℚ] M₂ :=
  { f with map_smul' := map_rat_smul f }
#align add_monoid_hom.to_rat_linear_map AddMonoidHom.toRatLinearMap

theorem AddMonoidHom.toRatLinearMap_injective [AddCommGroup M] [Module ℚ M] [AddCommGroup M₂]
    [Module ℚ M₂] : Function.Injective (@AddMonoidHom.toRatLinearMap M M₂ _ _ _ _) :=
  by
  intro f g h
  ext x
  exact LinearMap.congr_fun h x
#align add_monoid_hom.to_rat_linear_map_injective AddMonoidHom.toRatLinearMap_injective

@[simp]
theorem AddMonoidHom.coe_toRatLinearMap [AddCommGroup M] [Module ℚ M] [AddCommGroup M₂]
    [Module ℚ M₂] (f : M →+ M₂) : ⇑f.toRatLinearMap = f :=
  rfl
#align add_monoid_hom.coe_to_rat_linear_map AddMonoidHom.coe_toRatLinearMap

namespace LinearMap

section SMul

variable [Semiring R] [Semiring R₂] [Semiring R₃]
variable [AddCommMonoid M] [AddCommMonoid M₂] [AddCommMonoid M₃]
variable [Module R M] [Module R₂ M₂] [Module R₃ M₃]
variable {σ₁₂ : R →+* R₂} {σ₂₃ : R₂ →+* R₃} {σ₁₃ : R →+* R₃} [RingHomCompTriple σ₁₂ σ₂₃ σ₁₃]
variable [Monoid S] [DistribMulAction S M₂] [SMulCommClass R₂ S M₂]
variable [Monoid S₃] [DistribMulAction S₃ M₃] [SMulCommClass R₃ S₃ M₃]
variable [Monoid T] [DistribMulAction T M₂] [SMulCommClass R₂ T M₂]

instance : SMul S (M →ₛₗ[σ₁₂] M₂) :=
  ⟨fun a f ↦
    { toFun := a • (f : M → M₂)
      map_add' := fun x y ↦ by simp only [Pi.smul_apply, f.map_add, smul_add]
      map_smul' := fun c x ↦ by simp [Pi.smul_apply, smul_comm] }⟩

@[simp]
theorem smul_apply (a : S) (f : M →ₛₗ[σ₁₂] M₂) (x : M) : (a • f) x = a • f x :=
  rfl
#align linear_map.smul_apply LinearMap.smul_apply

theorem coe_smul (a : S) (f : M →ₛₗ[σ₁₂] M₂) : (a • f : M →ₛₗ[σ₁₂] M₂) = a • (f : M → M₂) :=
  rfl
#align linear_map.coe_smul LinearMap.coe_smul

instance [SMulCommClass S T M₂] : SMulCommClass S T (M →ₛₗ[σ₁₂] M₂) :=
  ⟨fun _ _ _ ↦ ext fun _ ↦ smul_comm _ _ _⟩

-- example application of this instance: if S -> T -> R are homomorphisms of commutative rings and
-- M and M₂ are R-modules then the S-module and T-module structures on Hom_R(M,M₂) are compatible.
instance [SMul S T] [IsScalarTower S T M₂] : IsScalarTower S T (M →ₛₗ[σ₁₂] M₂)
    where smul_assoc _ _ _ := ext fun _ ↦ smul_assoc _ _ _

instance [DistribMulAction Sᵐᵒᵖ M₂] [SMulCommClass R₂ Sᵐᵒᵖ M₂] [IsCentralScalar S M₂] :
    IsCentralScalar S (M →ₛₗ[σ₁₂] M₂) where op_smul_eq_smul _ _ := ext fun _ ↦ op_smul_eq_smul _ _

end SMul

/-! ### Arithmetic on the codomain -/


section Arithmetic

variable [Semiring R₁] [Semiring R₂] [Semiring R₃]
variable [AddCommMonoid M] [AddCommMonoid M₂] [AddCommMonoid M₃]
variable [AddCommGroup N₁] [AddCommGroup N₂] [AddCommGroup N₃]
variable [Module R₁ M] [Module R₂ M₂] [Module R₃ M₃]
variable [Module R₁ N₁] [Module R₂ N₂] [Module R₃ N₃]
variable {σ₁₂ : R₁ →+* R₂} {σ₂₃ : R₂ →+* R₃} {σ₁₃ : R₁ →+* R₃} [RingHomCompTriple σ₁₂ σ₂₃ σ₁₃]

/-- The constant 0 map is linear. -/
instance : Zero (M →ₛₗ[σ₁₂] M₂) :=
  ⟨{  toFun := 0
      map_add' := by simp
      map_smul' := by simp }⟩

@[simp]
theorem zero_apply (x : M) : (0 : M →ₛₗ[σ₁₂] M₂) x = 0 :=
  rfl
#align linear_map.zero_apply LinearMap.zero_apply

@[simp]
theorem comp_zero (g : M₂ →ₛₗ[σ₂₃] M₃) : (g.comp (0 : M →ₛₗ[σ₁₂] M₂) : M →ₛₗ[σ₁₃] M₃) = 0 :=
  ext fun c ↦ by rw [comp_apply, zero_apply, zero_apply, g.map_zero]
#align linear_map.comp_zero LinearMap.comp_zero

@[simp]
theorem zero_comp (f : M →ₛₗ[σ₁₂] M₂) : ((0 : M₂ →ₛₗ[σ₂₃] M₃).comp f : M →ₛₗ[σ₁₃] M₃) = 0 :=
  rfl
#align linear_map.zero_comp LinearMap.zero_comp

instance : Inhabited (M →ₛₗ[σ₁₂] M₂) :=
  ⟨0⟩

@[simp]
theorem default_def : (default : M →ₛₗ[σ₁₂] M₂) = 0 :=
  rfl
#align linear_map.default_def LinearMap.default_def

/-- The sum of two linear maps is linear. -/
instance : Add (M →ₛₗ[σ₁₂] M₂) :=
  ⟨fun f g ↦
    { toFun := f + g
      map_add' := by simp [add_comm, add_left_comm]
      map_smul' := by simp [smul_add] }⟩

@[simp]
theorem add_apply (f g : M →ₛₗ[σ₁₂] M₂) (x : M) : (f + g) x = f x + g x :=
  rfl
#align linear_map.add_apply LinearMap.add_apply

theorem add_comp (f : M →ₛₗ[σ₁₂] M₂) (g h : M₂ →ₛₗ[σ₂₃] M₃) :
    ((h + g).comp f : M →ₛₗ[σ₁₃] M₃) = h.comp f + g.comp f :=
  rfl
#align linear_map.add_comp LinearMap.add_comp

theorem comp_add (f g : M →ₛₗ[σ₁₂] M₂) (h : M₂ →ₛₗ[σ₂₃] M₃) :
    (h.comp (f + g) : M →ₛₗ[σ₁₃] M₃) = h.comp f + h.comp g :=
  ext fun _ ↦ h.map_add _ _
#align linear_map.comp_add LinearMap.comp_add

/-- The type of linear maps is an additive monoid. -/
instance addCommMonoid : AddCommMonoid (M →ₛₗ[σ₁₂] M₂) :=
  FunLike.coe_injective.addCommMonoid _ rfl (fun _ _ ↦ rfl) fun _ _ ↦ rfl

/-- The negation of a linear map is linear. -/
instance : Neg (M →ₛₗ[σ₁₂] N₂) :=
  ⟨fun f ↦
    { toFun := -f
      map_add' := by simp [add_comm]
      map_smul' := by simp }⟩

@[simp]
theorem neg_apply (f : M →ₛₗ[σ₁₂] N₂) (x : M) : (-f) x = -f x :=
  rfl
#align linear_map.neg_apply LinearMap.neg_apply

@[simp]
theorem neg_comp (f : M →ₛₗ[σ₁₂] M₂) (g : M₂ →ₛₗ[σ₂₃] N₃) : (-g).comp f = -g.comp f :=
  rfl
#align linear_map.neg_comp LinearMap.neg_comp

@[simp]
theorem comp_neg (f : M →ₛₗ[σ₁₂] N₂) (g : N₂ →ₛₗ[σ₂₃] N₃) : g.comp (-f) = -g.comp f :=
  ext fun _ ↦ g.map_neg _
#align linear_map.comp_neg LinearMap.comp_neg

/-- The subtraction of two linear maps is linear. -/
instance : Sub (M →ₛₗ[σ₁₂] N₂) :=
  ⟨fun f g ↦
    { toFun := f - g
      map_add' := fun x y ↦ by simp only [Pi.sub_apply, map_add, add_sub_add_comm]
      map_smul' := fun r x ↦ by simp [Pi.sub_apply, map_smul, smul_sub] }⟩

@[simp]
theorem sub_apply (f g : M →ₛₗ[σ₁₂] N₂) (x : M) : (f - g) x = f x - g x :=
  rfl
#align linear_map.sub_apply LinearMap.sub_apply

theorem sub_comp (f : M →ₛₗ[σ₁₂] M₂) (g h : M₂ →ₛₗ[σ₂₃] N₃) :
    (g - h).comp f = g.comp f - h.comp f :=
  rfl
#align linear_map.sub_comp LinearMap.sub_comp

theorem comp_sub (f g : M →ₛₗ[σ₁₂] N₂) (h : N₂ →ₛₗ[σ₂₃] N₃) :
    h.comp (g - f) = h.comp g - h.comp f :=
  ext fun _ ↦ h.map_sub _ _
#align linear_map.comp_sub LinearMap.comp_sub

/-- The type of linear maps is an additive group. -/
instance addCommGroup : AddCommGroup (M →ₛₗ[σ₁₂] N₂) :=
  FunLike.coe_injective.addCommGroup _ rfl (fun _ _ ↦ rfl) (fun _ ↦ rfl) (fun _ _ ↦ rfl)
    (fun _ _ ↦ rfl) fun _ _ ↦ rfl

end Arithmetic

section Actions

variable [Semiring R] [Semiring R₂] [Semiring R₃]
variable [AddCommMonoid M] [AddCommMonoid M₂] [AddCommMonoid M₃]
variable [Module R M] [Module R₂ M₂] [Module R₃ M₃]
variable {σ₁₂ : R →+* R₂} {σ₂₃ : R₂ →+* R₃} {σ₁₃ : R →+* R₃} [RingHomCompTriple σ₁₂ σ₂₃ σ₁₃]

section SMul

variable [Monoid S] [DistribMulAction S M₂] [SMulCommClass R₂ S M₂]
variable [Monoid S₃] [DistribMulAction S₃ M₃] [SMulCommClass R₃ S₃ M₃]
variable [Monoid T] [DistribMulAction T M₂] [SMulCommClass R₂ T M₂]

instance : DistribMulAction S (M →ₛₗ[σ₁₂] M₂)
    where
  one_smul _ := ext fun _ ↦ one_smul _ _
  mul_smul _ _ _ := ext fun _ ↦ mul_smul _ _ _
  smul_add _ _ _ := ext fun _ ↦ smul_add _ _ _
  smul_zero _ := ext fun _ ↦ smul_zero _

theorem smul_comp (a : S₃) (g : M₂ →ₛₗ[σ₂₃] M₃) (f : M →ₛₗ[σ₁₂] M₂) :
    (a • g).comp f = a • g.comp f :=
  rfl
#align linear_map.smul_comp LinearMap.smul_comp

-- TODO: generalize this to semilinear maps
theorem comp_smul [Module R M₂] [Module R M₃] [SMulCommClass R S M₂] [DistribMulAction S M₃]
    [SMulCommClass R S M₃] [CompatibleSMul M₃ M₂ S R] (g : M₃ →ₗ[R] M₂) (a : S) (f : M →ₗ[R] M₃) :
    g.comp (a • f) = a • g.comp f :=
  ext fun _ ↦ g.map_smul_of_tower _ _
#align linear_map.comp_smul LinearMap.comp_smul

end SMul

section Module

variable [Semiring S] [Module S M₂] [SMulCommClass R₂ S M₂]

instance : Module S (M →ₛₗ[σ₁₂] M₂)
    where
  add_smul _ _ _ := ext fun _ ↦ add_smul _ _ _
  zero_smul _ := ext fun _ ↦ zero_smul _ _

instance [NoZeroSMulDivisors S M₂] : NoZeroSMulDivisors S (M →ₛₗ[σ₁₂] M₂) :=
  coe_injective.noZeroSMulDivisors _ rfl coe_smul

end Module

end Actions

/-!
### Monoid structure of endomorphisms

Lemmas about `pow` such as `LinearMap.pow_apply` appear in later files.
-/


section Endomorphisms

variable [Semiring R] [AddCommMonoid M] [AddCommGroup N₁] [Module R M] [Module R N₁]

instance : One (Module.End R M) :=
  ⟨LinearMap.id⟩

instance : Mul (Module.End R M) :=
  ⟨LinearMap.comp⟩

theorem one_eq_id : (1 : Module.End R M) = id :=
  rfl
#align linear_map.one_eq_id LinearMap.one_eq_id

theorem mul_eq_comp (f g : Module.End R M) : f * g = f.comp g :=
  rfl
#align linear_map.mul_eq_comp LinearMap.mul_eq_comp

@[simp]
theorem one_apply (x : M) : (1 : Module.End R M) x = x :=
  rfl
#align linear_map.one_apply LinearMap.one_apply

@[simp]
theorem mul_apply (f g : Module.End R M) (x : M) : (f * g) x = f (g x) :=
  rfl
#align linear_map.mul_apply LinearMap.mul_apply

theorem coe_one : ⇑(1 : Module.End R M) = _root_.id :=
  rfl
#align linear_map.coe_one LinearMap.coe_one

theorem coe_mul (f g : Module.End R M) : ⇑(f * g) = f ∘ g :=
  rfl
#align linear_map.coe_mul LinearMap.coe_mul

instance _root_.Module.End.monoid : Monoid (Module.End R M)
    where
  mul := (· * ·)
  one := (1 : M →ₗ[R] M)
  mul_assoc f g h := LinearMap.ext fun x ↦ rfl
  mul_one := comp_id
  one_mul := id_comp
#align module.End.monoid Module.End.monoid

instance _root_.Module.End.semiring : Semiring (Module.End R M) :=
  { AddMonoidWithOne.unary, Module.End.monoid, LinearMap.addCommMonoid with
    mul := (· * ·)
    one := (1 : M →ₗ[R] M)
    zero := (0 : M →ₗ[R] M)
    add := (· + ·)
    mul_zero := comp_zero
    zero_mul := zero_comp
    left_distrib := fun _ _ _ ↦ comp_add _ _ _
    right_distrib := fun _ _ _ ↦ add_comp _ _ _
    natCast := fun n ↦ n • (1 : M →ₗ[R] M)
    natCast_zero := zero_smul ℕ (1 : M →ₗ[R] M)
    natCast_succ := fun n ↦ (AddMonoid.nsmul_succ n (1 : M →ₗ[R] M)).trans (add_comm _ _) }
#align module.End.semiring Module.End.semiring

/-- See also `Module.End.natCast_def`. -/
@[simp]
theorem _root_.Module.End.natCast_apply (n : ℕ) (m : M) : (↑n : Module.End R M) m = n • m :=
  rfl
#align module.End.nat_cast_apply Module.End.natCast_apply

-- *TODO*: why are you still timing out?
set_option maxHeartbeats 300000 in
instance _root_.Module.End.ring : Ring (Module.End R N₁) :=
  { Module.End.semiring, LinearMap.addCommGroup with
    mul := (· * ·)
    one := (1 : N₁ →ₗ[R] N₁)
    zero := (0 : N₁ →ₗ[R] N₁)
    add := (· + ·)
    intCast := fun z ↦ z • (1 : N₁ →ₗ[R] N₁)
    intCast_ofNat := ofNat_zsmul _
    intCast_negSucc := negSucc_zsmul _ }
#align module.End.ring Module.End.ring

/-- See also `Module.End.intCast_def`. -/
@[simp]
theorem _root_.Module.End.intCast_apply (z : ℤ) (m : N₁) : (z : Module.End R N₁) m = z • m :=
  rfl
#align module.End.int_cast_apply Module.End.intCast_apply

section

variable [Monoid S] [DistribMulAction S M] [SMulCommClass R S M]

instance _root_.Module.End.isScalarTower :
    IsScalarTower S (Module.End R M) (Module.End R M) :=
  ⟨smul_comp⟩
#align module.End.is_scalar_tower Module.End.isScalarTower

instance _root_.Module.End.smulCommClass [SMul S R] [IsScalarTower S R M] :
    SMulCommClass S (Module.End R M) (Module.End R M) :=
  ⟨fun s _ _ ↦ (comp_smul _ s _).symm⟩
#align module.End.smul_comm_class Module.End.smulCommClass

instance _root_.Module.End.smulCommClass' [SMul S R] [IsScalarTower S R M] :
    SMulCommClass (Module.End R M) S (Module.End R M) :=
  SMulCommClass.symm _ _ _
#align module.End.smul_comm_class' Module.End.smulCommClass'

end

/-! ### Action by a module endomorphism. -/


/-- The tautological action by `module.End R M` (aka `M →ₗ[R] M`) on `M`.

This generalizes `Function.End.applyMulAction`. -/
instance applyModule : Module (Module.End R M) M
    where
  smul := (· <| ·)
  smul_zero := LinearMap.map_zero
  smul_add := LinearMap.map_add
  add_smul := LinearMap.add_apply
  zero_smul := (LinearMap.zero_apply : ∀ m, (0 : M →ₗ[R] M) m = 0)
  one_smul _ := rfl
  mul_smul _ _ _ := rfl
#align linear_map.apply_module LinearMap.applyModule

@[simp]
protected theorem smul_def (f : Module.End R M) (a : M) : f • a = f a :=
  rfl
#align linear_map.smul_def LinearMap.smul_def

/-- `LinearMap.applyModule` is faithful. -/
instance apply_faithfulSMul : FaithfulSMul (Module.End R M) M :=
  ⟨LinearMap.ext⟩
#align linear_map.apply_has_faithful_smul LinearMap.apply_faithfulSMul

instance apply_smulCommClass : SMulCommClass R (Module.End R M) M
    where smul_comm r e m := (e.map_smul r m).symm
#align linear_map.apply_smul_comm_class LinearMap.apply_smulCommClass

instance apply_smulCommClass' : SMulCommClass (Module.End R M) R M
    where smul_comm := LinearMap.map_smul
#align linear_map.apply_smul_comm_class' LinearMap.apply_smulCommClass'

instance apply_isScalarTower {R M : Type _} [CommSemiring R] [AddCommMonoid M] [Module R M] :
    IsScalarTower R (Module.End R M) M :=
  ⟨fun _ _ _ ↦ rfl⟩
#align linear_map.apply_is_scalar_tower LinearMap.apply_isScalarTower

end Endomorphisms

end LinearMap

/-! ### Actions as module endomorphisms -/


namespace DistribMulAction

variable (R M) [Semiring R] [AddCommMonoid M] [Module R M]

variable [Monoid S] [DistribMulAction S M] [SMulCommClass S R M]

/-- Each element of the monoid defines a linear map.

This is a stronger version of `DistribMulAction.toAddMonoidHom`. -/
@[simps]
def toLinearMap (s : S) : M →ₗ[R] M where
  toFun := SMul.smul s
  map_add' := smul_add s
  map_smul' _ _ := smul_comm _ _ _
#align distrib_mul_action.to_linear_map DistribMulAction.toLinearMap
#align distrib_mul_action.to_linear_map_apply DistribMulAction.toLinearMap_apply

/-- Each element of the monoid defines a module endomorphism.

This is a stronger version of `DistribMulAction.toAddMonoidEnd`. -/
@[simps]
def toModuleEnd : S →* Module.End R M
    where
  toFun := toLinearMap R M
  map_one' := LinearMap.ext <| one_smul _
  map_mul' _ _ := LinearMap.ext <| mul_smul _ _
#align distrib_mul_action.to_module_End DistribMulAction.toModuleEnd
#align distrib_mul_action.to_module_End_apply DistribMulAction.toModuleEnd_apply

end DistribMulAction

namespace Module

variable (R M) [Semiring R] [AddCommMonoid M] [Module R M]

variable [Semiring S] [Module S M] [SMulCommClass S R M]

/-- Each element of the semiring defines a module endomorphism.

This is a stronger version of `DistribMulAction.toModuleEnd`. -/
@[simps]
def toModuleEnd : S →+* Module.End R M :=
  {
    DistribMulAction.toModuleEnd R
      M with
    toFun := DistribMulAction.toLinearMap R M
    map_zero' := LinearMap.ext <| zero_smul _
    map_add' := fun _ _ ↦ LinearMap.ext <| add_smul _ _ }
#align module.to_module_End Module.toModuleEnd
#align module.to_module_End_apply Module.toModuleEnd_apply

/-- The canonical (semi)ring isomorphism from `Rᵐᵒᵖ` to `Module.End R R` induced by the right
multiplication. -/
@[simps]
def moduleEndSelf : Rᵐᵒᵖ ≃+* Module.End R R :=
  { Module.toModuleEnd R R with
    toFun := DistribMulAction.toLinearMap R R
    invFun := fun f ↦ MulOpposite.op (f 1)
    left_inv := mul_one
    right_inv := fun _ ↦ LinearMap.ext_ring <| one_mul _ }
#align module.module_End_self Module.moduleEndSelf
#align module.module_End_self_apply Module.moduleEndSelf_apply

/-- The canonical (semi)ring isomorphism from `R` to `Module.End Rᵐᵒᵖ R` induced by the left
multiplication. -/
@[simps]
def moduleEndSelfOp : R ≃+* Module.End Rᵐᵒᵖ R :=
  { Module.toModuleEnd _ _ with
    toFun := DistribMulAction.toLinearMap _ _
    invFun := fun f ↦ f 1
    left_inv := mul_one
    right_inv := fun _ ↦ LinearMap.ext_ring_op <| mul_one _ }
#align module.module_End_self_op Module.moduleEndSelfOp
#align module.module_End_self_op_symm_apply Module.moduleEndSelfOp_symm_apply
#align module.module_End_self_op_apply Module.moduleEndSelfOp_apply

theorem End.natCast_def (n : ℕ) [AddCommMonoid N₁] [Module R N₁] :
    (↑n : Module.End R N₁) = Module.toModuleEnd R N₁ n :=
  rfl
#align module.End.nat_cast_def Module.End.natCast_def

theorem End.intCast_def (z : ℤ) [AddCommGroup N₁] [Module R N₁] :
    (z : Module.End R N₁) = Module.toModuleEnd R N₁ z :=
  rfl
#align module.End.int_cast_def Module.End.intCast_def

end Module<|MERGE_RESOLUTION|>--- conflicted
+++ resolved
@@ -260,15 +260,6 @@
   FunLike.ext' h
 #align linear_map.copy_eq LinearMap.copy_eq
 
-<<<<<<< HEAD
-/-- See Note [custom simps projection]. -/
-protected def Simps.apply {R S : Type _} [Semiring R] [Semiring S] (σ : R →+* S) (M M₃ : Type _)
-    [AddCommMonoid M] [AddCommMonoid M₃] [Module R M] [Module S M₃] (f : M →ₛₗ[σ] M₃) : M → M₃ :=
-  f
-#align linear_map.simps.apply LinearMap.Simps.apply
-
-=======
->>>>>>> ec7ca888
 initialize_simps_projections LinearMap (toFun → apply)
 
 @[simp]
