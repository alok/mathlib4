/-
Copyright (c) 2021 Eric Wieser. All rights reserved.
Released under Apache 2.0 license as described in the file LICENSE.
Authors: Eric Wieser, Frédéric Dupuis
-/
import Mathlib.Algebra.Star.SelfAdjoint
import Mathlib.Algebra.Module.Equiv
import Mathlib.LinearAlgebra.Prod

#align_import algebra.star.module from "leanprover-community/mathlib"@"aa6669832974f87406a3d9d70fc5707a60546207"

/-!
# The star operation, bundled as a star-linear equiv

We define `starLinearEquiv`, which is the star operation bundled as a star-linear map.
It is defined on a star algebra `A` over the base ring `R`.

This file also provides some lemmas that need `Algebra.Module.Basic` imported to prove.

## TODO

- Define `starLinearEquiv` for noncommutative `R`. We only the commutative case for now since,
  in the noncommutative case, the ring hom needs to reverse the order of multiplication. This
  requires a ring hom of type `R →+* Rᵐᵒᵖ`, which is very undesirable in the commutative case.
  One way out would be to define a new typeclass `IsOp R S` and have an instance `IsOp R R`
  for commutative `R`.
- Also note that such a definition involving `Rᵐᵒᵖ` or `is_op R S` would require adding
  the appropriate `RingHomInvPair` instances to be able to define the semilinear
  equivalence.
-/


section SmulLemmas

variable {R M : Type*}

@[simp]
theorem star_nat_cast_smul [Semiring R] [AddCommMonoid M] [Module R M] [StarAddMonoid M] (n : ℕ)
    (x : M) : star ((n : R) • x) = (n : R) • star x :=
  map_nat_cast_smul (starAddEquiv : M ≃+ M) R R n x
#align star_nat_cast_smul star_nat_cast_smul

@[simp]
theorem star_int_cast_smul [Ring R] [AddCommGroup M] [Module R M] [StarAddMonoid M] (n : ℤ)
    (x : M) : star ((n : R) • x) = (n : R) • star x :=
  map_int_cast_smul (starAddEquiv : M ≃+ M) R R n x
#align star_int_cast_smul star_int_cast_smul

@[simp]
theorem star_inv_nat_cast_smul [DivisionSemiring R] [AddCommMonoid M] [Module R M] [StarAddMonoid M]
    (n : ℕ) (x : M) : star ((n⁻¹ : R) • x) = (n⁻¹ : R) • star x :=
  map_inv_nat_cast_smul (starAddEquiv : M ≃+ M) R R n x
#align star_inv_nat_cast_smul star_inv_nat_cast_smul

@[simp]
theorem star_inv_int_cast_smul [DivisionRing R] [AddCommGroup M] [Module R M] [StarAddMonoid M]
    (n : ℤ) (x : M) : star ((n⁻¹ : R) • x) = (n⁻¹ : R) • star x :=
  map_inv_int_cast_smul (starAddEquiv : M ≃+ M) R R n x
#align star_inv_int_cast_smul star_inv_int_cast_smul

@[simp]
theorem star_rat_cast_smul [DivisionRing R] [AddCommGroup M] [Module R M] [StarAddMonoid M] (n : ℚ)
    (x : M) : star ((n : R) • x) = (n : R) • star x :=
  map_rat_cast_smul (starAddEquiv : M ≃+ M) _ _ _ x
#align star_rat_cast_smul star_rat_cast_smul

@[simp]
theorem star_rat_smul {R : Type*} [AddCommGroup R] [StarAddMonoid R] [Module ℚ R] (x : R) (n : ℚ) :
    star (n • x) = n • star x :=
  map_rat_smul (starAddEquiv : R ≃+ R) _ _
#align star_rat_smul star_rat_smul

end SmulLemmas

/-- If `A` is a module over a commutative `R` with compatible actions,
then `star` is a semilinear equivalence. -/
@[simps]
def starLinearEquiv (R : Type*) {A : Type*} [CommSemiring R] [StarRing R] [AddCommMonoid A]
    [StarAddMonoid A] [Module R A] [StarModule R A] : A ≃ₗ⋆[R] A :=
  { starAddEquiv with
    toFun := star
    map_smul' := star_smul }
#align star_linear_equiv starLinearEquiv

variable (R : Type*) (A : Type*) [Semiring R] [StarMul R] [TrivialStar R] [AddCommGroup A]
  [Module R A] [StarAddMonoid A] [StarModule R A]

/-- The self-adjoint elements of a star module, as a submodule. -/
def selfAdjoint.submodule : Submodule R A :=
  { selfAdjoint A with smul_mem' := fun _ _ => (IsSelfAdjoint.all _).smul }
#align self_adjoint.submodule selfAdjoint.submodule

/-- The skew-adjoint elements of a star module, as a submodule. -/
def skewAdjoint.submodule : Submodule R A :=
  { skewAdjoint A with smul_mem' := skewAdjoint.smul_mem }
#align skew_adjoint.submodule skewAdjoint.submodule

variable {A} [Invertible (2 : R)]

/-- The self-adjoint part of an element of a star module, as a linear map. -/
@[simps]
def selfAdjointPart : A →ₗ[R] selfAdjoint A where
  toFun x :=
    ⟨(⅟ 2 : R) • (x + star x), by
      simp only [selfAdjoint.mem_iff, star_smul, add_comm, StarAddMonoid.star_add, star_inv',
        star_bit0, star_one, star_star, star_invOf (2 : R), star_trivial]⟩
  map_add' x y := by
    ext
    simp [add_add_add_comm]
  map_smul' r x := by
    ext
    simp [← mul_smul, show ⅟ 2 * r = r * ⅟ 2 from Commute.invOf_left <| (2 : ℕ).cast_commute r]
#align self_adjoint_part selfAdjointPart

/-- The skew-adjoint part of an element of a star module, as a linear map. -/
@[simps]
def skewAdjointPart : A →ₗ[R] skewAdjoint A where
  toFun x :=
    ⟨(⅟ 2 : R) • (x - star x), by
      simp only [skewAdjoint.mem_iff, star_smul, star_sub, star_star, star_trivial, ← smul_neg,
        neg_sub]⟩
  map_add' x y := by
    ext
    simp only [sub_add, ← smul_add, sub_sub_eq_add_sub, star_add, AddSubgroup.coe_mk,
      AddSubgroup.coe_add]
  map_smul' r x := by
    ext
    simp [← mul_smul, ← smul_sub,
      show r * ⅟ 2 = ⅟ 2 * r from Commute.invOf_right <| (2 : ℕ).commute_cast r]
#align skew_adjoint_part skewAdjointPart

theorem StarModule.selfAdjointPart_add_skewAdjointPart (x : A) :
    (selfAdjointPart R x : A) + skewAdjointPart R x = x := by
  simp only [smul_sub, selfAdjointPart_apply_coe, smul_add, skewAdjointPart_apply_coe,
    add_add_sub_cancel, invOf_two_smul_add_invOf_two_smul]
#align star_module.self_adjoint_part_add_skew_adjoint_part StarModule.selfAdjointPart_add_skewAdjointPart

theorem IsSelfAdjoint.coe_selfAdjointPart_apply {x : A} (hx : IsSelfAdjoint x) :
    (selfAdjointPart R x : A) = x := by
  rw [selfAdjointPart_apply_coe, hx.star_eq, smul_add, invOf_two_smul_add_invOf_two_smul]

theorem IsSelfAdjoint.selfAdjointPart_apply {x : A} (hx : IsSelfAdjoint x) :
    selfAdjointPart R x = ⟨x, hx⟩ :=
  Subtype.eq (hx.coe_selfAdjointPart_apply R)

-- porting note: todo: make it a `simp`
theorem selfAdjointPart_comp_subtype_selfAdjoint :
    (selfAdjointPart R).comp (selfAdjoint.submodule R A).subtype = .id :=
  LinearMap.ext fun x ↦ x.2.selfAdjointPart_apply R

theorem IsSelfAdjoint.skewAdjointPart_apply {x : A} (hx : IsSelfAdjoint x) :
    skewAdjointPart R x = 0 := Subtype.eq <| by
  rw [skewAdjointPart_apply_coe, hx.star_eq, sub_self, smul_zero, ZeroMemClass.coe_zero]

-- porting note: todo: make it a `simp`
theorem skewAdjointPart_comp_subtype_selfAdjoint :
    (skewAdjointPart R).comp (selfAdjoint.submodule R A).subtype = 0 :=
  LinearMap.ext fun x ↦ x.2.skewAdjointPart_apply R

-- porting note: todo: make it a `simp`
theorem selfAdjointPart_comp_subtype_skewAdjoint :
    (selfAdjointPart R).comp (skewAdjoint.submodule R A).subtype = 0 :=
  LinearMap.ext fun ⟨x, (hx : _ = _)⟩ ↦ Subtype.eq <| by simp [hx]

-- porting note: todo: make it a `simp`
theorem skewAdjointPart_comp_subtype_skewAdjoint :
    (skewAdjointPart R).comp (skewAdjoint.submodule R A).subtype = .id :=
  LinearMap.ext fun ⟨x, (hx : _ = _)⟩ ↦ Subtype.eq <| by
    simp only [LinearMap.comp_apply, Submodule.subtype_apply, skewAdjointPart_apply_coe, hx,
      sub_neg_eq_add, smul_add, invOf_two_smul_add_invOf_two_smul]; rfl

variable (A)

/-- The decomposition of elements of a star module into their self- and skew-adjoint parts,
as a linear equivalence. -/
-- Porting note: This attribute causes a `timeout at 'whnf'`.
@[simps!]
def StarModule.decomposeProdAdjoint : A ≃ₗ[R] selfAdjoint A × skewAdjoint A := by
  refine LinearEquiv.ofLinear ((selfAdjointPart R).prod (skewAdjointPart R))
    (LinearMap.coprod ((selfAdjoint.submodule R A).subtype) (skewAdjoint.submodule R A).subtype)
    ?_ (LinearMap.ext <| StarModule.selfAdjointPart_add_skewAdjointPart R)
<<<<<<< HEAD
  ext <;> simp only [LinearMap.coe_comp, LinearMap.coe_inl,
      LinearMap.coe_inr, Function.comp_apply, LinearMap.coprod_apply, map_zero, add_zero,
      LinearMap.prod_apply, Pi.prod, skewAdjointPart_apply_coe, LinearMap.id_comp,
        ZeroMemClass.coe_zero]
  · erw [Submodule.subtype_apply]; simp
  · erw [Submodule.subtype_apply]; simp
  · erw [Submodule.subtype_apply]; simp
  · erw [Submodule.subtype_apply]; simp
=======
  -- Note: with #6965 `Submodule.coeSubtype` doesn't fire in `dsimp` or `simp`
  ext x <;> dsimp <;> erw [Submodule.coeSubtype, Submodule.coeSubtype] <;> simp
>>>>>>> e92d6643
#align star_module.decompose_prod_adjoint StarModule.decomposeProdAdjoint

@[simp]
theorem algebraMap_star_comm {R A : Type*} [CommSemiring R] [StarRing R] [Semiring A]
    [StarMul A] [Algebra R A] [StarModule R A] (r : R) :
    algebraMap R A (star r) = star (algebraMap R A r) := by
  simp only [Algebra.algebraMap_eq_smul_one, star_smul, star_one]
#align algebra_map_star_comm algebraMap_star_comm<|MERGE_RESOLUTION|>--- conflicted
+++ resolved
@@ -179,19 +179,8 @@
   refine LinearEquiv.ofLinear ((selfAdjointPart R).prod (skewAdjointPart R))
     (LinearMap.coprod ((selfAdjoint.submodule R A).subtype) (skewAdjoint.submodule R A).subtype)
     ?_ (LinearMap.ext <| StarModule.selfAdjointPart_add_skewAdjointPart R)
-<<<<<<< HEAD
-  ext <;> simp only [LinearMap.coe_comp, LinearMap.coe_inl,
-      LinearMap.coe_inr, Function.comp_apply, LinearMap.coprod_apply, map_zero, add_zero,
-      LinearMap.prod_apply, Pi.prod, skewAdjointPart_apply_coe, LinearMap.id_comp,
-        ZeroMemClass.coe_zero]
-  · erw [Submodule.subtype_apply]; simp
-  · erw [Submodule.subtype_apply]; simp
-  · erw [Submodule.subtype_apply]; simp
-  · erw [Submodule.subtype_apply]; simp
-=======
   -- Note: with #6965 `Submodule.coeSubtype` doesn't fire in `dsimp` or `simp`
   ext x <;> dsimp <;> erw [Submodule.coeSubtype, Submodule.coeSubtype] <;> simp
->>>>>>> e92d6643
 #align star_module.decompose_prod_adjoint StarModule.decomposeProdAdjoint
 
 @[simp]
