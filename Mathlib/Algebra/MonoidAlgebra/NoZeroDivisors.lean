--- conflicted
+++ resolved
@@ -120,19 +120,6 @@
     rw [mem_support_iff] at a0 b0 ⊢
     exact mul_apply_add_eq_mul_of_uniqueAdd h ▸ mul_ne_zero a0 b0
 
-<<<<<<< HEAD
-/- TODO: MonoidAlgebra versions -/
-
-/-- The proof goes via the equivalence `R ≃ₗ[ℚ] (Basis.ofVectorSpaceIndex ℚ R) →₀ ℚ`,
-i.e. choosing a basis.
-Once we have a basis, we use the Lexicographic order on the coordinates and all the instances
-that `ℚ` already has.
--/
-instance {R : Type*} [AddCommGroup R] [Module ℚ R] : UniqueSums R :=
-  -- We first setup the relevant instances on (Basis.ofVectorSpaceIndex ℚ R) →₀ ℚ
-  -- Endow it with the "trivial" PartialOrder `(· = ·)`
-  let _ : PartialOrder (Basis.ofVectorSpaceIndex ℚ R) :=
-=======
 end AddMonoidAlgebra
 
 instance {L σ : Type*} [LinearOrder L] [AddGroup L]
@@ -142,7 +129,6 @@
 { uniqueAdd_of_nonempty := fun {A B} A0 B0 =>
   --  introduce an arbitrary order on `σ`, the trivial one in this case
   let _ : PartialOrder σ :=
->>>>>>> e14edac7
   { le := (· = ·)
     le_refl := fun a ↦ rfl
     le_trans := fun _ _ _ => Eq.trans
