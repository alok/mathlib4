--- conflicted
+++ resolved
@@ -595,56 +595,33 @@
 initialize_simps_projections MonoidHom (toOneHom_toFun → apply, -toOneHom)
 initialize_simps_projections MonoidWithZeroHom (toZeroHom_toFun → apply, -toZeroHom)
 
-<<<<<<< HEAD
-@[simp, to_additive]
-=======
--- Porting note: removed several `toFun_eq_coe` lemmas due to new Coe in Lean4
-
-@[to_additive (attr := simp)]
->>>>>>> 61e7d4fb
+@[to_additive (attr := simp)]
 theorem OneHom.coe_mk [One M] [One N] (f : M → N) (h1) : (OneHom.mk f h1 : M → N) = f := rfl
 #align one_hom.coe_mk OneHom.coe_mk
 #align zero_hom.coe_mk ZeroHom.coe_mk
 
-<<<<<<< HEAD
-@[simp, to_additive]
+@[to_additive (attr := simp)]
 theorem OneHom.toFun_eq_coe [One M] [One N] (f : OneHom M N) : f.toFun = f := rfl
 #align one_hom.to_fun_eq_coe OneHom.toFun_eq_coe
 #align zero_hom.to_fun_eq_coe ZeroHom.toFun_eq_coe
 
-@[simp, to_additive]
-=======
-@[to_additive (attr := simp)]
->>>>>>> 61e7d4fb
+@[to_additive (attr := simp)]
 theorem MulHom.coe_mk [Mul M] [Mul N] (f : M → N) (hmul) : (MulHom.mk f hmul : M → N) = f := rfl
 #align mul_hom.coe_mk MulHom.coe_mk
 #align add_mul_hom.coe_mk AddHom.coe_mk
 
-<<<<<<< HEAD
-@[simp, to_additive]
+@[to_additive (attr := simp)]
 theorem MulHom.toFun_eq_coe [Mul M] [Mul N] (f : M →ₙ* N) : f.toFun = f := rfl
 #align mul_hom.to_fun_eq_coe MulHom.toFun_eq_coe
 #align add_hom.to_fun_eq_coe AddHom.toFun_eq_coe
 
-@[simp, to_additive]
-=======
-@[to_additive (attr := simp)]
->>>>>>> 61e7d4fb
+@[to_additive (attr := simp)]
 theorem MonoidHom.coe_mk [MulOneClass M] [MulOneClass N] (f hmul) :
   (MonoidHom.mk f hmul : M → N) = f := rfl
 #align monoid_hom.coe_mk MonoidHom.coe_mk
 #align add_monoid_hom.coe_mk AddMonoidHom.coe_mk
 
-<<<<<<< HEAD
-@[simp, to_additive]
-=======
-@[simp]
-theorem MonoidWithZeroHom.coe_mk [MulZeroOneClass M] [MulZeroOneClass N] (f h1 hmul) :
-  (MonoidWithZeroHom.mk f h1 hmul : M → N) = (f : M → N) := rfl
-#align monoid_with_zero_hom.coe_mk MonoidWithZeroHom.coe_mk
-
-@[to_additive (attr := simp)]
->>>>>>> 61e7d4fb
+@[to_additive (attr := simp)]
 theorem MonoidHom.toOneHom_coe [MulOneClass M] [MulOneClass N] (f : M →* N) :
   (f.toOneHom : M → N) = f := rfl
 #align monoid_hom.to_one_hom_coe MonoidHom.toOneHom_coe
