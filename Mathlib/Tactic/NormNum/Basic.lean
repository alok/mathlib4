--- conflicted
+++ resolved
@@ -475,11 +475,7 @@
     haveI : $a =Q 1 := ⟨⟩
     ⟨q(nat_lit 1), q(one_natPow)⟩
   else if b.natLit! = 1 then
-<<<<<<< HEAD
-    have _ : QuotedDefEq (α := (q(ℕ) : Q(Type))) b q(1) := ⟨⟩
-=======
     haveI : $b =Q 1 := ⟨⟩
->>>>>>> 3f8ba088
     ⟨a, q(natPow_one)⟩
   else
     let ⟨c, p⟩ := go b.natLit!.log2 a (mkRawNatLit 1) a b _ .rfl
@@ -494,15 +490,6 @@
       let c₀' := c₀.natLit!
       if b' &&& 1 == 0 then
         have c : Q(ℕ) := mkRawNatLit (c₀' * c₀')
-<<<<<<< HEAD
-        have : QuotedDefEq (α := (q(ℕ) : Q(Type))) c q(Nat.mul $c₀ $c₀) := ⟨⟩
-        have : QuotedDefEq (α := (q(ℕ) : Q(Type))) b q(2 * $b₀) := ⟨⟩
-        ⟨c, q(IsNatPowT.bit0)⟩
-      else
-        have c : Q(ℕ) := mkRawNatLit (c₀' * (c₀' * a'))
-        have : QuotedDefEq (α := (q(ℕ) : Q(Type))) c q(Nat.mul $c₀ (Nat.mul $c₀ $a)) := ⟨⟩
-        have : QuotedDefEq (α := (q(ℕ) : Q(Type))) b q(2 * $b₀ + 1) := ⟨⟩
-=======
         haveI : $c =Q Nat.mul $c₀ $c₀ := ⟨⟩
         haveI : $b =Q 2 * $b₀ := ⟨⟩
         ⟨c, q(IsNatPowT.bit0)⟩
@@ -510,7 +497,6 @@
         have c : Q(ℕ) := mkRawNatLit (c₀' * (c₀' * a'))
         haveI : $c =Q Nat.mul $c₀ (Nat.mul $c₀ $a) := ⟨⟩
         haveI : $b =Q 2 * $b₀ + 1 := ⟨⟩
->>>>>>> 3f8ba088
         ⟨c, q(IsNatPowT.bit1)⟩
     else
       let d := depth >>> 1
