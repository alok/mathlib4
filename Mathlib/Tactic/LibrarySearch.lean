/-
Copyright (c) 2021 Gabriel Ebner. All rights reserved.
Released under Apache 2.0 license as described in the file LICENSE.
Authors: Gabriel Ebner, Scott Morrison
-/
import Std.Util.Pickle
import Mathlib.Tactic.Cache
import Mathlib.Tactic.SolveByElim
import Std.Data.MLList.Heartbeats

/-!
# Library search

This file defines tactics `exact?` and `apply?`,
(formerly known as `library_search`)
and a term elaborator `exact?%`
that tries to find a lemma
solving the current goal
(subgoals are solved using `solveByElim`).

```
example : x < x + 1 := exact?%
example : Nat := by exact?
```
-/

namespace Mathlib.Tactic.LibrarySearch

open Lean Meta Std.Tactic.TryThis

initialize registerTraceClass `Tactic.librarySearch
initialize registerTraceClass `Tactic.librarySearch.lemmas

/-- Configuration for `DiscrTree`. -/
def discrTreeConfig : WhnfCoreConfig := {}

/--
A "modifier" for a declaration.
* `none` indicates the original declaration,
* `mp` indicates that (possibly after binders) the declaration is an `↔`,
  and we want to consider the forward direction,
* `mpr` similarly, but for the backward direction.
-/
inductive DeclMod
  | none | mp | mpr
deriving DecidableEq, Ord

instance : ToString DeclMod where
  toString m := match m with | .none => "" | .mp => "mp" | .mpr => "mpr"

/-- Prepare the discrimination tree entries for a lemma. -/
def processLemma (name : Name) (constInfo : ConstantInfo) :
    MetaM (Array (Array DiscrTree.Key × (Name × DeclMod))) := do
  if constInfo.isUnsafe then return #[]
  if ← name.isBlackListed then return #[]
  withNewMCtxDepth do withReducible do
    let (_, _, type) ← forallMetaTelescope constInfo.type
    let keys ← DiscrTree.mkPath type discrTreeConfig
    let mut r := #[(keys, (name, .none))]
    match type.getAppFnArgs with
    | (``Iff, #[lhs, rhs]) => do
      return r.push (← DiscrTree.mkPath rhs discrTreeConfig, (name, .mp))
        |>.push (← DiscrTree.mkPath lhs discrTreeConfig, (name, .mpr))
    | _ => return r

/-- Insert a lemma into the discrimination tree. -/
-- Recall that `apply?` caches the discrimination tree on disk.
-- If you are modifying this file, you will probably want to delete
-- `build/lib/MathlibExtras/LibrarySearch.extra`
-- so that the cache is rebuilt.
def addLemma (name : Name) (constInfo : ConstantInfo)
    (lemmas : DiscrTree (Name × DeclMod)) : MetaM (DiscrTree (Name × DeclMod)) := do
  let mut lemmas := lemmas
  for (key, value) in ← processLemma name constInfo do
    lemmas := lemmas.insertIfSpecific key value discrTreeConfig
  return lemmas

/-- Construct the discrimination tree of all lemmas. -/
def buildDiscrTree : IO (DiscrTreeCache (Name × DeclMod)) :=
  DiscrTreeCache.mk "apply?: init cache" processLemma (config := discrTreeConfig)
    -- Sort so lemmas with longest names come first.
    -- This is counter-intuitive, but the way that `DiscrTree.getMatch` returns results
    -- means that the results come in "batches", with more specific matches *later*.
    -- Thus we're going to call reverse on the result of `DiscrTree.getMatch`,
    -- so if we want to try lemmas with shorter names first,
    -- we need to put them into the `DiscrTree` backwards.
    (post? := some fun A =>
      A.map (fun (n, m) => (n.toString.length, n, m)) |>.qsort (fun p q => p.1 > q.1) |>.map (·.2))

open System (FilePath)

def cachePath : IO FilePath :=
  try
    return (← findOLean `MathlibExtras.LibrarySearch).withExtension "extra"
  catch _ =>
    return "build" / "lib" / "MathlibExtras" / "LibrarySearch.extra"

/--
Retrieve the current current of lemmas.
-/
initialize librarySearchLemmas : DiscrTreeCache (Name × DeclMod) ← unsafe do
  let path ← cachePath
  if (← path.pathExists) then
<<<<<<< HEAD
    let (d, _r) ← unpickle (DiscrTree (Name × DeclMod) true) path
=======
    let (d, _r) ← unpickle (DiscrTree (Name × DeclMod)) path
    -- We can drop the `CompactedRegion` value; we do not plan to free it
>>>>>>> 1ff3bf34
    DiscrTreeCache.mk "apply?: using cache" processLemma (init := some d)
      (config := discrTreeConfig)
  else
    buildDiscrTree

/-- Shortcut for calling `solveByElim`. -/
def solveByElim (goals : List MVarId) (required : List Expr) (exfalso := false) (depth) := do
  -- There is only a marginal decrease in performance for using the `symm` option for `solveByElim`.
  -- (measured via `lake build && time lake env lean test/librarySearch.lean`).
  let cfg : SolveByElim.Config :=
    { maxDepth := depth, exfalso := exfalso, symm := true, commitIndependentGoals := true }
  let cfg := if !required.isEmpty then cfg.requireUsingAll required else cfg
  SolveByElim.solveByElim.processSyntax cfg false false [] [] #[] goals

/--
Try applying the given lemma (with symmetry modifier) to the goal,
then try to close subsequent goals using `solveByElim`.
If `solveByElim` succeeds, we return `[]` as the list of new subgoals,
otherwise the full list of subgoals.
-/
def librarySearchLemma (lem : Name) (mod : DeclMod) (required : List Expr) (solveByElimDepth := 6)
    (goal : MVarId) : MetaM (List MVarId) :=
  withTraceNode `Tactic.librarySearch (return m!"{·.emoji} trying {lem}") do
    let lem ← mkConstWithFreshMVarLevels lem
    let lem ← match mod with
    | .none => pure lem
    | .mp => mapForallTelescope (fun e => mkAppM ``Iff.mp #[e]) lem
    | .mpr => mapForallTelescope (fun e => mkAppM ``Iff.mpr #[e]) lem
    let newGoals ← goal.apply lem { allowSynthFailures := true }
    try
      let subgoals ← solveByElim newGoals required (exfalso := false) (depth := solveByElimDepth)
      pure subgoals
    catch _ =>
      if required.isEmpty then
        pure newGoals
      else
        failure

/--
Returns a lazy list of the results of applying a library lemma,
then calling `solveByElim` on the resulting goals.
-/
def librarySearchCore (goal : MVarId)
    (required : List Expr) (solveByElimDepth := 6) : Nondet MetaM (List MVarId) :=
  .squash fun _ => do
    let ty ← goal.getType
    let lemmas := (← librarySearchLemmas.getMatch ty discrTreeConfig).toList
    trace[Tactic.librarySearch.lemmas] m!"Candidate library_search lemmas:\n{lemmas}"
    return (Nondet.ofList lemmas).filterMapM fun (lem, mod) =>
      observing? <| librarySearchLemma lem mod required solveByElimDepth goal

/--
Run `librarySearchCore` on both the goal and `symm` applied to the goal.
-/
def librarySearchSymm (goal : MVarId)
    (required : List Expr) (solveByElimDepth := 6) :
    Nondet MetaM (List MVarId) :=
  (librarySearchCore goal required solveByElimDepth) <|>
  .squash fun _ => do
    if let some symm ← observing? goal.applySymm then
      return librarySearchCore symm required solveByElimDepth
    else
      return .nil

/-- A type synonym for our subgoal ranking algorithm. -/
def subgoalRankType : Type := Bool × Nat × Int
  deriving ToString

instance : Ord subgoalRankType :=
  have : Ord (Nat × Int) := lexOrd
  lexOrd

/-- Returns a tuple:
* are there no remaining goals?
* how many local hypotheses were used?
* how many goals remain, negated?

Larger values (i.e. no remaining goals, more local hypotheses, fewer remaining goals)
are better.
-/
def subgoalRanking (goal : MVarId) (subgoals : List MVarId) : MetaM subgoalRankType := do
  return (subgoals.isEmpty, ← countLocalHypsUsed (.mvar goal), - subgoals.length)

/-- Sort the incomplete results from `librarySearchCore` according to
* the number of local hypotheses used (the more the better) and
* the number of remaining subgoals (the fewer the better).
-/
def sortResults (goal : MVarId) (R : Array (List MVarId × MetavarContext)) :
    MetaM (Array (List MVarId × MetavarContext)) := do
  let R' ← R.mapM fun (gs, ctx) => do
    return (← withMCtx ctx (subgoalRanking goal gs), gs, ctx)
  let R'' := R'.qsort fun a b => compare a.1 b.1 = Ordering.gt
  return R''.map (·.2)

/--
Try to solve the goal either by:
* calling `solveByElim`
* or applying a library lemma then calling `solveByElim` on the resulting goals.

If it successfully closes the goal, returns `none`.
Otherwise, it returns `some a`, where `a : Array (MetavarContext × List MVarId)`,
with an entry for each library lemma which was successfully applied,
containing the metavariable context after the application, and a list of the subsidiary goals.

(Always succeeds, and the metavariable context stored in the monad is reverted,
unless the goal was completely solved.)

(Note that if `solveByElim` solves some but not all subsidiary goals,
this is not currently tracked.)
-/
def librarySearch (goal : MVarId) (required : List Expr)
    (solveByElimDepth := 6) (leavePercentHeartbeats : Nat := 10) :
    MetaM (Option (Array (List MVarId × MetavarContext))) := do
  let librarySearchEmoji := fun
    | .error _ => bombEmoji
    | .ok (some _) => crossEmoji
    | .ok none => checkEmoji
  withTraceNode `Tactic.librarySearch (return m!"{librarySearchEmoji ·} {← goal.getType}") do
  profileitM Exception "librarySearch" (← getOptions) do
  (do
    _ ← solveByElim [goal] required (exfalso := true) (depth := solveByElimDepth)
    return none) <|>
  (do
    let results ← librarySearchSymm goal required solveByElimDepth
      |>.mapM (fun x => do pure (x, ← getMCtx))
      |>.toMLList'
      -- Don't use too many heartbeats.
      |>.whileAtLeastHeartbeatsPercent leavePercentHeartbeats
      -- Stop if we find something that closes the goal
      |>.takeUpToFirst (·.1.isEmpty)
      |>.asArray
    match results.find? (·.1.isEmpty) with
    | none => return (← sortResults goal results)
    | some (_, ctx) => do
      setMCtx ctx
      return none)

open Lean.Parser.Tactic

-- TODO: implement the additional options for `library_search` from Lean 3,
-- in particular including additional lemmas
-- with `exact? [X, Y, Z]` or `exact? with attr`.
syntax (name := exact?') "exact?" (config)? (simpArgs)?
  (" using " (colGt term),+)? : tactic
syntax (name := exact?!) "exact?!" (config)? (simpArgs)?
  (" using " (colGt term),+)? : tactic
syntax (name := exact!?) "exact!?" (config)? (simpArgs)?
  (" using " (colGt term),+)? : tactic

syntax (name := apply?') "apply?" (config)? (simpArgs)?
  (" using " (colGt term),+)? : tactic

-- For now we only implement the basic functionality.
-- The full syntax is recognized, but will produce a "Tactic has not been implemented" error.

open Elab.Tactic Elab Tactic

def exact? (tk : Syntax) (required : Option (Array (TSyntax `term))) (requireClose : Bool) :
    TacticM Unit := do
  let mvar ← getMainGoal
  let (_, goal) ← (← getMainGoal).intros
  goal.withContext do
    let required := (← (required.getD #[]).mapM getFVarId).toList.map .fvar
    if let some suggestions ← librarySearch goal required then
      if requireClose then
        throwError "`exact?` could not close the goal. Try `apply?` to see partial suggestions."
      reportOutOfHeartbeats `library_search tk
      for suggestion in suggestions do
        withMCtx suggestion.2 do
          addExactSuggestion tk (← instantiateMVars (mkMVar mvar)).headBeta (addSubgoalsMsg := true)
      if suggestions.isEmpty then logError "apply? didn't find any relevant lemmas"
      admitGoal goal
    else
      addExactSuggestion tk (← instantiateMVars (mkMVar mvar)).headBeta

elab_rules : tactic | `(tactic| exact? $[using $[$required],*]?) => do
  exact? (← getRef) required true

elab_rules : tactic | `(tactic| apply? $[using $[$required],*]?) => do
  exact? (← getRef) required false

elab tk:"library_search" : tactic => do
  logWarning ("`library_search` has been renamed to `apply?`" ++
    " (or `exact?` if you only want solutions closing the goal)")
  exact? tk none false

open Elab Term in
elab tk:"exact?%" : term <= expectedType => do
  let goal ← mkFreshExprMVar expectedType
  let (_, introdGoal) ← goal.mvarId!.intros
  introdGoal.withContext do
    if let some suggestions ← librarySearch introdGoal [] then
      reportOutOfHeartbeats `library_search tk
      for suggestion in suggestions do
        withMCtx suggestion.2 do
          addTermSuggestion tk (← instantiateMVars goal).headBeta
      if suggestions.isEmpty then logError "exact? didn't find any relevant lemmas"
      mkSorry expectedType (synthetic := true)
    else
      addTermSuggestion tk (← instantiateMVars goal).headBeta
      instantiateMVars goal<|MERGE_RESOLUTION|>--- conflicted
+++ resolved
@@ -101,12 +101,8 @@
 initialize librarySearchLemmas : DiscrTreeCache (Name × DeclMod) ← unsafe do
   let path ← cachePath
   if (← path.pathExists) then
-<<<<<<< HEAD
-    let (d, _r) ← unpickle (DiscrTree (Name × DeclMod) true) path
-=======
     let (d, _r) ← unpickle (DiscrTree (Name × DeclMod)) path
     -- We can drop the `CompactedRegion` value; we do not plan to free it
->>>>>>> 1ff3bf34
     DiscrTreeCache.mk "apply?: using cache" processLemma (init := some d)
       (config := discrTreeConfig)
   else
