--- conflicted
+++ resolved
@@ -280,11 +280,7 @@
   fun _ _ _ _ _ => le_rfl
 
 theorem injective_of_le_imp_le
-<<<<<<< HEAD
-    [PartialOrder α] [Preorder β] (f : α → β) (h : ∀ {x y}, f x ≤ f y → x ≤ y) : injective f :=
-=======
     [PartialOrder α] [Preorder β] (f : α → β) (h : ∀ {x y}, f x ≤ f y → x ≤ y) : Injective f :=
->>>>>>> 760faf55
   fun _ _ hxy => (h hxy.le).antisymm (h hxy.ge)
 
 /-! ### Monotonicity under composition -/
